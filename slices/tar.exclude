*~
z.*
*.o
lib*.a
*.so
<<<<<<< HEAD
*.exclude
*/z.*
=======
*.exe
>>>>>>> 66eba0b5
x.exe
MT.log

*_doc/*

SHARE
<<<<<<< HEAD
PROJ
.git
=======
.git*
>>>>>>> 66eba0b5
*.kdev4
*solution*
*ODE_0.11/ode-0.11
*ODE_0.11/include
*ODE_0.11/lib
*/IBDS*

*ors_mesh*

blender-*
m494.chr<|MERGE_RESOLUTION|>--- conflicted
+++ resolved
@@ -3,24 +3,17 @@
 *.o
 lib*.a
 *.so
-<<<<<<< HEAD
 *.exclude
 */z.*
-=======
 *.exe
->>>>>>> 66eba0b5
 x.exe
 MT.log
 
 *_doc/*
 
 SHARE
-<<<<<<< HEAD
 PROJ
-.git
-=======
 .git*
->>>>>>> 66eba0b5
 *.kdev4
 *solution*
 *ODE_0.11/ode-0.11
