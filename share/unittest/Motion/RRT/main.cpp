#include <Motion/rrt_planner.h>
#include <Motion/motion.h>
#include <Motion/taskMap_proxy.h>
#include <Ors/ors.h>
#include <gtest/gtest.h>
#include <Gui/opengl.h>
#include <ctime>

int seed = time(NULL);

class RRTPlannerTest : public ::testing::Test {
  protected:
    arr trajectory;  
    arr start;
    arr target;

    ors::Graph G;

    double stepsize; // RRT stepsize
    double eps;      // eps environment size

    RRTPlannerTest();
};

RRTPlannerTest::RRTPlannerTest() {
  rnd.seed(seed);
  stepsize = .05;
  eps = .001;
  G.init("world_complex.ors");

  // create MotionProblem
  MotionProblem P(&G);
  P.T = 1;

  // add a collision cost with threshold 0 to avoid collisions
  uintA shapes = ARRAY<uint>(P.ors->getBodyByName("endeff")->shapes(0)->index);
  TaskCost *c = P.addCustomTaskMap("proxyColls", new ProxyTaskMap(allVersusListedPTMT, shapes, .01, true));
  P.setInterpolatingCosts(c, MotionProblem::constant, ARRAY(0.), 1e-0);
  c->y_threshold = 0;

  ors::RRTPlanner planner(&G, P, stepsize);

  planner.joint_max = { 6, 6, 1.};
  planner.joint_min = { -6, -6, 1. };

  std::cout << "Planner initialized" <<std::endl;
  start = G.getJointState();
  std::cout << "q = " << start << std::endl;

  target = ARRAY(G.getBodyByName("target")->X.pos);
  std::cout << "target = " << target << std::endl;

  //OpenGL gl;
  //bindOrsToOpenGL(G, gl);
  trajectory = planner.getTrajectoryTo(target, eps);

  //std::cout << "Trajectory:" << std::endl;
  //for(uint i=0; i<trajectory.d0; ++i)
    //cout << i << " : " << trajectory[i] << std::endl;

  //displayTrajectory(trajectory, trajectory.d0, G, gl, "RRT");
  //gl.watch();
}

TEST_F(RRTPlannerTest, testRRTEndPoints) {

  // check for correct start point
<<<<<<< HEAD
  EXPECT_TRUE( length(traj[0] - q) <= end_prec);

  // check for goal reaching
  EXPECT_TRUE( length(traj[traj.d0-1] - target) <= end_prec);
=======
  EXPECT_TRUE( norm(trajectory[0] - start) <= eps);

  // check for goal reaching
  EXPECT_TRUE( norm(trajectory[trajectory.d0-1] - target) <= eps);
}
>>>>>>> 4c3af35e

TEST_F(RRTPlannerTest, testRRTStepSize) {
  for(uint i=0; i<trajectory.d0; ++i) {
    // check for small enough steps
    if(i>0) {
<<<<<<< HEAD
      EXPECT_LE(length(traj[i] - traj[i-1]), stepsize + eps) << "i = " << i;  
=======
      EXPECT_LE(norm(trajectory[i] - trajectory[i-1]), stepsize + eps) << "i = " << i;  
>>>>>>> 4c3af35e
    }
  }
}

TEST_F(RRTPlannerTest, testRRTCollisionFree) {
  for(uint i=0; i<trajectory.d0; ++i) {
    // check for no collisions
    G.setJointState(trajectory[i]);
    arr penetration;
    G.getPenetrationState(penetration);
    EXPECT_LE(sum(penetration), 0);
  }
}


GTEST_API_ int main(int argc, char** argv) {
  rnd.seed(time(NULL));
  ::testing::InitGoogleTest(&argc, argv);
  return RUN_ALL_TESTS();
}<|MERGE_RESOLUTION|>--- conflicted
+++ resolved
@@ -65,28 +65,17 @@
 TEST_F(RRTPlannerTest, testRRTEndPoints) {
 
   // check for correct start point
-<<<<<<< HEAD
-  EXPECT_TRUE( length(traj[0] - q) <= end_prec);
+  EXPECT_TRUE( length(trajectory[0] - start) <= eps);
 
   // check for goal reaching
-  EXPECT_TRUE( length(traj[traj.d0-1] - target) <= end_prec);
-=======
-  EXPECT_TRUE( norm(trajectory[0] - start) <= eps);
-
-  // check for goal reaching
-  EXPECT_TRUE( norm(trajectory[trajectory.d0-1] - target) <= eps);
+  EXPECT_TRUE( length(trajectory[trajectory.d0-1] - target) <= eps);
 }
->>>>>>> 4c3af35e
 
 TEST_F(RRTPlannerTest, testRRTStepSize) {
   for(uint i=0; i<trajectory.d0; ++i) {
     // check for small enough steps
     if(i>0) {
-<<<<<<< HEAD
-      EXPECT_LE(length(traj[i] - traj[i-1]), stepsize + eps) << "i = " << i;  
-=======
-      EXPECT_LE(norm(trajectory[i] - trajectory[i-1]), stepsize + eps) << "i = " << i;  
->>>>>>> 4c3af35e
+      EXPECT_LE( length(trajectory[i] - trajectory[i-1]), stepsize + eps) << "i = " << i;  
     }
   }
 }
