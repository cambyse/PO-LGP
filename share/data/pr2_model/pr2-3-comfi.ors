--- conflicted
+++ resolved
@@ -113,11 +113,7 @@
 joint br_caster_r_wheel_joint (br_caster_rotation_link br_caster_r_wheel_link){ from=<T 0 -0.049 0 -0.5 -0.5 -0.5 -0.5 >  type=10  ctrl_limits=[ 100 100 ]  }
 
 ## TORS0
-<<<<<<< HEAD
-joint torso_lift_joint (base_footprint torso_lift_link){ from=<T -0.05 0 0.790675 0.707107 0 -0.707107 0 >  type=3 q=.1  limits=[ 0 0.33 ]  ctrl_limits=[ 0.013 10000 ]  ctrl_H=3000  gains=[100000 10] }
-=======
-joint torso_lift_joint (base_footprint torso_lift_link){ from=<T -0.05 0 0.790675 0.707107 0 -0.707107 0 >  type=3 q=.1  limits=[ 0 0.33 ]  ctrl_limits=[ 0.013 10000 ]  ctrl_H=3  gains=[0 0] gains=[100000 10] }
->>>>>>> 86f9fc01
+joint torso_lift_joint (base_footprint torso_lift_link){ from=<T -0.05 0 0.790675 0.707107 0 -0.707107 0 >  type=3 q=.1  limits=[ 0 0.33 ]  ctrl_limits=[ 0.013 10000 ]  ctrl_H=3000  gains=[0 0] gains=[100000 10] }
 
 ## HEAD
 joint head_pan_joint (torso_lift_link head_pan_link){ from=<T 0.38145 0 0.01707 1 0 0 0 >  type=0  limits=[ -3.007 3.007 ]  ctrl_limits=[ 6 2.645 ] gains=[10 2] }
