--- conflicted
+++ resolved
@@ -85,40 +85,7 @@
 Merge l_gripper_joint {  gains=[1000 1] }
 
 ## FT sensors
-<<<<<<< HEAD
-
-## HEAD
-Merge head_pan_joint {    gains=[20 2] }
-Merge head_tilt_joint {   gains=[60 4] }
-
-## RIGHT
-Merge r_shoulder_pan_joint { q=-1   gains=[150 10]  }
-Merge r_shoulder_lift_joint { q=.5   gains=[150 10] }
-Merge r_upper_arm_roll_joint { q=-1   gains=[30 4] }
-Merge r_elbow_flex_joint {  q=-2  gains=[30 4] }
-Merge r_forearm_roll_joint { q=-1.5  gains=[10 2] }
-Merge r_wrist_flex_joint { q=0 gains=[6 2] }
-Merge r_wrist_roll_joint { q=-.5  gains=[12 2] }
-
-## LEFT
-Merge l_shoulder_pan_joint {   q=1   gains=[200 20] }
-Merge l_shoulder_lift_joint {  q=.5   gains=[160 10] }
-Merge l_upper_arm_roll_joint { q=1  gains=[80 4] }
-Merge l_elbow_flex_joint {     q=-2  gains=[70 4] }
-Merge l_forearm_roll_joint {   q=1.5  gains=[10 1] }
-Merge l_wrist_flex_joint {     q=0  gains=[30 1]}
-Merge l_wrist_roll_joint {     q=.5  gains=[15 1]}
-
-## GRIPPERS
-Merge r_gripper_joint {  gains=[1000 1] }
-Merge l_gripper_joint {  gains=[1000 1] }
-
-## FT sensors
-shape r_ft_sensor (r_wrist_roll_link){ rel=<T t(.01 0 0) d(-90 0 1 0) d(70.015 0 0 1)> type=4 color=[1 0 0] size=[.0 .0 .0356 .02] }
-shape l_ft_sensor (l_wrist_roll_link){ rel=<T t(.01 0 0) d(-90 0 1 0) d(70.015 0 0 1)> type=4 color=[1 0 0] size=[.0 .0 .0356 .02] }
-=======
 shape r_ft_sensor (r_wrist_roll_link){ rel=<T t(.01 0 0) d(-90 0 1 0) d(70.015 0 0 1)> type=4 color=[1 0 0] size=[.0 .0 .0356 .02] }
 shape l_ft_sensor (l_wrist_roll_link){ rel=<T t(.01 0 0) d(-90 0 1 0) d(70.015 0 0 1)> type=4 color=[1 0 0] size=[.0 .0 .0356 .0002] }
->>>>>>> f2eec8fb
 Merge r_wrist_roll_joint{ to=<T t(.0356 0 0)> }
 Merge l_wrist_roll_joint{ to=<T t(.0356 0 0)> }