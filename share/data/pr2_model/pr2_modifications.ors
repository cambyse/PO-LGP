
## SHAPES
Edit base_link_0 { contact }
Edit base_footprint_0 { contact }
Edit base_bellow_link_0 { contact }
Edit fl_caster_rotation_link_0 { contact }
Edit fl_caster_l_wheel_link_0 { contact }
Edit fl_caster_r_wheel_link_0 { contact }
Edit fr_caster_rotation_link_0 { contact }
Edit fr_caster_l_wheel_link_0 { contact }
Edit fr_caster_r_wheel_link_0 { contact }
Edit bl_caster_rotation_link_0 { contact }
Edit bl_caster_l_wheel_link_0 { contact }
Edit bl_caster_r_wheel_link_0 { contact }
Edit br_caster_rotation_link_0 { contact }
Edit br_caster_l_wheel_link_0 { contact }
Edit br_caster_r_wheel_link_0 { contact }
Edit torso_lift_link_0 { contact }
Edit head_pan_link_0 { contact }
Edit head_tilt_link_0 { contact }
Edit head_plate_frame_0 { contact }
Edit head_mount_link_0 { contact }
Edit head_mount_kinect_ir_link_0 { contact }
Edit head_mount_kinect_rgb_link_0 { contact }
Edit head_mount_prosilica_link_0 { contact }
Edit laser_tilt_mount_link_0 { contact }
Edit r_shoulder_pan_link_0 { contact }
Edit r_shoulder_lift_link_0 { contact }
Edit r_upper_arm_roll_link_0 { contact }
Edit r_upper_arm_link_0 { contact }
Edit r_forearm_roll_link_0 { contact }
Edit r_elbow_flex_link_0 { contact }
Edit r_forearm_link_0 { contact }
Edit r_wrist_flex_link_0 { contact }
Edit r_wrist_roll_link_0 { contact }
Edit r_gripper_palm_link_0 { contact }
Edit r_gripper_motor_accelerometer_link_0 { contact }
Edit r_gripper_l_finger_link_0 { contact }
Edit r_gripper_r_finger_link_0 { contact }
Edit r_gripper_l_finger_tip_link_0 { contact }
Edit r_gripper_r_finger_tip_link_0 { contact }
Edit l_shoulder_pan_link_0 { contact }
Edit l_shoulder_lift_link_0 { contact }
Edit l_upper_arm_roll_link_0 { contact }
Edit l_upper_arm_link_0 { contact }
Edit l_forearm_roll_link_0 { contact }
Edit l_elbow_flex_link_0 { contact }
Edit l_forearm_link_0 { contact }
Edit l_wrist_flex_link_0 { contact }
Edit l_wrist_roll_link_0 { contact }
Edit l_gripper_palm_link_0 { contact }
Edit l_gripper_motor_accelerometer_link_0 { contact }
Edit l_gripper_l_finger_link_0 { contact }
Edit l_gripper_r_finger_link_0 { contact }
Edit l_gripper_l_finger_tip_link_0 { contact }
Edit l_gripper_r_finger_tip_link_0 { contact }

Edit worldTranslationRotation { gains=[1 1] ctrl_limits=[1 1 1] }

## TORS0
Edit torso_lift_joint { q=.1    ctrl_H=3000  gains=[0 0] gains=[100000 10] }

## HEAD
Edit head_pan_joint {    ctrl_H=.1 gains=[20 2] }
Edit head_tilt_joint {   q=.4 ctrl_H=.1 gains=[60 4] }

## RIGHT
Edit r_shoulder_pan_joint { q=-1   gains=[200 20]  }
Edit r_shoulder_lift_joint { q=.5   gains=[160 10] }
Edit r_upper_arm_roll_joint { q=-1   gains=[80 4] }
Edit r_elbow_flex_joint {  q=-2  gains=[70 4] }
Edit r_forearm_roll_joint { q=-1.5  gains=[10 1] }
Edit r_wrist_flex_joint { q=-.5 gains=[30 1] }
Edit r_wrist_roll_joint { q=-.5  gains=[15 1] }

## LEFT
Edit l_shoulder_pan_joint {   q=1   gains=[200 20] }
Edit l_shoulder_lift_joint {  q=.5   gains=[160 10] }
Edit l_upper_arm_roll_joint { q=1  gains=[80 4] }
Edit l_elbow_flex_joint {     q=-2  gains=[70 4] }
Edit l_forearm_roll_joint {   q=1.5  gains=[10 1] }
Edit l_wrist_flex_joint {     q=-.5  gains=[30 1]}
Edit l_wrist_roll_joint {     q=.5  gains=[15 1]}

## GRIPPERS
Edit r_gripper_l_finger_joint { q=.1 }
Edit l_gripper_l_finger_joint { q=.1 }
Edit r_gripper_joint {  gains=[1000 1] q=.01 }
Edit l_gripper_joint {  gains=[1000 1] q=.01 }
Edit r_gripper_l_finger_tip_frame { mass=.05 }
Edit l_gripper_l_finger_tip_frame { mass=.05 }

## FT sensors
shape r_ft_sensor (r_wrist_roll_link){ rel=<T t(.01 0 0) d(-90 0 1 0) d(70.015 0 0 1)> type=4 color=[1 0 0] size=[.0 .0 .0356 .02] }
shape l_ft_sensor (l_wrist_roll_link){ rel=<T t(.01 0 0) d(-90 0 1 0) d(70.015 0 0 1)> type=4 color=[1 0 0] size=[.0 .0 .0356 .02] }
Edit r_wrist_roll_joint{ to=<T t(.0356 0 0)> }
Edit l_wrist_roll_joint{ to=<T t(.0356 0 0)> }

## extra shapes
shape endeffBase(torso_lift_link){ rel=<T d(90 0 1 0) t(.2 0 0)> type=5 color=[1 0 0] size=[.1 0 0 0]}
shape endeffHead(head_tilt_link){ rel=<T  d(-90 0 0 1) t(.08 0 .12) d(-90 0 1 0) d(-90 0 0 1)> type=5 color=[1 0 0] size=[.1 0 0 0]}
shape endeffWorkspace(torso_lift_link){ rel=<T d(90 0 1 0) t(.7 0 -.1) d(-90 0 0 1) > type=5 color=[1 0 0] size=[.1 0 0 0] }

shape endeffKinect(head_tilt_link){ rel=<T t(0 -.05 .12) d(180 0 0 1) d(-90 1 0 0)> type=5 color=[1 0 0] size=[.1 0 0 0]}
shape endeffKinect_real(head_tilt_link){ rel=<T t(-0.0175 0.147067 0.291953) d(180 0 0 1) d(-90 1 0 0)> type=5 color=[1 0 0] size=[.1 0 0 0]}
shape endeffLaser(laser_tilt_mount_link){ rel=<T t(0 -.03 .03) d(180 0 0 1) d(-90 1 0 0)> type=5 color=[1 1 1] size=[.1 0 0 0]}

<<<<<<< HEAD
shape endeffL(l_wrist_roll_link){ rel=<T t(.2 0 0)> type=5 color=[1 0 0] size=[0.1 0 0 0]}
#shape endeffL(l_wrist_roll_link){ rel=<T t(.3 0 0)> type=2 color=[1 0 0] size=[0 0 0 0.02]}
shape endeffR(r_wrist_roll_link){ rel=<T t(.3 0 0)> type=2 color=[1 0 0] size=[0 0 0 0.02] contact}

#shape endeffForceL(l_wrist_roll_link){ rel=<T t(.20 0 0) d(-90 0 1 0) d(70.015 0 0 1)> type=5 color=[0 1 1] size=[.1 0 0 0]}
#shape endeffForceR(r_wrist_roll_link){ rel=<T t(.20 0 0) d(-90 0 1 0) d(70.015 0 0 1)> type=5 color=[0 1 1] size=[.1 0 0 0]}
=======
shape endeffL(l_wrist_roll_link){ rel=<T t(.2 0 0)> type=5 color=[1 0 0] size=[.05 0 0 0]}
shape endeffR(r_wrist_roll_link){ rel=<T t(.2 0 0)> type=5 color=[1 0 0] size=[.05 0 0 0]}
shape pr2R (r_wrist_roll_link){ rel=<T d(-90 0 1 0) d(-90 0 0 1) t(0 0 -.18)> type=5 size=[.1 0 0 0] color=[1 1 0] }
shape pr2L (l_wrist_roll_link) { rel=<T d(-90 0 1 0) d(-90 0 0 1) t(0 0 -.18)> type=5 size=[.1 0 0 0] color=[1 1 0] }

shape endeffForceL(l_wrist_roll_link){ rel=<T t(.20 0 0) d(-90 0 1 0) d(70.015 0 0 1)> type=5 color=[0 1 1] size=[.05 0 0 0]}
shape endeffForceR(r_wrist_roll_link){ rel=<T t(.20 0 0) d(-90 0 1 0) d(70.015 0 0 1)> type=5 color=[0 1 1] size=[.05 0 0 0]}
>>>>>>> 7c69dd8c

#shape wrenchDispL(l_wrist_roll_link){ rel=<T t(.25 0 0)> type=5 color=[1 1 0] size=[.1 0 0 0]}
#shape wrenchDispR(r_wrist_roll_link){ rel=<T t(.25 0 0)> type=5 color=[1 1 0] size=[.1 0 0 0]}<|MERGE_RESOLUTION|>--- conflicted
+++ resolved
@@ -105,14 +105,6 @@
 shape endeffKinect_real(head_tilt_link){ rel=<T t(-0.0175 0.147067 0.291953) d(180 0 0 1) d(-90 1 0 0)> type=5 color=[1 0 0] size=[.1 0 0 0]}
 shape endeffLaser(laser_tilt_mount_link){ rel=<T t(0 -.03 .03) d(180 0 0 1) d(-90 1 0 0)> type=5 color=[1 1 1] size=[.1 0 0 0]}
 
-<<<<<<< HEAD
-shape endeffL(l_wrist_roll_link){ rel=<T t(.2 0 0)> type=5 color=[1 0 0] size=[0.1 0 0 0]}
-#shape endeffL(l_wrist_roll_link){ rel=<T t(.3 0 0)> type=2 color=[1 0 0] size=[0 0 0 0.02]}
-shape endeffR(r_wrist_roll_link){ rel=<T t(.3 0 0)> type=2 color=[1 0 0] size=[0 0 0 0.02] contact}
-
-#shape endeffForceL(l_wrist_roll_link){ rel=<T t(.20 0 0) d(-90 0 1 0) d(70.015 0 0 1)> type=5 color=[0 1 1] size=[.1 0 0 0]}
-#shape endeffForceR(r_wrist_roll_link){ rel=<T t(.20 0 0) d(-90 0 1 0) d(70.015 0 0 1)> type=5 color=[0 1 1] size=[.1 0 0 0]}
-=======
 shape endeffL(l_wrist_roll_link){ rel=<T t(.2 0 0)> type=5 color=[1 0 0] size=[.05 0 0 0]}
 shape endeffR(r_wrist_roll_link){ rel=<T t(.2 0 0)> type=5 color=[1 0 0] size=[.05 0 0 0]}
 shape pr2R (r_wrist_roll_link){ rel=<T d(-90 0 1 0) d(-90 0 0 1) t(0 0 -.18)> type=5 size=[.1 0 0 0] color=[1 1 0] }
@@ -120,7 +112,6 @@
 
 shape endeffForceL(l_wrist_roll_link){ rel=<T t(.20 0 0) d(-90 0 1 0) d(70.015 0 0 1)> type=5 color=[0 1 1] size=[.05 0 0 0]}
 shape endeffForceR(r_wrist_roll_link){ rel=<T t(.20 0 0) d(-90 0 1 0) d(70.015 0 0 1)> type=5 color=[0 1 1] size=[.05 0 0 0]}
->>>>>>> 7c69dd8c
 
 #shape wrenchDispL(l_wrist_roll_link){ rel=<T t(.25 0 0)> type=5 color=[1 1 0] size=[.1 0 0 0]}
 #shape wrenchDispR(r_wrist_roll_link){ rel=<T t(.25 0 0)> type=5 color=[1 1 0] size=[.1 0 0 0]}