
## SHAPES
Merge base_link_0 { contact }
Merge base_footprint { contact }
Merge base_bellow_link { contact }
Merge fl_caster_rotation_link_0 { contact }
Merge fl_caster_l_wheel_link { contact }
Merge fl_caster_r_wheel_link { contact }
Merge fr_caster_rotation_link_0 { contact }
Merge fr_caster_l_wheel_link { contact }
Merge fr_caster_r_wheel_link { contact }
Merge bl_caster_rotation_link_0 { contact }
Merge bl_caster_l_wheel_link { contact }
Merge bl_caster_r_wheel_link { contact }
Merge br_caster_rotation_link_0 { contact }
Merge br_caster_l_wheel_link { contact }
Merge br_caster_r_wheel_link { contact }
Merge torso_lift_link_0 { contact }
Merge head_pan_link_0 { contact }
Merge head_tilt_link_0 { contact }
Merge head_plate_frame { contact }
Merge head_mount_link { contact }
Merge head_mount_kinect_ir_link { contact }
Merge head_mount_kinect_rgb_link { contact }
Merge head_mount_prosilica_link { contact }
Merge laser_tilt_mount_link_0 { contact }
Merge r_shoulder_pan_link_0 { contact }
Merge r_shoulder_lift_link_0 { contact }
Merge r_upper_arm_roll_link_0 { contact }
Merge r_upper_arm_link_0 { contact }
Merge r_forearm_roll_link_0 { contact }
Merge r_elbow_flex_link_0 { contact }
Merge r_forearm_link_0 { contact }
Merge r_wrist_flex_link_0 { contact }
Merge r_wrist_roll_link_0 { contact }
Merge r_gripper_palm_link_0 { contact }
Merge r_gripper_motor_accelerometer_link { contact }
Merge r_gripper_l_finger_link_0 { contact }
Merge r_gripper_r_finger_link_0 { contact }
Merge r_gripper_l_finger_tip_link_0 { contact }
Merge r_gripper_r_finger_tip_link_0 { contact }
Merge l_shoulder_pan_link_0 { contact }
Merge l_shoulder_lift_link_0 { contact }
Merge l_upper_arm_roll_link_0 { contact }
Merge l_upper_arm_link_0 { contact }
Merge l_forearm_roll_link_0 { contact }
Merge l_elbow_flex_link_0 { contact }
Merge l_forearm_link_0 { contact }
Merge l_wrist_flex_link_0 { contact }
Merge l_wrist_roll_link_0 { contact }
Merge l_gripper_palm_link_0 { contact }
Merge l_gripper_motor_accelerometer_link { contact }
Merge l_gripper_l_finger_link_0 { contact }
Merge l_gripper_r_finger_link_0 { contact }
Merge l_gripper_l_finger_tip_link_0 { contact }
Merge l_gripper_r_finger_tip_link_0 { contact }

## TORS0
Merge torso_lift_joint { q=.1    ctrl_H=3000  gains=[0 0] gains=[100000 10] }

## HEAD
Merge head_pan_joint {    gains=[20 2] }
Merge head_tilt_joint {   q=.4 gains=[60 4] }

## RIGHT
Merge r_shoulder_pan_joint { q=-1   gains=[150 10]  }
Merge r_shoulder_lift_joint { q=.5   gains=[150 10] }
Merge r_upper_arm_roll_joint { q=-1   gains=[30 4] }
Merge r_elbow_flex_joint {  q=-2  gains=[30 4] }
Merge r_forearm_roll_joint { q=-1.5  gains=[10 2] }
Merge r_wrist_flex_joint { q=-.5 gains=[6 2] }
Merge r_wrist_roll_joint { q=-.5  gains=[12 2] }

## LEFT
Merge l_shoulder_pan_joint {   q=1   gains=[200 20] }
Merge l_shoulder_lift_joint {  q=.5   gains=[160 10] }
Merge l_upper_arm_roll_joint { q=1  gains=[80 4] }
Merge l_elbow_flex_joint {     q=-2  gains=[70 4] }
Merge l_forearm_roll_joint {   q=1.5  gains=[10 1] }
Merge l_wrist_flex_joint {     q=-.5  gains=[30 1]}
Merge l_wrist_roll_joint {     q=.5  gains=[15 1]}

## GRIPPERS
Merge r_gripper_l_finger_joint { q=.1 }
Merge l_gripper_l_finger_joint { q=.1 }
Merge r_gripper_joint {  gains=[1000 1] q=.01 }
Merge l_gripper_joint {  gains=[1000 1] q=.01 }

## FT sensors
shape r_ft_sensor (r_wrist_roll_link){ rel=<T t(.01 0 0) d(-90 0 1 0) d(70.015 0 0 1)> type=4 color=[1 0 0] size=[.0 .0 .0356 .02] }
shape l_ft_sensor (l_wrist_roll_link){ rel=<T t(.01 0 0) d(-90 0 1 0) d(70.015 0 0 1)> type=4 color=[1 0 0] size=[.0 .0 .0356 .0002] }
Merge r_wrist_roll_joint{ to=<T t(.0356 0 0)> }
Merge l_wrist_roll_joint{ to=<T t(.0356 0 0)> }

## extra shapes
shape endeffBase(torso_lift_link){ rel=<T d(90 0 1 0) t(.2 0 0)> type=5 color=[1 0 0] size=[.1 0 0 0]}
shape endeffHead(head_tilt_link){ rel=<T  d(-90 0 0 1) t(.08 0 .12) d(-90 0 1 0) d(-90 0 0 1)> type=5 color=[1 0 0] size=[.1 0 0 0]}
shape endeffWorkspace(torso_lift_link){ rel=<T d(90 0 1 0) t(.7 0 -.1) d(-90 0 0 1) > type=5 color=[1 0 0] size=[.1 0 0 0] }

shape endeffKinect(head_tilt_link){ rel=<T t(0 -.05 .12) d(180 0 0 1) d(-90 1 0 0)> type=5 color=[1 0 0] size=[.1 0 0 0]}
<<<<<<< HEAD
shape endeffLaser(laser_tilt_mount_link){ rel=<T t(0 -.03 .03) d(180 0 0 1) d(-90 1 0 0)> type=5 color=[1 1 1] size=[.1 0 0 0]}
=======
shape endeffKinect_real(head_tilt_link){ rel=<T t(-0.0175 0.147067 0.291953) d(180 0 0 1) d(-90 1 0 0)> type=5 color=[1 0 0] size=[.1 0 0 0]}
>>>>>>> 7f7fbaa9

shape endeffL(l_wrist_roll_link){ rel=<T t(.2 0 0)> type=5 color=[1 0 0] size=[.1 0 0 0]}
shape endeffR(r_wrist_roll_link){ rel=<T t(.2 0 0)> type=5 color=[1 0 0] size=[.1 0 0 0]}

shape endeffForceL(l_wrist_roll_link){ rel=<T t(.20 0 0) d(-90 0 1 0) d(70.015 0 0 1)> type=5 color=[0 1 1] size=[.1 0 0 0]}
shape endeffForceR(r_wrist_roll_link){ rel=<T t(.20 0 0) d(-90 0 1 0) d(70.015 0 0 1)> type=5 color=[0 1 1] size=[.1 0 0 0]}

#shape wrenchDispL(l_wrist_roll_link){ rel=<T t(.25 0 0)> type=5 color=[1 1 0] size=[.1 0 0 0]}
#shape wrenchDispR(r_wrist_roll_link){ rel=<T t(.25 0 0)> type=5 color=[1 1 0] size=[.1 0 0 0]}<|MERGE_RESOLUTION|>--- conflicted
+++ resolved
@@ -98,11 +98,8 @@
 shape endeffWorkspace(torso_lift_link){ rel=<T d(90 0 1 0) t(.7 0 -.1) d(-90 0 0 1) > type=5 color=[1 0 0] size=[.1 0 0 0] }
 
 shape endeffKinect(head_tilt_link){ rel=<T t(0 -.05 .12) d(180 0 0 1) d(-90 1 0 0)> type=5 color=[1 0 0] size=[.1 0 0 0]}
-<<<<<<< HEAD
+shape endeffKinect_real(head_tilt_link){ rel=<T t(-0.0175 0.147067 0.291953) d(180 0 0 1) d(-90 1 0 0)> type=5 color=[1 0 0] size=[.1 0 0 0]}
 shape endeffLaser(laser_tilt_mount_link){ rel=<T t(0 -.03 .03) d(180 0 0 1) d(-90 1 0 0)> type=5 color=[1 1 1] size=[.1 0 0 0]}
-=======
-shape endeffKinect_real(head_tilt_link){ rel=<T t(-0.0175 0.147067 0.291953) d(180 0 0 1) d(-90 1 0 0)> type=5 color=[1 0 0] size=[.1 0 0 0]}
->>>>>>> 7f7fbaa9
 
 shape endeffL(l_wrist_roll_link){ rel=<T t(.2 0 0)> type=5 color=[1 0 0] size=[.1 0 0 0]}
 shape endeffR(r_wrist_roll_link){ rel=<T t(.2 0 0)> type=5 color=[1 0 0] size=[.1 0 0 0]}
