--- conflicted
+++ resolved
@@ -102,17 +102,11 @@
 shape endeffHead(head_tilt_link){ rel=<T  d(-90 0 0 1) t(.08 0 .12) d(-90 0 1 0) d(-90 0 0 1)> type=5 color=[1 0 0] size=[.1 0 0 0]}
 shape endeffWorkspace(torso_lift_link){ rel=<T d(90 0 1 0) t(.6 0 -.1) d(-90 0 0 1) > type=5 color=[1 0 0] size=[.1 0 0 0] }
 
-<<<<<<< HEAD
-shape endeffKinect(head_tilt_link){ rel=<T t(0 -.05 .12) d(180 0 0 1) d(-90 1 0 0)> type=5 color=[1 1 0] size=[.1 0 0 0]}
-#shape endeffKinect(head_tilt_link){ rel=<T t(-0.0175 0.147067 0.291953) d(180 0 0 1) d(-90 1 0 0)> type=5 color=[1 0 0] size=[.1 0 0 0]}
-shape endeffLaser(laser_tilt_mount_link){ rel=<T t(0 -.03 .03) d(180 0 0 1) d(-90 1 0 0)> type=5 color=[1 1 1] size=[.1 0 0 0]}
-=======
 #shape endeffKinect_wrong(head_tilt_link){ rel=<T t(0 -.05 .12) d(180 0 0 1) d(-90 1 0 0)> type=5 color=[1 1 0] size=[.1 0 0 0]}
 #shape endeffKinect(head_tilt_link){ rel=<T t(-0.018 0.147 0.292) d(180 0 0 1) d(-90 1 0 0) t(-0.006 0.016 0.052) t(-0.00091 0.00227 -0.0023) t(0.000267 -0.000206 0.000627)> type=5 color=[1 0 0] size=[.1 0 0 0]}
 #taken from shape head_mount_kinect_rgb_link_1 (head_tilt_link){ type=ST_sphere rel=<T 0.0125 0.147067 0.291953 -0.707107 0 0 0.707107 >  size=[ 0 0 0 0.0005 ]  }
 shape endeffKinect(head_tilt_link){ rel=<T t(-0.0175 0.147067 0.291953) d(180 0 0 1) d(-90 1 0 0) > type=5 color=[1 0 0] size=[.1 0 0 0]}
 shape endeffLaser(laser_tilt_mount_link){ rel=<T t(-0.00300578 0.00167121 0.0122175) d(180 0 0 1) d(-90 1 0 0)> type=5 color=[1 1 1] size=[.1 0 0 0]}
->>>>>>> 7e8ae063
 
 shape endeffL(l_wrist_roll_link){ rel=<T t(.2 0 0)> type=5 color=[1 0 0] size=[.05 0 0 0]}
 shape endeffR(r_wrist_roll_link){ rel=<T t(.2 0 0)> type=5 color=[1 0 0] size=[.05 0 0 0]}
