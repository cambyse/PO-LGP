<<<<<<< HEAD
body world0 { fixed }
body world1 { kinematic }
body world2 { kinematic }

body base_footprint {  mass=1 contact  }
body torso_lift_link { pose=<T -0.0500001 0 0.890675 0.707107 0 -0.707107 0 > mass=36.248 contact  }
body l_shoulder_pan_link { pose=<T -0.0500001 0.188 0.890675 0.620545 0.339005 -0.620545 0.339005 >  mass=25.7993 contact  }
body l_shoulder_lift_link { pose=<T 0.0040302 0.272147 0.890675 -0.272787 -0.069654 -0.237396 -0.92972 >  mass=2.74988 contact  }
body l_upper_arm_roll_link { pose=<T 0.0040302 0.272147 0.890675 0.803075 0.303564 0.413242 0.303564 >  mass=0.1 contact  }
body l_elbow_flex_link { pose=<T 0.193694 0.567532 0.698905 -0.617346 0.0233568 0.616559 -0.488053 >  mass=1.90327 contact  }
body l_forearm_roll_link { pose=<T 0.193694 0.567532 0.698905 0.285995 0.839705 -0.393399 0.24154 >  mass=0.1 contact  }
body l_wrist_flex_link { pose=<T 0.377881 0.399803 0.901348 -0.0314346 -0.315586 0.871937 -0.373024 >  mass=0.61402 contact  }
body l_wrist_roll_link { pose=<T 0.377881 0.399803 0.901348 0.069358 0.884358 -0.321412 0.33136 >  mass=0.1 contact  }
body l_gripper_l_finger_link { pose=<T 0.415866 0.351778 0.948949 0.178229 -0.859642 0.276316 0.391029 >  mass=0.17126 contact  }
body l_gripper_r_finger_link { pose=<T 0.428155 0.367453 0.950756 -0.276316 -0.391029 0.178229 -0.859642 >  mass=0.17389 contact  }
body l_gripper_l_finger_tip_link { pose=<T 0.465252 0.300155 1.00613 0.276316 0.391029 -0.178229 0.859642 >  mass=0.04419 contact  }
body l_gripper_r_finger_tip_link { pose=<T 0.483625 0.32359 1.00883 -0.178229 0.859642 -0.276316 -0.391029 >  mass=0.04419 contact  }

shape (base_footprint){ type=3 rel=<T -0.112036 0.00178614 0.316049 1 0 0 0 > mesh='pr2_model/base_v0/base_L.stl'  rel_includes_mesh_center=true  kinematic contact }
shape (base_footprint){ type=0 rel=<T 0 0 0.071 1 0 0 0 >  size=[ 0.001 0.001 0.001 0 ]  rel_includes_mesh_center=true  kinematic contact }
shape (base_footprint){ type=0 rel=<T -0.29 0 0.851 1 0 0 0 >  size=[ 0.05 0.37 0.3 0 ]  rel_includes_mesh_center=true  kinematic contact }
shape (base_footprint){ type=3 rel=<T 0.21618 0.224379 0.191997 -1 0 0 0 > mesh='pr2_model/base_v0/caster_L.stl'  rel_includes_mesh_center=true  kinematic contact }
shape (base_footprint){ type=2 rel=<T 0.2246 0.2756 0.0792 0.707107 0.707107 0 0 >  size=[ 0 0 0.034 0.074792 ]  rel_includes_mesh_center=true  kinematic contact }
shape (base_footprint){ type=2 rel=<T 0.2246 0.1776 0.0792 0.707107 0.707107 0 0 >  size=[ 0 0 0.034 0.074792 ]  rel_includes_mesh_center=true  kinematic contact }
shape (base_footprint){ type=3 rel=<T 0.21618 -0.224821 0.191997 -1 0 0 0 > mesh='pr2_model/base_v0/caster_L.stl'  rel_includes_mesh_center=true  kinematic contact }
shape (base_footprint){ type=2 rel=<T 0.2246 -0.1736 0.0792 0.707107 0.707107 0 0 >  size=[ 0 0 0.034 0.074792 ]  rel_includes_mesh_center=true  kinematic contact }
shape (base_footprint){ type=2 rel=<T 0.2246 -0.2716 0.0792 0.707107 0.707107 0 0 >  size=[ 0 0 0.034 0.074792 ]  rel_includes_mesh_center=true  kinematic contact }
shape (base_footprint){ type=3 rel=<T -0.23302 0.224379 0.191997 -1 0 0 0 > mesh='pr2_model/base_v0/caster_L.stl'  rel_includes_mesh_center=true  kinematic contact }
shape (base_footprint){ type=2 rel=<T -0.2246 0.2756 0.0792 0.707107 0.707107 0 0 >  size=[ 0 0 0.034 0.074792 ]  rel_includes_mesh_center=true  kinematic contact }
shape (base_footprint){ type=2 rel=<T -0.2246 0.1776 0.0792 0.707107 0.707107 0 0 >  size=[ 0 0 0.034 0.074792 ]  rel_includes_mesh_center=true  kinematic contact }
shape (base_footprint){ type=3 rel=<T -0.23302 -0.224821 0.191997 -1 0 0 0 > mesh='pr2_model/base_v0/caster_L.stl'  rel_includes_mesh_center=true  kinematic contact }
shape (base_footprint){ type=2 rel=<T -0.2246 -0.1736 0.0792 0.707107 0.707107 0 0 >  size=[ 0 0 0.034 0.074792 ]  rel_includes_mesh_center=true  kinematic contact }
shape (base_footprint){ type=2 rel=<T -0.2246 -0.2716 0.0792 0.707107 0.707107 0 0 >  size=[ 0 0 0.034 0.074792 ]  rel_includes_mesh_center=true  kinematic contact }
shape (torso_lift_link){ type=3 rel=<T 0.150599 5.2794e-06 0.0889493 -0.707107 0 -0.707107 0 >  mesh='pr2_model/torso_v0/torso_lift_L.stl' rel_includes_mesh_center=true  kinematic contact }
shape (torso_lift_link){ type=3 rel=<T 0.355963 0.00822588 -0.0311043 -0.707107 0 -0.707107 0 >  mesh='pr2_model/head_v0/head_pan_L.stl' rel_includes_mesh_center=true  kinematic contact }
shape (torso_lift_link){ type=3 rel=<T 0.485702 0.00537012 -0.0128989 0.707107 0 0.707107 0 >  mesh='pr2_model/head_v0/head_tilt_L.stl' rel_includes_mesh_center=true  kinematic contact }
shape (torso_lift_link){ type=0 rel=<T 0.44595 5.15143e-18 -0.07413 0.707107 0 0.707107 0 >  size=[ 0.01 0.01 0.01 0 ]  rel_includes_mesh_center=true kinematic contact }
shape (torso_lift_link){ type=1 rel=<T 0.53695 -2.54733e-17 0.06387 0.707107 0 0.707107 0 >  size=[ 0 0 0 0.0005 ]  rel_includes_mesh_center=true  kinematic contact }
shape (torso_lift_link){ type=1 rel=<T 0.673403 0.0125 0.096137 0.707107 0 0.707107 0 >  size=[ 0 0 0 0.0005 ]  rel_includes_mesh_center=true  kinematic contact }
shape (torso_lift_link){ type=1 rel=<T 0.673403 -0.0175 0.096137 0.707107 0 0.707107 0 >  size=[ 0 0 0 0.0005 ]  rel_includes_mesh_center=true  kinematic contact }
shape (torso_lift_link){ type=1 rel=<T 0.625871 0.0125 0.110327 0.707107 0 0.707107 0 >  size=[ 0 0 0 0.0005 ]  rel_includes_mesh_center=true  kinematic contact }
shape (torso_lift_link){ type=3 rel=<T 0.248044 -0.000704911 -0.105875 0.707107 0 0.707107 0 >  mesh='pr2_model/tilting_laser_v0/tilting_hokuyo_L.stl' rel_includes_mesh_center=true  kinematic contact }
shape (torso_lift_link){ type=3 rel=<T -0.16813 -0.191235 -0.00514372 -0.620545 0.339005 -0.620545 0.339005 >  mesh='pr2_model/shoulder_v0/shoulder_pan.stl' rel_includes_mesh_center=true  kinematic contact }
shape (torso_lift_link){ type=3 rel=<T -0.0128406 -0.320941 -0.083844 0.447728 -0.244595 0.754779 -0.412338 >  mesh='pr2_model/shoulder_v0/shoulder_lift.stl' rel_includes_mesh_center=true  kinematic contact }
shape (torso_lift_link){ type=3 rel=<T -0.0588601 -0.363514 -0.110995 0.275653 -0.429305 0.860066 5.42237e-17 > mesh='pr2_model/shoulder_v0/upper_arm_roll_L.stl' rel_includes_mesh_center=true  kinematic contact }
shape (torso_lift_link){ type=3 rel=<T -0.146869 -0.497476 -0.194326 0.275653 -0.429305 0.860066 5.42237e-17 >  mesh='pr2_model/upper_arm_v0/upper_arm.stl' rel_includes_mesh_center=true  kinematic contact }
shape (torso_lift_link){ type=3 rel=<T -0.137597 -0.51338 -0.297892 0.480404 -0.764555 -0.0759462 0.422966 > mesh='pr2_model/upper_arm_v0/forearm_roll_L.stl'  rel_includes_mesh_center=true kinematic contact }
shape (torso_lift_link){ type=3 rel=<T -0.176347 -0.556787 -0.260597 0.872657 -0.231954 0.232741 0.361248 >  mesh='pr2_model/upper_arm_v0/elbow_flex.stl' rel_includes_mesh_center=true  kinematic contact }
shape (torso_lift_link){ type=3 rel=<T -0.0576333 -0.452781 -0.368985 0.480404 -0.764555 -0.0759462 0.422966 >  mesh='pr2_model/forearm_v0/forearm.stl' rel_includes_mesh_center=true  kinematic contact }
shape (torso_lift_link){ type=3 rel=<T 0.0106795 -0.402493 -0.425818 0.480405 -0.764556 -0.0759463 0.422967 >  mesh='pr2_model/forearm_v0/wrist_flex.stl' rel_includes_mesh_center=true  kinematic contact }
shape (torso_lift_link){ type=3 rel=<T 0.0307441 -0.383209 -0.445637 0.276316 -0.859642 -0.178229 0.391028 >  mesh='pr2_model/forearm_v0/wrist_roll_L.stl' rel_includes_mesh_center=true  kinematic contact }
shape (torso_lift_link){ type=3 rel=<T 0.0664612 -0.353796 -0.478724 0.276316 -0.859642 -0.178229 0.391028 >  mesh='pr2_model/gripper_v0/gripper_palm.stl' rel_includes_mesh_center=true  kinematic contact }
shape (torso_lift_link){ type=0 rel=<T 0.010673 -0.399802 -0.427882 0.276316 -0.859642 -0.178229 0.391028 >  size=[ 0.001 0.001 0.001 0 ] rel_includes_mesh_center=true  kinematic contact }
shape (torso_lift_link){ type=3 rel=<T 0.092527 -0.35156 -0.514093 0.276316 -0.859642 -0.178229 0.391029 >  mesh='pr2_model/gripper_v0/l_finger.stl' rel_includes_mesh_center=true  kinematic contact }
shape (torso_lift_link){ type=3 rel=<T 0.0881208 -0.316059 -0.486607 0.859642 0.276316 0.391029 0.178229 >  mesh='pr2_model/gripper_v0/l_finger.stl' rel_includes_mesh_center=true  kinematic contact }
shape (torso_lift_link){ type=3 rel=<T 0.123445 -0.319972 -0.538683 -0.276316 0.859642 0.178229 -0.391029 >  mesh='pr2_model/gripper_v0/l_finger_tip.stl' rel_includes_mesh_center=true  kinematic contact }
shape (torso_lift_link){ type=3 rel=<T 0.120413 -0.295276 -0.519527 -0.859642 -0.276316 -0.391029 -0.178229 >  mesh='pr2_model/gripper_v0/l_finger_tip.stl' rel_includes_mesh_center=true  kinematic contact }
shape (l_shoulder_pan_link){ type=3 rel=<T -0.16813 0.00258043 -0.00550131 -0.707107 0 -0.707107 0 >  mesh='pr2_model/shoulder_v0/shoulder_pan.stl' rel_includes_mesh_center=true  kinematic contact }
shape (l_shoulder_lift_link){ type=3 rel=<T -0.00127622 -0.0563252 0.0161388 -0.707107 0 0 0.707107 >  mesh='pr2_model/shoulder_v0/shoulder_lift.stl' rel_includes_mesh_center=true  kinematic contact }
shape (l_upper_arm_roll_link){ type=3 rel=<T 0.1227 -0.000740356 -0.00122582 1 0 0 0 >  mesh='pr2_model/shoulder_v0/upper_arm_roll_L.stl' rel_includes_mesh_center=true  kinematic contact }
shape (l_upper_arm_roll_link){ type=3 rel=<T 0.303332 -0.00060982 -0.0039943 1 0 0 0 >  mesh='pr2_model/upper_arm_v0/upper_arm.stl' rel_includes_mesh_center=true  kinematic contact }
shape (l_forearm_roll_link){ type=3 rel=<T 0.093559 -0.000960901 0.00709914 1 0 0 0 >  mesh='pr2_model/upper_arm_v0/forearm_roll_L.stl' rel_includes_mesh_center=true  kinematic contact }
shape (l_elbow_flex_link){ type=3 rel=<T -0.000605556 -0.0250395 -0.00341596 -0.707107 0 0 0.707107 >  mesh='pr2_model/upper_arm_v0/elbow_flex.stl' rel_includes_mesh_center=true  kinematic contact }
shape (l_forearm_roll_link){ type=3 rel=<T 0.216445 0.000691519 0.00300974 1 0 0 0 >  mesh='pr2_model/forearm_v0/forearm.stl' rel_includes_mesh_center=true  kinematic contact }
shape (l_wrist_flex_link){ type=3 rel=<T -0.000233079 0.00258595 -0.00218093 -0.707107 0 0 0.707107 >  mesh='pr2_model/forearm_v0/wrist_flex.stl' rel_includes_mesh_center=true  kinematic contact }
shape (l_wrist_roll_link){ type=3 rel=<T 0.0315162 -0.000282852 -0.000286107 1 0 0 0 >  mesh='pr2_model/forearm_v0/wrist_roll_L.stl' rel_includes_mesh_center=true  kinematic contact }
shape (l_wrist_roll_link){ type=3 rel=<T 0.0883957 0.000221324 -2.62985e-05 1 0 0 0 > mesh='pr2_model/gripper_v0/gripper_palm.stl' rel_includes_mesh_center=true  kinematic contact }
shape (l_wrist_roll_link){ type=0  size=[ 0.001 0.001 0.001 0 ] rel_includes_mesh_center=true  kinematic contact }
shape (l_gripper_l_finger_link){ type=3 rel=<T -0.000214843 0.0125558 -0.0493869 -0.707107 0 -0.707107 0 >  mesh='pr2_model/gripper_v0/l_finger.stl' rel_includes_mesh_center=true  kinematic contact }
shape (l_gripper_r_finger_link){ type=3 rel=<T -0.000214843 -0.0125558 0.0493869 7.3123e-14 -0.707107 -7.3123e-14 -0.707107 > mesh='pr2_model/gripper_v0/l_finger.stl'  rel_includes_mesh_center=true kinematic contact }
shape tip1 (l_gripper_l_finger_tip_link){ type=3 rel=<T 0.000126396 0.000750209 0.0081309 -0.707107 0 0.707107 0 >  mesh='pr2_model/gripper_v0/l_finger_tip.stl'  rel_includes_mesh_center=true kinematic contact }
shape tip2 (l_gripper_r_finger_tip_link){ type=3 rel=<T 0.000126396 -0.00075021 -0.0081309 7.3123e-14 -0.707107 7.3123e-14 0.707107 >  mesh='pr2_model/gripper_v0/l_finger_tip.stl'  rel_includes_mesh_center=true kinematic contact }

shape eff (l_gripper_l_finger_tip_link){ type=5 rel=<T t(0 0 .06)> size=[ .1 .1 .1 .1] }
joint baseX (world0 world1) { type=3 }
joint baseY (world1 world2) { type=4 Q=<T t(0 -2 0)>}
joint baseZ (world2 base_footprint) { type=2 }

=======
# fake base
body world0 {type=2 X=<T t(0 0 0)> size=[.01 .01 .01 .01] fixed}
body world1 {type=2 X=<T t(0 0 0)> size=[.01 .01 .01 .01] }
body world2 {type=2 X=<T t(0 -2 0)> size=[.01 .01 .01 .01] }

body base_footprint {  mass=1 kinematic contact }
body torso_lift_link { pose=<T -0.0500001 0 0.890675 0.707107 0 -0.707107 0 > mass=36.248 kinematic contact }
body l_shoulder_pan_link { pose=<T -0.0500001 0.188 0.890675 0.620545 0.339005 -0.620545 0.339005 >  mass=25.7993 kinematic contact }
body l_shoulder_lift_link { pose=<T 0.0040302 0.272147 0.890675 -0.272787 -0.069654 -0.237396 -0.92972 >  mass=2.74988 kinematic contact }
body l_upper_arm_roll_link { pose=<T 0.0040302 0.272147 0.890675 0.803075 0.303564 0.413242 0.303564 >  mass=0.1 kinematic contact }
body l_elbow_flex_link { pose=<T 0.193694 0.567532 0.698905 -0.617346 0.0233568 0.616559 -0.488053 >  mass=1.90327 kinematic contact }
body l_forearm_roll_link { pose=<T 0.193694 0.567532 0.698905 0.285995 0.839705 -0.393399 0.24154 >  mass=0.1 kinematic contact }
body l_wrist_flex_link { pose=<T 0.377881 0.399803 0.901348 -0.0314346 -0.315586 0.871937 -0.373024 >  mass=0.61402 kinematic contact }
body l_wrist_roll_link { pose=<T 0.377881 0.399803 0.901348 0.069358 0.884358 -0.321412 0.33136 >  mass=0.1 kinematic contact }
body l_gripper_l_finger_link { pose=<T 0.415866 0.351778 0.948949 0.178229 -0.859642 0.276316 0.391029 >  mass=0.17126 kinematic contact }
body l_gripper_r_finger_link { pose=<T 0.428155 0.367453 0.950756 -0.276316 -0.391029 0.178229 -0.859642 >  mass=0.17389 kinematic contact }
body l_gripper_l_finger_tip_link { pose=<T 0.465252 0.300155 1.00613 0.276316 0.391029 -0.178229 0.859642 >  mass=0.04419 kinematic contact }
body l_gripper_r_finger_tip_link { pose=<T 0.483625 0.32359 1.00883 -0.178229 0.859642 -0.276316 -0.391029 >  mass=0.04419 kinematic contact }

shape (base_footprint){ type=3 rel=<T -0.112036 0.00178614 0.316049 1 0 0 0 > mesh='pr2_model/base_v0/base_L.stl'  rel_includes_mesh_center=true  kinematic contact }
shape (base_footprint){ type=0 rel=<T 0 0 0.071 1 0 0 0 >  size=[ 0.001 0.001 0.001 0 ]  rel_includes_mesh_center=true  kinematic contact }
shape (base_footprint){ type=0 rel=<T -0.29 0 0.851 1 0 0 0 >  size=[ 0.05 0.37 0.3 0 ]  rel_includes_mesh_center=true  kinematic contact }
shape (base_footprint){ type=3 rel=<T 0.21618 0.224379 0.191997 -1 0 0 0 > mesh='pr2_model/base_v0/caster_L.stl'  rel_includes_mesh_center=true  kinematic contact }
shape (base_footprint){ type=2 rel=<T 0.2246 0.2756 0.0792 0.707107 0.707107 0 0 >  size=[ 0 0 0.034 0.074792 ]  rel_includes_mesh_center=true  kinematic contact }
shape (base_footprint){ type=2 rel=<T 0.2246 0.1776 0.0792 0.707107 0.707107 0 0 >  size=[ 0 0 0.034 0.074792 ]  rel_includes_mesh_center=true  kinematic contact }
shape (base_footprint){ type=3 rel=<T 0.21618 -0.224821 0.191997 -1 0 0 0 > mesh='pr2_model/base_v0/caster_L.stl'  rel_includes_mesh_center=true  kinematic contact }
shape (base_footprint){ type=2 rel=<T 0.2246 -0.1736 0.0792 0.707107 0.707107 0 0 >  size=[ 0 0 0.034 0.074792 ]  rel_includes_mesh_center=true  kinematic contact }
shape (base_footprint){ type=2 rel=<T 0.2246 -0.2716 0.0792 0.707107 0.707107 0 0 >  size=[ 0 0 0.034 0.074792 ]  rel_includes_mesh_center=true  kinematic contact }
shape (base_footprint){ type=3 rel=<T -0.23302 0.224379 0.191997 -1 0 0 0 > mesh='pr2_model/base_v0/caster_L.stl'  rel_includes_mesh_center=true  kinematic contact }
shape (base_footprint){ type=2 rel=<T -0.2246 0.2756 0.0792 0.707107 0.707107 0 0 >  size=[ 0 0 0.034 0.074792 ]  rel_includes_mesh_center=true  kinematic contact }
shape (base_footprint){ type=2 rel=<T -0.2246 0.1776 0.0792 0.707107 0.707107 0 0 >  size=[ 0 0 0.034 0.074792 ]  rel_includes_mesh_center=true  kinematic contact }
shape (base_footprint){ type=3 rel=<T -0.23302 -0.224821 0.191997 -1 0 0 0 > mesh='pr2_model/base_v0/caster_L.stl'  rel_includes_mesh_center=true  kinematic contact }
shape (base_footprint){ type=2 rel=<T -0.2246 -0.1736 0.0792 0.707107 0.707107 0 0 >  size=[ 0 0 0.034 0.074792 ]  rel_includes_mesh_center=true  kinematic contact }
shape (base_footprint){ type=2 rel=<T -0.2246 -0.2716 0.0792 0.707107 0.707107 0 0 >  size=[ 0 0 0.034 0.074792 ]  rel_includes_mesh_center=true  kinematic contact }
shape (torso_lift_link){ type=3 rel=<T 0.150599 5.2794e-06 0.0889493 -0.707107 0 -0.707107 0 >  mesh='pr2_model/torso_v0/torso_lift_L.stl' rel_includes_mesh_center=true  kinematic contact }
shape (torso_lift_link){ type=3 rel=<T 0.355963 0.00822588 -0.0311043 -0.707107 0 -0.707107 0 >  mesh='pr2_model/head_v0/head_pan_L.stl' rel_includes_mesh_center=true  kinematic contact }
shape (torso_lift_link){ type=3 rel=<T 0.485702 0.00537012 -0.0128989 0.707107 0 0.707107 0 >  mesh='pr2_model/head_v0/head_tilt_L.stl' rel_includes_mesh_center=true  kinematic contact }
shape (torso_lift_link){ type=0 rel=<T 0.44595 5.15143e-18 -0.07413 0.707107 0 0.707107 0 >  size=[ 0.01 0.01 0.01 0 ]  rel_includes_mesh_center=true kinematic contact }
shape (torso_lift_link){ type=1 rel=<T 0.53695 -2.54733e-17 0.06387 0.707107 0 0.707107 0 >  size=[ 0 0 0 0.0005 ]  rel_includes_mesh_center=true  kinematic contact }
shape (torso_lift_link){ type=1 rel=<T 0.673403 0.0125 0.096137 0.707107 0 0.707107 0 >  size=[ 0 0 0 0.0005 ]  rel_includes_mesh_center=true  kinematic contact }
shape (torso_lift_link){ type=1 rel=<T 0.673403 -0.0175 0.096137 0.707107 0 0.707107 0 >  size=[ 0 0 0 0.0005 ]  rel_includes_mesh_center=true  kinematic contact }
shape (torso_lift_link){ type=1 rel=<T 0.625871 0.0125 0.110327 0.707107 0 0.707107 0 >  size=[ 0 0 0 0.0005 ]  rel_includes_mesh_center=true  kinematic contact }
shape (torso_lift_link){ type=3 rel=<T 0.248044 -0.000704911 -0.105875 0.707107 0 0.707107 0 >  mesh='pr2_model/tilting_laser_v0/tilting_hokuyo_L.stl' rel_includes_mesh_center=true  kinematic contact }
shape (torso_lift_link){ type=3 rel=<T -0.16813 -0.191235 -0.00514372 -0.620545 0.339005 -0.620545 0.339005 >  mesh='pr2_model/shoulder_v0/shoulder_pan.stl' rel_includes_mesh_center=true  kinematic contact }
shape (torso_lift_link){ type=3 rel=<T -0.0128406 -0.320941 -0.083844 0.447728 -0.244595 0.754779 -0.412338 >  mesh='pr2_model/shoulder_v0/shoulder_lift.stl' rel_includes_mesh_center=true  kinematic contact }
shape (torso_lift_link){ type=3 rel=<T -0.0588601 -0.363514 -0.110995 0.275653 -0.429305 0.860066 5.42237e-17 > mesh='pr2_model/shoulder_v0/upper_arm_roll_L.stl' rel_includes_mesh_center=true  kinematic contact }
shape (torso_lift_link){ type=3 rel=<T -0.146869 -0.497476 -0.194326 0.275653 -0.429305 0.860066 5.42237e-17 >  mesh='pr2_model/upper_arm_v0/upper_arm.stl' rel_includes_mesh_center=true  kinematic contact }
shape (torso_lift_link){ type=3 rel=<T -0.137597 -0.51338 -0.297892 0.480404 -0.764555 -0.0759462 0.422966 > mesh='pr2_model/upper_arm_v0/forearm_roll_L.stl'  rel_includes_mesh_center=true kinematic contact }
shape (torso_lift_link){ type=3 rel=<T -0.176347 -0.556787 -0.260597 0.872657 -0.231954 0.232741 0.361248 >  mesh='pr2_model/upper_arm_v0/elbow_flex.stl' rel_includes_mesh_center=true  kinematic contact }
shape (torso_lift_link){ type=3 rel=<T -0.0576333 -0.452781 -0.368985 0.480404 -0.764555 -0.0759462 0.422966 >  mesh='pr2_model/forearm_v0/forearm.stl' rel_includes_mesh_center=true  kinematic contact }
shape (torso_lift_link){ type=3 rel=<T 0.0106795 -0.402493 -0.425818 0.480405 -0.764556 -0.0759463 0.422967 >  mesh='pr2_model/forearm_v0/wrist_flex.stl' rel_includes_mesh_center=true  kinematic contact }
shape (torso_lift_link){ type=3 rel=<T 0.0307441 -0.383209 -0.445637 0.276316 -0.859642 -0.178229 0.391028 >  mesh='pr2_model/forearm_v0/wrist_roll_L.stl' rel_includes_mesh_center=true  kinematic contact }
shape (torso_lift_link){ type=3 rel=<T 0.0664612 -0.353796 -0.478724 0.276316 -0.859642 -0.178229 0.391028 >  mesh='pr2_model/gripper_v0/gripper_palm.stl' rel_includes_mesh_center=true  kinematic contact }
shape (torso_lift_link){ type=0 rel=<T 0.010673 -0.399802 -0.427882 0.276316 -0.859642 -0.178229 0.391028 >  size=[ 0.001 0.001 0.001 0 ] rel_includes_mesh_center=true  kinematic contact }
shape (torso_lift_link){ type=3 rel=<T 0.092527 -0.35156 -0.514093 0.276316 -0.859642 -0.178229 0.391029 >  mesh='pr2_model/gripper_v0/l_finger.stl' rel_includes_mesh_center=true  kinematic contact }
shape (torso_lift_link){ type=3 rel=<T 0.0881208 -0.316059 -0.486607 0.859642 0.276316 0.391029 0.178229 >  mesh='pr2_model/gripper_v0/l_finger.stl' rel_includes_mesh_center=true  kinematic contact }
shape (torso_lift_link){ type=3 rel=<T 0.123445 -0.319972 -0.538683 -0.276316 0.859642 0.178229 -0.391029 >  mesh='pr2_model/gripper_v0/l_finger_tip.stl' rel_includes_mesh_center=true  kinematic contact }
shape (torso_lift_link){ type=3 rel=<T 0.120413 -0.295276 -0.519527 -0.859642 -0.276316 -0.391029 -0.178229 >  mesh='pr2_model/gripper_v0/l_finger_tip.stl' rel_includes_mesh_center=true  kinematic contact }
shape (l_shoulder_pan_link){ type=3 rel=<T -0.16813 0.00258043 -0.00550131 -0.707107 0 -0.707107 0 >  mesh='pr2_model/shoulder_v0/shoulder_pan.stl' rel_includes_mesh_center=true  kinematic contact }
shape (l_shoulder_lift_link){ type=3 rel=<T -0.00127622 -0.0563252 0.0161388 -0.707107 0 0 0.707107 >  mesh='pr2_model/shoulder_v0/shoulder_lift.stl' rel_includes_mesh_center=true  kinematic contact }
shape (l_upper_arm_roll_link){ type=3 rel=<T 0.1227 -0.000740356 -0.00122582 1 0 0 0 >  mesh='pr2_model/shoulder_v0/upper_arm_roll_L.stl' rel_includes_mesh_center=true  kinematic contact }
shape (l_upper_arm_roll_link){ type=3 rel=<T 0.303332 -0.00060982 -0.0039943 1 0 0 0 >  mesh='pr2_model/upper_arm_v0/upper_arm.stl' rel_includes_mesh_center=true  kinematic contact }
shape (l_forearm_roll_link){ type=3 rel=<T 0.093559 -0.000960901 0.00709914 1 0 0 0 >  mesh='pr2_model/upper_arm_v0/forearm_roll_L.stl' rel_includes_mesh_center=true  kinematic contact }
shape (l_elbow_flex_link){ type=3 rel=<T -0.000605556 -0.0250395 -0.00341596 -0.707107 0 0 0.707107 >  mesh='pr2_model/upper_arm_v0/elbow_flex.stl' rel_includes_mesh_center=true  kinematic contact }
shape (l_forearm_roll_link){ type=3 rel=<T 0.216445 0.000691519 0.00300974 1 0 0 0 >  mesh='pr2_model/forearm_v0/forearm.stl' rel_includes_mesh_center=true  kinematic contact }
shape (l_wrist_flex_link){ type=3 rel=<T -0.000233079 0.00258595 -0.00218093 -0.707107 0 0 0.707107 >  mesh='pr2_model/forearm_v0/wrist_flex.stl' rel_includes_mesh_center=true  kinematic contact }
shape (l_wrist_roll_link){ type=3 rel=<T 0.0315162 -0.000282852 -0.000286107 1 0 0 0 >  mesh='pr2_model/forearm_v0/wrist_roll_L.stl' rel_includes_mesh_center=true  kinematic contact }
shape (l_wrist_roll_link){ type=3 rel=<T 0.0883957 0.000221324 -2.62985e-05 1 0 0 0 > mesh='pr2_model/gripper_v0/gripper_palm.stl' rel_includes_mesh_center=true  kinematic contact }
shape (l_wrist_roll_link){ type=0  size=[ 0.001 0.001 0.001 0 ] rel_includes_mesh_center=true  kinematic contact }
shape (l_gripper_l_finger_link){ type=3 rel=<T -0.000214843 0.0125558 -0.0493869 -0.707107 0 -0.707107 0 >  mesh='pr2_model/gripper_v0/l_finger.stl' rel_includes_mesh_center=true  kinematic contact }
shape (l_gripper_r_finger_link){ type=3 rel=<T -0.000214843 -0.0125558 0.0493869 7.3123e-14 -0.707107 -7.3123e-14 -0.707107 > mesh='pr2_model/gripper_v0/l_finger.stl'  rel_includes_mesh_center=true kinematic contact }
shape tip1 (l_gripper_l_finger_tip_link){ type=3 rel=<T 0.000126396 0.000750209 0.0081309 -0.707107 0 0.707107 0 >  mesh='pr2_model/gripper_v0/l_finger_tip.stl'  rel_includes_mesh_center=true kinematic contact }
shape tip2 (l_gripper_r_finger_tip_link){ type=3 rel=<T 0.000126396 -0.00075021 -0.0081309 7.3123e-14 -0.707107 7.3123e-14 0.707107 >  mesh='pr2_model/gripper_v0/l_finger_tip.stl'  rel_includes_mesh_center=true kinematic contact }

shape eff (l_gripper_l_finger_tip_link){ type=5 rel=<T t(0 0 .06)> size=[ .1 .1 .1 .1] }
joint baseX (world0 world1) { type=3 }
joint baseY (world1 world2) { type=4 Q=<T t(0 -2 0)>}
joint baseZ (world2 base_footprint) { type=2 }

>>>>>>> d27c51f5
joint (base_footprint torso_lift_link){ from=<T -0.05 0 0.790675 0.707107 0 -0.707107 0 > Q=<T 0.1 0 0 1 0 0 0 > agent=99  type=3  fixed }
joint (torso_lift_link l_shoulder_pan_link){ from=<T 0 0.188 0 1 0 0 0 > Q=<T 0 0 0 0.877583 0.479426 0 0 >  type=0  }
joint (l_shoulder_pan_link l_shoulder_lift_link){ from=<T 2.22045e-17 0 -0.1 -0.5 -0.5 -0.5 -0.5 > Q=<T 0 0 0 0.968912 0.247404 0 0 >  type=0  }
joint (l_shoulder_lift_link l_upper_arm_roll_link){ from=<T 0 0 0 -0.707107 0 0 0.707107 > Q=<T 0 0 0 0.877583 0.479426 0 0 >  type=0  }
joint (l_elbow_flex_link l_forearm_roll_link){ from=<T 0 0 0 -0.707107 0 0 0.707107 > Q=<T 0 0 0 0.731689 0.681639 0 0 >  type=0  }
joint (l_upper_arm_roll_link l_elbow_flex_link){ from=<T 0.4 0 0 -0.707107 0 0 -0.707107 > Q=<T 0 0 0 0.540302 -0.841471 0 0 >  type=0  }
joint (l_forearm_roll_link l_wrist_flex_link){ from=<T 0.321 0 0 -0.707107 0 0 -0.707107 >  type=0  }
joint (l_wrist_flex_link l_wrist_roll_link){ from=<T 0 0 0 -0.707107 0 0 0.707107 > Q=<T 0 0 0 0.968912 0.247404 0 0 >  type=0  }
joint finger_l_l (l_wrist_roll_link l_gripper_l_finger_link){ from=<T 0.07691 0.01 0 -0.707107 0 0.707107 0 > agent=99 type=0 fixed  }
joint finger_l_r (l_wrist_roll_link l_gripper_r_finger_link){ from=<T 0.07691 -0.01 0 -0.707107 0 -0.707107 0 > agent=99 type=0  fixed }
joint (l_gripper_l_finger_link l_gripper_l_finger_tip_link){ from=<T 2.02882e-17 0.00495 -0.09137 -1.5702e-16 0 -1 0 > agent=99 coupledTo='finger_l_l'  fixed }
joint (l_gripper_r_finger_link l_gripper_r_finger_tip_link){ from=<T 2.02882e-17 -0.00495 0.09137 -1.5702e-16 0 1 0 > agent=99 coupledTo='finger_l_r'  fixed }<|MERGE_RESOLUTION|>--- conflicted
+++ resolved
@@ -1,87 +1,7 @@
-<<<<<<< HEAD
-body world0 { fixed }
-body world1 { kinematic }
-body world2 { kinematic }
-
-body base_footprint {  mass=1 contact  }
-body torso_lift_link { pose=<T -0.0500001 0 0.890675 0.707107 0 -0.707107 0 > mass=36.248 contact  }
-body l_shoulder_pan_link { pose=<T -0.0500001 0.188 0.890675 0.620545 0.339005 -0.620545 0.339005 >  mass=25.7993 contact  }
-body l_shoulder_lift_link { pose=<T 0.0040302 0.272147 0.890675 -0.272787 -0.069654 -0.237396 -0.92972 >  mass=2.74988 contact  }
-body l_upper_arm_roll_link { pose=<T 0.0040302 0.272147 0.890675 0.803075 0.303564 0.413242 0.303564 >  mass=0.1 contact  }
-body l_elbow_flex_link { pose=<T 0.193694 0.567532 0.698905 -0.617346 0.0233568 0.616559 -0.488053 >  mass=1.90327 contact  }
-body l_forearm_roll_link { pose=<T 0.193694 0.567532 0.698905 0.285995 0.839705 -0.393399 0.24154 >  mass=0.1 contact  }
-body l_wrist_flex_link { pose=<T 0.377881 0.399803 0.901348 -0.0314346 -0.315586 0.871937 -0.373024 >  mass=0.61402 contact  }
-body l_wrist_roll_link { pose=<T 0.377881 0.399803 0.901348 0.069358 0.884358 -0.321412 0.33136 >  mass=0.1 contact  }
-body l_gripper_l_finger_link { pose=<T 0.415866 0.351778 0.948949 0.178229 -0.859642 0.276316 0.391029 >  mass=0.17126 contact  }
-body l_gripper_r_finger_link { pose=<T 0.428155 0.367453 0.950756 -0.276316 -0.391029 0.178229 -0.859642 >  mass=0.17389 contact  }
-body l_gripper_l_finger_tip_link { pose=<T 0.465252 0.300155 1.00613 0.276316 0.391029 -0.178229 0.859642 >  mass=0.04419 contact  }
-body l_gripper_r_finger_tip_link { pose=<T 0.483625 0.32359 1.00883 -0.178229 0.859642 -0.276316 -0.391029 >  mass=0.04419 contact  }
-
-shape (base_footprint){ type=3 rel=<T -0.112036 0.00178614 0.316049 1 0 0 0 > mesh='pr2_model/base_v0/base_L.stl'  rel_includes_mesh_center=true  kinematic contact }
-shape (base_footprint){ type=0 rel=<T 0 0 0.071 1 0 0 0 >  size=[ 0.001 0.001 0.001 0 ]  rel_includes_mesh_center=true  kinematic contact }
-shape (base_footprint){ type=0 rel=<T -0.29 0 0.851 1 0 0 0 >  size=[ 0.05 0.37 0.3 0 ]  rel_includes_mesh_center=true  kinematic contact }
-shape (base_footprint){ type=3 rel=<T 0.21618 0.224379 0.191997 -1 0 0 0 > mesh='pr2_model/base_v0/caster_L.stl'  rel_includes_mesh_center=true  kinematic contact }
-shape (base_footprint){ type=2 rel=<T 0.2246 0.2756 0.0792 0.707107 0.707107 0 0 >  size=[ 0 0 0.034 0.074792 ]  rel_includes_mesh_center=true  kinematic contact }
-shape (base_footprint){ type=2 rel=<T 0.2246 0.1776 0.0792 0.707107 0.707107 0 0 >  size=[ 0 0 0.034 0.074792 ]  rel_includes_mesh_center=true  kinematic contact }
-shape (base_footprint){ type=3 rel=<T 0.21618 -0.224821 0.191997 -1 0 0 0 > mesh='pr2_model/base_v0/caster_L.stl'  rel_includes_mesh_center=true  kinematic contact }
-shape (base_footprint){ type=2 rel=<T 0.2246 -0.1736 0.0792 0.707107 0.707107 0 0 >  size=[ 0 0 0.034 0.074792 ]  rel_includes_mesh_center=true  kinematic contact }
-shape (base_footprint){ type=2 rel=<T 0.2246 -0.2716 0.0792 0.707107 0.707107 0 0 >  size=[ 0 0 0.034 0.074792 ]  rel_includes_mesh_center=true  kinematic contact }
-shape (base_footprint){ type=3 rel=<T -0.23302 0.224379 0.191997 -1 0 0 0 > mesh='pr2_model/base_v0/caster_L.stl'  rel_includes_mesh_center=true  kinematic contact }
-shape (base_footprint){ type=2 rel=<T -0.2246 0.2756 0.0792 0.707107 0.707107 0 0 >  size=[ 0 0 0.034 0.074792 ]  rel_includes_mesh_center=true  kinematic contact }
-shape (base_footprint){ type=2 rel=<T -0.2246 0.1776 0.0792 0.707107 0.707107 0 0 >  size=[ 0 0 0.034 0.074792 ]  rel_includes_mesh_center=true  kinematic contact }
-shape (base_footprint){ type=3 rel=<T -0.23302 -0.224821 0.191997 -1 0 0 0 > mesh='pr2_model/base_v0/caster_L.stl'  rel_includes_mesh_center=true  kinematic contact }
-shape (base_footprint){ type=2 rel=<T -0.2246 -0.1736 0.0792 0.707107 0.707107 0 0 >  size=[ 0 0 0.034 0.074792 ]  rel_includes_mesh_center=true  kinematic contact }
-shape (base_footprint){ type=2 rel=<T -0.2246 -0.2716 0.0792 0.707107 0.707107 0 0 >  size=[ 0 0 0.034 0.074792 ]  rel_includes_mesh_center=true  kinematic contact }
-shape (torso_lift_link){ type=3 rel=<T 0.150599 5.2794e-06 0.0889493 -0.707107 0 -0.707107 0 >  mesh='pr2_model/torso_v0/torso_lift_L.stl' rel_includes_mesh_center=true  kinematic contact }
-shape (torso_lift_link){ type=3 rel=<T 0.355963 0.00822588 -0.0311043 -0.707107 0 -0.707107 0 >  mesh='pr2_model/head_v0/head_pan_L.stl' rel_includes_mesh_center=true  kinematic contact }
-shape (torso_lift_link){ type=3 rel=<T 0.485702 0.00537012 -0.0128989 0.707107 0 0.707107 0 >  mesh='pr2_model/head_v0/head_tilt_L.stl' rel_includes_mesh_center=true  kinematic contact }
-shape (torso_lift_link){ type=0 rel=<T 0.44595 5.15143e-18 -0.07413 0.707107 0 0.707107 0 >  size=[ 0.01 0.01 0.01 0 ]  rel_includes_mesh_center=true kinematic contact }
-shape (torso_lift_link){ type=1 rel=<T 0.53695 -2.54733e-17 0.06387 0.707107 0 0.707107 0 >  size=[ 0 0 0 0.0005 ]  rel_includes_mesh_center=true  kinematic contact }
-shape (torso_lift_link){ type=1 rel=<T 0.673403 0.0125 0.096137 0.707107 0 0.707107 0 >  size=[ 0 0 0 0.0005 ]  rel_includes_mesh_center=true  kinematic contact }
-shape (torso_lift_link){ type=1 rel=<T 0.673403 -0.0175 0.096137 0.707107 0 0.707107 0 >  size=[ 0 0 0 0.0005 ]  rel_includes_mesh_center=true  kinematic contact }
-shape (torso_lift_link){ type=1 rel=<T 0.625871 0.0125 0.110327 0.707107 0 0.707107 0 >  size=[ 0 0 0 0.0005 ]  rel_includes_mesh_center=true  kinematic contact }
-shape (torso_lift_link){ type=3 rel=<T 0.248044 -0.000704911 -0.105875 0.707107 0 0.707107 0 >  mesh='pr2_model/tilting_laser_v0/tilting_hokuyo_L.stl' rel_includes_mesh_center=true  kinematic contact }
-shape (torso_lift_link){ type=3 rel=<T -0.16813 -0.191235 -0.00514372 -0.620545 0.339005 -0.620545 0.339005 >  mesh='pr2_model/shoulder_v0/shoulder_pan.stl' rel_includes_mesh_center=true  kinematic contact }
-shape (torso_lift_link){ type=3 rel=<T -0.0128406 -0.320941 -0.083844 0.447728 -0.244595 0.754779 -0.412338 >  mesh='pr2_model/shoulder_v0/shoulder_lift.stl' rel_includes_mesh_center=true  kinematic contact }
-shape (torso_lift_link){ type=3 rel=<T -0.0588601 -0.363514 -0.110995 0.275653 -0.429305 0.860066 5.42237e-17 > mesh='pr2_model/shoulder_v0/upper_arm_roll_L.stl' rel_includes_mesh_center=true  kinematic contact }
-shape (torso_lift_link){ type=3 rel=<T -0.146869 -0.497476 -0.194326 0.275653 -0.429305 0.860066 5.42237e-17 >  mesh='pr2_model/upper_arm_v0/upper_arm.stl' rel_includes_mesh_center=true  kinematic contact }
-shape (torso_lift_link){ type=3 rel=<T -0.137597 -0.51338 -0.297892 0.480404 -0.764555 -0.0759462 0.422966 > mesh='pr2_model/upper_arm_v0/forearm_roll_L.stl'  rel_includes_mesh_center=true kinematic contact }
-shape (torso_lift_link){ type=3 rel=<T -0.176347 -0.556787 -0.260597 0.872657 -0.231954 0.232741 0.361248 >  mesh='pr2_model/upper_arm_v0/elbow_flex.stl' rel_includes_mesh_center=true  kinematic contact }
-shape (torso_lift_link){ type=3 rel=<T -0.0576333 -0.452781 -0.368985 0.480404 -0.764555 -0.0759462 0.422966 >  mesh='pr2_model/forearm_v0/forearm.stl' rel_includes_mesh_center=true  kinematic contact }
-shape (torso_lift_link){ type=3 rel=<T 0.0106795 -0.402493 -0.425818 0.480405 -0.764556 -0.0759463 0.422967 >  mesh='pr2_model/forearm_v0/wrist_flex.stl' rel_includes_mesh_center=true  kinematic contact }
-shape (torso_lift_link){ type=3 rel=<T 0.0307441 -0.383209 -0.445637 0.276316 -0.859642 -0.178229 0.391028 >  mesh='pr2_model/forearm_v0/wrist_roll_L.stl' rel_includes_mesh_center=true  kinematic contact }
-shape (torso_lift_link){ type=3 rel=<T 0.0664612 -0.353796 -0.478724 0.276316 -0.859642 -0.178229 0.391028 >  mesh='pr2_model/gripper_v0/gripper_palm.stl' rel_includes_mesh_center=true  kinematic contact }
-shape (torso_lift_link){ type=0 rel=<T 0.010673 -0.399802 -0.427882 0.276316 -0.859642 -0.178229 0.391028 >  size=[ 0.001 0.001 0.001 0 ] rel_includes_mesh_center=true  kinematic contact }
-shape (torso_lift_link){ type=3 rel=<T 0.092527 -0.35156 -0.514093 0.276316 -0.859642 -0.178229 0.391029 >  mesh='pr2_model/gripper_v0/l_finger.stl' rel_includes_mesh_center=true  kinematic contact }
-shape (torso_lift_link){ type=3 rel=<T 0.0881208 -0.316059 -0.486607 0.859642 0.276316 0.391029 0.178229 >  mesh='pr2_model/gripper_v0/l_finger.stl' rel_includes_mesh_center=true  kinematic contact }
-shape (torso_lift_link){ type=3 rel=<T 0.123445 -0.319972 -0.538683 -0.276316 0.859642 0.178229 -0.391029 >  mesh='pr2_model/gripper_v0/l_finger_tip.stl' rel_includes_mesh_center=true  kinematic contact }
-shape (torso_lift_link){ type=3 rel=<T 0.120413 -0.295276 -0.519527 -0.859642 -0.276316 -0.391029 -0.178229 >  mesh='pr2_model/gripper_v0/l_finger_tip.stl' rel_includes_mesh_center=true  kinematic contact }
-shape (l_shoulder_pan_link){ type=3 rel=<T -0.16813 0.00258043 -0.00550131 -0.707107 0 -0.707107 0 >  mesh='pr2_model/shoulder_v0/shoulder_pan.stl' rel_includes_mesh_center=true  kinematic contact }
-shape (l_shoulder_lift_link){ type=3 rel=<T -0.00127622 -0.0563252 0.0161388 -0.707107 0 0 0.707107 >  mesh='pr2_model/shoulder_v0/shoulder_lift.stl' rel_includes_mesh_center=true  kinematic contact }
-shape (l_upper_arm_roll_link){ type=3 rel=<T 0.1227 -0.000740356 -0.00122582 1 0 0 0 >  mesh='pr2_model/shoulder_v0/upper_arm_roll_L.stl' rel_includes_mesh_center=true  kinematic contact }
-shape (l_upper_arm_roll_link){ type=3 rel=<T 0.303332 -0.00060982 -0.0039943 1 0 0 0 >  mesh='pr2_model/upper_arm_v0/upper_arm.stl' rel_includes_mesh_center=true  kinematic contact }
-shape (l_forearm_roll_link){ type=3 rel=<T 0.093559 -0.000960901 0.00709914 1 0 0 0 >  mesh='pr2_model/upper_arm_v0/forearm_roll_L.stl' rel_includes_mesh_center=true  kinematic contact }
-shape (l_elbow_flex_link){ type=3 rel=<T -0.000605556 -0.0250395 -0.00341596 -0.707107 0 0 0.707107 >  mesh='pr2_model/upper_arm_v0/elbow_flex.stl' rel_includes_mesh_center=true  kinematic contact }
-shape (l_forearm_roll_link){ type=3 rel=<T 0.216445 0.000691519 0.00300974 1 0 0 0 >  mesh='pr2_model/forearm_v0/forearm.stl' rel_includes_mesh_center=true  kinematic contact }
-shape (l_wrist_flex_link){ type=3 rel=<T -0.000233079 0.00258595 -0.00218093 -0.707107 0 0 0.707107 >  mesh='pr2_model/forearm_v0/wrist_flex.stl' rel_includes_mesh_center=true  kinematic contact }
-shape (l_wrist_roll_link){ type=3 rel=<T 0.0315162 -0.000282852 -0.000286107 1 0 0 0 >  mesh='pr2_model/forearm_v0/wrist_roll_L.stl' rel_includes_mesh_center=true  kinematic contact }
-shape (l_wrist_roll_link){ type=3 rel=<T 0.0883957 0.000221324 -2.62985e-05 1 0 0 0 > mesh='pr2_model/gripper_v0/gripper_palm.stl' rel_includes_mesh_center=true  kinematic contact }
-shape (l_wrist_roll_link){ type=0  size=[ 0.001 0.001 0.001 0 ] rel_includes_mesh_center=true  kinematic contact }
-shape (l_gripper_l_finger_link){ type=3 rel=<T -0.000214843 0.0125558 -0.0493869 -0.707107 0 -0.707107 0 >  mesh='pr2_model/gripper_v0/l_finger.stl' rel_includes_mesh_center=true  kinematic contact }
-shape (l_gripper_r_finger_link){ type=3 rel=<T -0.000214843 -0.0125558 0.0493869 7.3123e-14 -0.707107 -7.3123e-14 -0.707107 > mesh='pr2_model/gripper_v0/l_finger.stl'  rel_includes_mesh_center=true kinematic contact }
-shape tip1 (l_gripper_l_finger_tip_link){ type=3 rel=<T 0.000126396 0.000750209 0.0081309 -0.707107 0 0.707107 0 >  mesh='pr2_model/gripper_v0/l_finger_tip.stl'  rel_includes_mesh_center=true kinematic contact }
-shape tip2 (l_gripper_r_finger_tip_link){ type=3 rel=<T 0.000126396 -0.00075021 -0.0081309 7.3123e-14 -0.707107 7.3123e-14 0.707107 >  mesh='pr2_model/gripper_v0/l_finger_tip.stl'  rel_includes_mesh_center=true kinematic contact }
-
-shape eff (l_gripper_l_finger_tip_link){ type=5 rel=<T t(0 0 .06)> size=[ .1 .1 .1 .1] }
-joint baseX (world0 world1) { type=3 }
-joint baseY (world1 world2) { type=4 Q=<T t(0 -2 0)>}
-joint baseZ (world2 base_footprint) { type=2 }
-
-=======
 # fake base
 body world0 {type=2 X=<T t(0 0 0)> size=[.01 .01 .01 .01] fixed}
-body world1 {type=2 X=<T t(0 0 0)> size=[.01 .01 .01 .01] }
-body world2 {type=2 X=<T t(0 -2 0)> size=[.01 .01 .01 .01] }
+body world1 {type=2 X=<T t(0 0 0)> size=[.01 .01 .01 .01] kinematic }
+body world2 {type=2 X=<T t(0 -2 0)> size=[.01 .01 .01 .01] kinematic }
 
 body base_footprint {  mass=1 kinematic contact }
 body torso_lift_link { pose=<T -0.0500001 0 0.890675 0.707107 0 -0.707107 0 > mass=36.248 kinematic contact }
@@ -157,7 +77,6 @@
 joint baseY (world1 world2) { type=4 Q=<T t(0 -2 0)>}
 joint baseZ (world2 base_footprint) { type=2 }
 
->>>>>>> d27c51f5
 joint (base_footprint torso_lift_link){ from=<T -0.05 0 0.790675 0.707107 0 -0.707107 0 > Q=<T 0.1 0 0 1 0 0 0 > agent=99  type=3  fixed }
 joint (torso_lift_link l_shoulder_pan_link){ from=<T 0 0.188 0 1 0 0 0 > Q=<T 0 0 0 0.877583 0.479426 0 0 >  type=0  }
 joint (l_shoulder_pan_link l_shoulder_lift_link){ from=<T 2.22045e-17 0 -0.1 -0.5 -0.5 -0.5 -0.5 > Q=<T 0 0 0 0.968912 0.247404 0 0 >  type=0  }
