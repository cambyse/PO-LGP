body world {  }
body base_footprint { mass=145.746  }
body torso_lift_link { pose=<T -0.05 0 0.790675 0.707107 0 -0.707107 0 > mass=36.449  }
body head_pan_link { pose=<T -0.06707 0 1.17213 0.707107 0 -0.707107 0 > mass=6.339  }
body laser_tilt_mount_link { pose=<T 0.04893 0 1.01768 -0.707107 2.29851e-17 2.29851e-17 -0.707107 > mass=0.592  }
body r_shoulder_pan_link { pose=<T -0.05 -0.188 0.790675 0.707107 0 -0.707107 0 > mass=25.7993  }
body l_shoulder_pan_link { pose=<T -0.05 0.188 0.790675 0.707107 0 -0.707107 0 > mass=25.7993  }
body head_tilt_link { pose=<T 0.00093 0 1.17213 -0.707107 2.29851e-17 2.29851e-17 -0.707107 > mass=5.32  }
body r_shoulder_lift_link { pose=<T 0.05 -0.188 0.790675 -0.707107 2.29851e-17 2.29851e-17 -0.707107 > mass=2.74988  }
body l_shoulder_lift_link { pose=<T 0.05 0.188 0.790675 -0.707107 2.29851e-17 2.29851e-17 -0.707107 > mass=2.74988  }
body r_upper_arm_roll_link { pose=<T 0.05 -0.188 0.790675 1 -2.55186e-33 -3.25058e-17 0 > mass=6.11769  }
body l_upper_arm_roll_link { pose=<T 0.05 0.188 0.790675 1 -2.55186e-33 -3.25058e-17 0 > mass=6.11769  }
body r_elbow_flex_link { pose=<T 0.45 -0.188 0.790675 0.707107 0 0 0.707107 > mass=1.90327  }
body l_elbow_flex_link { pose=<T 0.45 0.188 0.790675 0.707107 0 0 0.707107 > mass=1.90327  }
body r_forearm_roll_link { pose=<T 0.45 -0.188 0.790675 -1 0 0 0 > mass=2.68968  }
body l_forearm_roll_link { pose=<T 0.45 0.188 0.790675 -1 0 0 0 > mass=2.68968  }
body r_wrist_flex_link { pose=<T 0.771 -0.188 0.790675 0.707107 0 0 0.707107 > mass=0.61402  }
body l_wrist_flex_link { pose=<T 0.771 0.188 0.790675 0.707107 0 0 0.707107 > mass=0.61402  }
body r_wrist_roll_link { pose=<T 0.771 -0.188 0.790675 -1 0 0 0 > mass=0.681071  }
body l_wrist_roll_link { pose=<T 0.771 0.188 0.790675 -1 0 0 0 > mass=0.681071  }
body r_gripper_l_finger_link { pose=<T 0.84791 -0.178 0.790675 0.707107 0 -0.707107 0 > mass=0.17126  }
body r_gripper_r_finger_link { pose=<T 0.84791 -0.198 0.790675 0.707107 0 0.707107 0 > mass=0.17389  }
body l_gripper_l_finger_link { pose=<T 0.84791 0.198 0.790675 0.707107 0 -0.707107 0 > mass=0.17126  }
body l_gripper_r_finger_link { pose=<T 0.84791 0.178 0.790675 0.707107 0 0.707107 0 > mass=0.17389  }
body r_gripper_l_finger_tip_link { pose=<T 0.93928 -0.17305 0.790675 -0.707107 0 -0.707107 0 > mass=0.04419  }
body r_gripper_r_finger_tip_link { pose=<T 0.93928 -0.20295 0.790675 -0.707107 0 0.707107 0 > mass=0.04419  }
body l_gripper_l_finger_tip_link { pose=<T 0.93928 0.20295 0.790675 -0.707107 0 -0.707107 0 > mass=0.04419  }
body l_gripper_r_finger_tip_link { pose=<T 0.93928 0.17305 0.790675 -0.707107 0 0.707107 0 > mass=0.04419  }
body r_gripper_l_finger_tip_frame { pose=<T 0.93928 -0.20295 0.790675 0.707107 -2.29851e-17 -2.29851e-17 0.707107 >  }
body l_gripper_l_finger_tip_frame { pose=<T 0.93928 0.17305 0.790675 0.707107 -2.29851e-17 -2.29851e-17 0.707107 >  }

shape base_link_0 (base_footprint){ type=3 rel=<T -0.112036 0.00178614 0.316049 1 0 0 0 >  mass=116  inertiaTensor=[ 5.65223 -0.00971993 1.29399 5.66947 -0.00737958 3.6832 ]  mesh='base_v0/base_L.stl'  rel_includes_mesh_center=true  }
shape base_footprint (base_footprint){ type=0 rel=<T 0 0 0.071 1 0 0 0 >  mass=1  inertiaTensor=[ 0.01 0 0 0.01 0 0.01 ]  size=[ 0.001 0.001 0.001 0 ]  rel_includes_mesh_center=true  }
shape base_bellow_link (base_footprint){ type=0 rel=<T -0.29 0 0.851 1 0 0 0 >  mass=1  inertiaTensor=[ 0.01 0 0 0.01 0 0.01 ]  size=[ 0.05 0.37 0.3 0 ]  rel_includes_mesh_center=true  }
shape fl_caster_rotation_link_0 (base_footprint){ type=3 rel=<T 0.21618 0.224379 0.191997 1 0 0 0 >  mass=3.47308  inertiaTensor=[ 0.0124118 -0.000711734 0.00050273 0.0152182 -4.27347e-06 0.011764 ]  mesh='base_v0/caster_L.stl'  rel_includes_mesh_center=true  }
shape fl_caster_l_wheel_link (base_footprint){ type=2 rel=<T 0.2246 0.2756 0.0792 0.707107 0.707107 -3.92481e-17 4.59702e-17 >  mass=0.44036  inertiaTensor=[ 0.0124118 -0.000711734 0.00050273 0.0152182 -4.27347e-06 0.011764 ]  size=[ 0 0 0.034 0.074792 ]  rel_includes_mesh_center=true  }
shape fl_caster_r_wheel_link (base_footprint){ type=2 rel=<T 0.2246 0.1776 0.0792 0.707107 0.707107 -3.92481e-17 4.59702e-17 >  mass=0.44036  inertiaTensor=[ 0.0124118 -0.000711734 0.00050273 0.0152182 -4.27347e-06 0.011764 ]  size=[ 0 0 0.034 0.074792 ]  rel_includes_mesh_center=true  }
shape fr_caster_rotation_link_0 (base_footprint){ type=3 rel=<T 0.21618 -0.224821 0.191997 1 0 0 0 >  mass=3.47308  inertiaTensor=[ 0.0124118 -0.000711734 0.00050273 0.0152182 -4.27347e-06 0.011764 ]  mesh='base_v0/caster_L.stl'  rel_includes_mesh_center=true  }
shape fr_caster_l_wheel_link (base_footprint){ type=2 rel=<T 0.2246 -0.1736 0.0792 0.707107 0.707107 -3.92481e-17 4.59702e-17 >  mass=0.44036  inertiaTensor=[ 0.0124118 -0.000711734 0.00050273 0.0152182 -4.27347e-06 0.011764 ]  size=[ 0 0 0.034 0.074792 ]  rel_includes_mesh_center=true  }
shape fr_caster_r_wheel_link (base_footprint){ type=2 rel=<T 0.2246 -0.2716 0.0792 0.707107 0.707107 -3.92481e-17 4.59702e-17 >  mass=0.44036  inertiaTensor=[ 0.0124118 -0.000711734 0.00050273 0.0152182 -4.27347e-06 0.011764 ]  size=[ 0 0 0.034 0.074792 ]  rel_includes_mesh_center=true  }
shape bl_caster_rotation_link_0 (base_footprint){ type=3 rel=<T -0.23302 0.224379 0.191997 1 0 0 0 >  mass=3.47308  inertiaTensor=[ 0.0124118 -0.000711734 0.00050273 0.0152182 -4.27347e-06 0.011764 ]  mesh='base_v0/caster_L.stl'  rel_includes_mesh_center=true  }
shape bl_caster_l_wheel_link (base_footprint){ type=2 rel=<T -0.2246 0.2756 0.0792 0.707107 0.707107 -3.92481e-17 4.59702e-17 >  mass=0.44036  inertiaTensor=[ 0.0124118 -0.000711734 0.00050273 0.0152182 -4.27347e-06 0.011764 ]  size=[ 0 0 0.034 0.074792 ]  rel_includes_mesh_center=true  }
shape bl_caster_r_wheel_link (base_footprint){ type=2 rel=<T -0.2246 0.1776 0.0792 0.707107 0.707107 -3.92481e-17 4.59702e-17 >  mass=0.44036  inertiaTensor=[ 0.0124118 -0.000711734 0.00050273 0.0152182 -4.27347e-06 0.011764 ]  size=[ 0 0 0.034 0.074792 ]  rel_includes_mesh_center=true  }
shape br_caster_rotation_link_0 (base_footprint){ type=3 rel=<T -0.23302 -0.224821 0.191997 1 0 0 0 >  mass=3.47308  inertiaTensor=[ 0.0124118 -0.000711734 0.00050273 0.0152182 -4.27347e-06 0.011764 ]  mesh='base_v0/caster_L.stl'  rel_includes_mesh_center=true  }
shape br_caster_l_wheel_link (base_footprint){ type=2 rel=<T -0.2246 -0.1736 0.0792 0.707107 0.707107 -3.92481e-17 4.59702e-17 >  mass=0.44036  inertiaTensor=[ 0.0124118 -0.000711734 0.00050273 0.0152182 -4.27347e-06 0.011764 ]  size=[ 0 0 0.034 0.074792 ]  rel_includes_mesh_center=true  }
shape br_caster_r_wheel_link (base_footprint){ type=2 rel=<T -0.2246 -0.2716 0.0792 0.707107 0.707107 -3.92481e-17 4.59702e-17 >  mass=0.44036  inertiaTensor=[ 0.0124118 -0.000711734 0.00050273 0.0152182 -4.27347e-06 0.011764 ]  size=[ 0 0 0.034 0.074792 ]  rel_includes_mesh_center=true  }
shape torso_lift_link_0 (torso_lift_link){ type=3 rel=<T 0.150599 5.2794e-06 0.0889493 -0.707107 0 -0.707107 0 >  mass=36.248  inertiaTensor=[ 2.77165 0.00428452 -0.160419 2.51002 0.0296645 0.526432 ]  mesh='torso_v0/torso_lift_L.stl'  rel_includes_mesh_center=true  }
shape head_pan_link_0 (head_pan_link){ type=3 rel=<T -0.0254868 0.00822588 -0.0481743 -0.707107 0 -0.707107 0 >  mass=6.339  inertiaTensor=[ 0.0324976 0.000636041 0.00258515 0.0465456 -0.00245343 0.0576527 ]  mesh='head_v0/head_pan_L.stl'  rel_includes_mesh_center=true  }
shape head_tilt_link_0 (head_tilt_link){ type=3 rel=<T 0.00537009 0.0380311 0.104252 -0.707107 0 0 0.707107 >  mass=4.479  inertiaTensor=[ 0.0242232 0.000620635 -9.69097e-05 0.0547231 0.00279702 0.0673064 ]  mesh='head_v0/head_tilt_L.stl'  rel_includes_mesh_center=true  }
shape head_plate_frame (head_tilt_link){ type=0 rel=<T 5.15143e-18 -0.0232 0.0645 -0.707107 0 0 0.707107 >  mass=0.01  inertiaTensor=[ 0.001 0 0 0.001 0 0.001 ]  size=[ 0.01 0.01 0.01 0 ]  rel_includes_mesh_center=true  }
shape head_mount_link (head_tilt_link){ type=1 rel=<T -2.54943e-17 0.1148 0.1555 -0.707107 0 0 0.707107 >  mass=0.1  inertiaTensor=[ 0.01 0 0 0.01 0 0.01 ]  size=[ 0 0 0 0.0005 ]  rel_includes_mesh_center=true  }
shape head_mount_kinect_ir_link (head_tilt_link){ type=1 rel=<T 0.0125 0.147067 0.291953 -0.707107 0 0 0.707107 >  mass=0.1  inertiaTensor=[ 0.01 0 0 0.01 0 0.01 ]  size=[ 0 0 0 0.0005 ]  rel_includes_mesh_center=true  }
shape head_mount_kinect_rgb_link (head_tilt_link){ type=1 rel=<T -0.0175 0.147067 0.291953 -0.707107 0 0 0.707107 >  mass=0.1  inertiaTensor=[ 0.01 0 0 0.01 0 0.01 ]  size=[ 0 0 0 0.0005 ]  rel_includes_mesh_center=true  }
shape head_mount_prosilica_link (head_tilt_link){ type=1 rel=<T 0.0125 0.161257 0.244421 -0.707107 0 0 0.707107 >  mass=0.1  inertiaTensor=[ 0.01 0 0 0.01 0 0.01 ]  size=[ 0 0 0 0.0005 ]  rel_includes_mesh_center=true  }
shape laser_tilt_mount_link_0 (laser_tilt_mount_link){ type=3 rel=<T -0.000704906 -0.00694473 0.0210439 -0.707107 0 0 0.707107 >  mass=0.591  inertiaTensor=[ 0.00119527 2.3087e-05 3.7467e-05 0.00108396 3.4906e-05 0.000795014 ]  mesh='tilting_laser_v0/tilting_hokuyo_L.stl'  rel_includes_mesh_center=true  }
shape r_shoulder_pan_link_0 (r_shoulder_pan_link){ type=3 rel=<T -0.16813 0.00258043 -0.00550141 -0.707107 0 -0.707107 0 >  mass=25.7993  inertiaTensor=[ 0.866179 -0.0608651 -0.121181 0.874217 -0.0588661 0.273538 ]  mesh='shoulder_v0/shoulder_pan.stl'  rel_includes_mesh_center=true  }
shape r_shoulder_lift_link_0 (r_shoulder_lift_link){ type=3 rel=<T -0.00127619 -0.0563251 0.0161388 -0.707107 0 0 0.707107 >  mass=2.74988  inertiaTensor=[ 0.0210558 0.00496704 -0.00194809 0.0212722 0.00110425 0.0197575 ]  mesh='shoulder_v0/shoulder_lift.stl'  rel_includes_mesh_center=true  }
shape r_upper_arm_roll_link_0 (r_upper_arm_roll_link){ type=3 rel=<T 0.1227 -0.000740356 -0.00122582 1 0 0 0 >  mass=0.1  inertiaTensor=[ 0.01 0 0 0.01 0 0.01 ]  mesh='shoulder_v0/upper_arm_roll_L.stl'  rel_includes_mesh_center=true  }
shape r_upper_arm_link_0 (r_upper_arm_roll_link){ type=3 rel=<T 0.303332 -0.00060982 -0.0039943 1 0 0 0 >  mass=6.01769  inertiaTensor=[ 0.0153775 0.00375711 -0.000708529 0.0747367 -0.000179365 0.0760876 ]  mesh='upper_arm_v0/upper_arm.stl'  rel_includes_mesh_center=true  }
shape r_forearm_roll_link_0 (r_forearm_roll_link){ type=3 rel=<T 0.093559 -0.000960901 0.00709914 1 0 0 0 >  mass=0.1  inertiaTensor=[ 0.01 0 0 0.01 0 0.01 ]  mesh='upper_arm_v0/forearm_roll_L.stl'  rel_includes_mesh_center=true  }
shape r_elbow_flex_link_0 (r_elbow_flex_link){ type=3 rel=<T -0.00060554 -0.0250394 -0.00341596 -0.707107 0 0 0.707107 >  mass=1.90327  inertiaTensor=[ 0.00346542 4.06683e-05 0.000431716 0.00441606 -3.96891e-05 0.00359157 ]  mesh='upper_arm_v0/elbow_flex.stl'  rel_includes_mesh_center=true  }
shape r_forearm_link_0 (r_forearm_roll_link){ type=3 rel=<T 0.216445 0.000691519 0.00300974 1 0 0 0 >  mass=2.57968  inertiaTensor=[ 0.00364857 5.21588e-05 0.000715348 0.0150774 -1.31077e-05 0.0165931 ]  mesh='forearm_v0/forearm.stl'  rel_includes_mesh_center=true  }
shape r_wrist_flex_link_0 (r_wrist_flex_link){ type=3 rel=<T -0.000233081 0.00258595 -0.00218093 -0.707107 0 0 0.707107 >  mass=0.61402  inertiaTensor=[ 0.000651657 2.8864e-07 3.03477e-06 0.000198244 -2.2645e-07 0.000644505 ]  mesh='forearm_v0/wrist_flex.stl'  rel_includes_mesh_center=true  }
shape r_wrist_roll_link_0 (r_wrist_roll_link){ type=3 rel=<T 0.0315162 -0.000282852 -0.000286107 1 0 0 0 >  mass=0.1  inertiaTensor=[ 0.01 0 0 0.01 0 0.01 ]  mesh='forearm_v0/wrist_roll_L.stl'  rel_includes_mesh_center=true  }
shape r_gripper_palm_link_0 (r_wrist_roll_link){ type=3 rel=<T 0.0883957 0.000221324 -2.62985e-05 1 0 0 0 >  mass=0.58007  inertiaTensor=[ 0.000352239 -1.58048e-05 -9.175e-07 0.000677413 -5.9554e-07 0.000865633 ]  mesh='gripper_v0/gripper_palm.stl'  rel_includes_mesh_center=true  }
shape r_gripper_motor_accelerometer_link (r_wrist_roll_link){ type=0  mass=0.001  inertiaTensor=[ 0.001 0 0 0.001 0 0.001 ]  size=[ 0.001 0.001 0.001 0 ]  rel_includes_mesh_center=true  }
shape r_gripper_l_finger_link_0 (r_gripper_l_finger_link){ type=3 rel=<T -0.000214812 0.0125558 -0.0493868 -0.707107 0 -0.707107 0 >  mass=0.17126  inertiaTensor=[ 7.7562e-05 1.49095e-06 -9.83385e-06 0.000197083 -3.06125e-06 0.000181054 ]  mesh='gripper_v0/l_finger.stl'  rel_includes_mesh_center=true  }
shape r_gripper_r_finger_link_0 (r_gripper_r_finger_link){ type=3 rel=<T -0.000214812 -0.0125558 0.0493868 7.3123e-14 -0.707107 -7.3123e-14 -0.707107 >  mass=0.17389  inertiaTensor=[ 7.73841e-05 -2.09309e-06 -8.36228e-06 0.000198474 2.4611e-06 0.00018107 ]  mesh='gripper_v0/l_finger.stl'  rel_includes_mesh_center=true  }
shape r_gripper_l_finger_tip_link_0 (r_gripper_l_finger_tip_link){ type=3 rel=<T 0.000126401 0.000750209 0.0081309 -0.707107 0 0.707107 0 >  mass=0.04419  inertiaTensor=[ 8.37047e-06 5.83632e-06 0 9.87067e-06 0 1.54177e-05 ]  mesh='gripper_v0/l_finger_tip.stl'  rel_includes_mesh_center=true  }
shape r_gripper_r_finger_tip_link_0 (r_gripper_r_finger_tip_link){ type=3 rel=<T 0.000126401 -0.000750209 -0.0081309 7.3123e-14 -0.707107 7.3123e-14 0.707107 >  mass=0.04419  inertiaTensor=[ 8.37047e-06 -5.83632e-06 0 9.87067e-06 0 1.54177e-05 ]  mesh='gripper_v0/l_finger_tip.stl'  rel_includes_mesh_center=true  }
shape l_shoulder_pan_link_0 (l_shoulder_pan_link){ type=3 rel=<T -0.16813 0.00258043 -0.00550141 -0.707107 0 -0.707107 0 >  mass=25.7993  inertiaTensor=[ 0.866179 -0.0608651 -0.121181 0.874217 -0.0588661 0.273538 ]  mesh='shoulder_v0/shoulder_pan.stl'  rel_includes_mesh_center=true  }
shape l_shoulder_lift_link_0 (l_shoulder_lift_link){ type=3 rel=<T -0.00127619 -0.0563251 0.0161388 -0.707107 0 0 0.707107 >  mass=2.74988  inertiaTensor=[ 0.0210558 0.00496704 -0.00194809 0.0212722 0.00110425 0.0197575 ]  mesh='shoulder_v0/shoulder_lift.stl'  rel_includes_mesh_center=true  }
shape l_upper_arm_roll_link_0 (l_upper_arm_roll_link){ type=3 rel=<T 0.1227 -0.000740356 -0.00122582 1 0 0 0 >  mass=0.1  inertiaTensor=[ 0.01 0 0 0.01 0 0.01 ]  mesh='shoulder_v0/upper_arm_roll_L.stl'  rel_includes_mesh_center=true  }
shape l_upper_arm_link_0 (l_upper_arm_roll_link){ type=3 rel=<T 0.303332 -0.00060982 -0.0039943 1 0 0 0 >  mass=6.01769  inertiaTensor=[ 0.015306 -0.00339325 0.000607655 0.0747369 -0.000199537 0.0760159 ]  mesh='upper_arm_v0/upper_arm.stl'  rel_includes_mesh_center=true  }
shape l_forearm_roll_link_0 (l_forearm_roll_link){ type=3 rel=<T 0.093559 -0.000960901 0.00709914 1 0 0 0 >  mass=0.1  inertiaTensor=[ 0.01 0 0 0.01 0 0.01 ]  mesh='upper_arm_v0/forearm_roll_L.stl'  rel_includes_mesh_center=true  }
shape l_elbow_flex_link_0 (l_elbow_flex_link){ type=3 rel=<T -0.00060554 -0.0250394 -0.00341596 -0.707107 0 0 0.707107 >  mass=1.90327  inertiaTensor=[ 0.00346542 4.06683e-05 0.000431716 0.00441606 -3.96891e-05 0.00359157 ]  mesh='upper_arm_v0/elbow_flex.stl'  rel_includes_mesh_center=true  }
shape l_forearm_link_0 (l_forearm_roll_link){ type=3 rel=<T 0.216445 0.000691519 0.00300974 1 0 0 0 >  mass=2.57968  inertiaTensor=[ 0.00364857 5.21588e-05 0.000715348 0.0150774 -1.31077e-05 0.0165931 ]  mesh='forearm_v0/forearm.stl'  rel_includes_mesh_center=true  }
shape l_wrist_flex_link_0 (l_wrist_flex_link){ type=3 rel=<T -0.000233081 0.00258595 -0.00218093 -0.707107 0 0 0.707107 >  mass=0.61402  inertiaTensor=[ 0.000651657 2.8864e-07 3.03477e-06 0.000198244 -2.2645e-07 0.000644505 ]  mesh='forearm_v0/wrist_flex.stl'  rel_includes_mesh_center=true  }
shape l_wrist_roll_link_0 (l_wrist_roll_link){ type=3 rel=<T 0.0315162 -0.000282852 -0.000286107 1 0 0 0 >  mass=0.1  inertiaTensor=[ 0.01 0 0 0.01 0 0.01 ]  mesh='forearm_v0/wrist_roll_L.stl'  rel_includes_mesh_center=true  }
shape l_gripper_palm_link_0 (l_wrist_roll_link){ type=3 rel=<T 0.0883957 0.000221324 -2.62985e-05 1 0 0 0 >  mass=0.58007  inertiaTensor=[ 0.000352239 -1.58048e-05 -9.175e-07 0.000677413 -5.9554e-07 0.000865633 ]  mesh='gripper_v0/gripper_palm.stl'  rel_includes_mesh_center=true  }
shape l_gripper_motor_accelerometer_link (l_wrist_roll_link){ type=0  mass=0.001  inertiaTensor=[ 0.001 0 0 0.001 0 0.001 ]  size=[ 0.001 0.001 0.001 0 ]  rel_includes_mesh_center=true  }
shape l_gripper_l_finger_link_0 (l_gripper_l_finger_link){ type=3 rel=<T -0.000214812 0.0125558 -0.0493868 -0.707107 0 -0.707107 0 >  mass=0.17126  inertiaTensor=[ 7.7562e-05 1.49095e-06 -9.83385e-06 0.000197083 -3.06125e-06 0.000181054 ]  mesh='gripper_v0/l_finger.stl'  rel_includes_mesh_center=true  }
shape l_gripper_r_finger_link_0 (l_gripper_r_finger_link){ type=3 rel=<T -0.000214812 -0.0125558 0.0493868 7.3123e-14 -0.707107 -7.3123e-14 -0.707107 >  mass=0.17389  inertiaTensor=[ 7.73841e-05 -2.09309e-06 -8.36228e-06 0.000198474 2.4611e-06 0.00018107 ]  mesh='gripper_v0/l_finger.stl'  rel_includes_mesh_center=true  }
shape l_gripper_l_finger_tip_link_0 (l_gripper_l_finger_tip_link){ type=3 rel=<T 0.000126401 0.000750209 0.0081309 -0.707107 0 0.707107 0 >  mass=0.04419  inertiaTensor=[ 8.37047e-06 5.83632e-06 0 9.87067e-06 0 1.54177e-05 ]  mesh='gripper_v0/l_finger_tip.stl'  rel_includes_mesh_center=true  }
shape l_gripper_r_finger_tip_link_0 (l_gripper_r_finger_tip_link){ type=3 rel=<T 0.000126401 -0.000750209 -0.0081309 7.3123e-14 -0.707107 7.3123e-14 0.707107 >  mass=0.04419  inertiaTensor=[ 8.37047e-06 -5.83632e-06 0 9.87067e-06 0 1.54177e-05 ]  mesh='gripper_v0/l_finger_tip.stl'  rel_includes_mesh_center=true  }
shape l_gripper_frame (l_gripper_l_finger_tip_frame){ type=5 rel=<T 0 0 0 -0.707107 0 0 0.707107 >  size=[ 0.1 0 0 0 ]  }
shape r_gripper_frame (r_gripper_l_finger_tip_frame){ type=5 rel=<T 0 0 0 -0.707107 0 0 0.707107 >  size=[ 0.1 0 0 0 ]  }

joint worldTranslationRotation (world base_footprint){  type=8  ctrl_H=20  }
<<<<<<< HEAD
joint torso_lift_joint (base_footprint torso_lift_link){ from=<T -0.05 0 0.790675 0.707107 0 -0.707107 0 >  type=3  limits=[ 0 0.33 ]  ctrl_limits=[ 0.013 10000 ]  }
joint head_pan_joint (torso_lift_link head_pan_link){ from=<T 0.38145 0 0.01707 1 0 0 0 >  type=0  limits=[ -3.007 3.007 ]  ctrl_limits=[ 6 2.645 ]  }
joint laser_tilt_mount_joint (torso_lift_link laser_tilt_mount_link){ from=<T 0.227 0 -0.09893 -0.5 -0.5 -0.5 -0.5 >  type=0  limits=[ -0.7854 1.48353 ]  ctrl_limits=[ 10 0.65 ]  }
joint r_shoulder_pan_joint (torso_lift_link r_shoulder_pan_link){ from=<T 0 -0.188 0 1 0 0 0 >  type=0  limits=[ -2.2854 0.714602 ]  ctrl_limits=[ 2.088 30 ]  }
joint l_shoulder_pan_joint (torso_lift_link l_shoulder_pan_link){ from=<T 0 0.188 0 1 0 0 0 >  type=0  limits=[ -0.714602 2.2854 ]  ctrl_limits=[ 2.088 30 ]  }
joint head_tilt_joint (head_pan_link head_tilt_link){ from=<T 1.5099e-17 0 -0.068 -0.5 -0.5 -0.5 -0.5 >  type=0  limits=[ -0.471238 1.39626 ]  ctrl_limits=[ 5 18 ]  }
joint r_shoulder_lift_joint (r_shoulder_pan_link r_shoulder_lift_link){ from=<T 2.22045e-17 0 -0.1 -0.5 -0.5 -0.5 -0.5 >  type=0  limits=[ -0.5236 1.3963 ]  ctrl_limits=[ 2.082 30 ]  }
joint l_shoulder_lift_joint (l_shoulder_pan_link l_shoulder_lift_link){ from=<T 2.22045e-17 0 -0.1 -0.5 -0.5 -0.5 -0.5 >  type=0  limits=[ -0.5236 1.3963 ]  ctrl_limits=[ 2.082 30 ]  }
joint r_upper_arm_roll_joint (r_shoulder_lift_link r_upper_arm_roll_link){ from=<T 0 0 0 -0.707107 0 0 0.707107 >  type=0  limits=[ -3.9 0.8 ]  ctrl_limits=[ 3.27 30 ]  }
joint l_upper_arm_roll_joint (l_shoulder_lift_link l_upper_arm_roll_link){ from=<T 0 0 0 -0.707107 0 0 0.707107 >  type=0  limits=[ -0.8 3.9 ]  ctrl_limits=[ 3.27 30 ]  }
joint r_elbow_flex_joint (r_upper_arm_roll_link r_elbow_flex_link){ from=<T 0.4 0 0 0.707107 0 0 0.707107 >  type=0  limits=[ -2.3213 0 ]  ctrl_limits=[ 3.3 30 ]  }
joint l_elbow_flex_joint (l_upper_arm_roll_link l_elbow_flex_link){ from=<T 0.4 0 0 0.707107 0 0 0.707107 >  type=0  limits=[ -2.3213 0 ]  ctrl_limits=[ 3.3 30 ]  }
joint r_forearm_roll_joint (r_elbow_flex_link r_forearm_roll_link){ from=<T 0 0 0 -0.707107 0 0 0.707107 >  type=0  ctrl_limits=[ 3.6 30 ]  }
joint l_forearm_roll_joint (l_elbow_flex_link l_forearm_roll_link){ from=<T 0 0 0 -0.707107 0 0 0.707107 >  type=0  ctrl_limits=[ 3.6 30 ]  }
joint r_wrist_flex_joint (r_forearm_roll_link r_wrist_flex_link){ from=<T 0.321 0 0 0.707107 0 0 0.707107 >  type=0  limits=[ -2.18 0 ]  ctrl_limits=[ 3.078 10 ]  }
joint l_wrist_flex_joint (l_forearm_roll_link l_wrist_flex_link){ from=<T 0.321 0 0 0.707107 0 0 0.707107 >  type=0  limits=[ -2.18 0 ]  ctrl_limits=[ 3.078 10 ]  }
joint r_wrist_roll_joint (r_wrist_flex_link r_wrist_roll_link){ from=<T 0 0 0 -0.707107 0 0 0.707107 >  type=0  ctrl_limits=[ 3.6 10 ]  }
joint l_wrist_roll_joint (l_wrist_flex_link l_wrist_roll_link){ from=<T 0 0 0 -0.707107 0 0 0.707107 >  type=0  ctrl_limits=[ 3.6 10 ]  }
joint r_gripper_l_finger_joint (r_wrist_roll_link r_gripper_l_finger_link){ from=<T 0.07691 0.01 0 0.707107 0 -0.707107 0 >  type=0  limits=[ 0 0.548 ]  ctrl_limits=[ 0.5 1000 ]  }
joint r_gripper_r_finger_joint (r_wrist_roll_link r_gripper_r_finger_link){ from=<T 0.07691 -0.01 0 0.707107 0 0.707107 0 >  type=0  mimic="r_gripper_l_finger_joint"  limits=[ 0 0.548 ]  ctrl_limits=[ 0.5 1000 ]  }
joint l_gripper_l_finger_joint (l_wrist_roll_link l_gripper_l_finger_link){ from=<T 0.07691 0.01 0 0.707107 0 -0.707107 0 >  type=0  limits=[ 0 0.548 ]  ctrl_limits=[ 0.5 1000 ]  }
joint l_gripper_r_finger_joint (l_wrist_roll_link l_gripper_r_finger_link){ from=<T 0.07691 -0.01 0 0.707107 0 0.707107 0 >  type=0  mimic="l_gripper_l_finger_joint"  limits=[ 0 0.548 ]  ctrl_limits=[ 0.5 1000 ]  }
joint r_gripper_l_finger_tip_joint (r_gripper_l_finger_link r_gripper_l_finger_tip_link){ from=<T 2.02882e-17 0.00495 -0.09137 -1.5702e-16 0 -1 0 >  type=0  mimic="r_gripper_l_finger_joint"  limits=[ 0 0.548 ]  ctrl_limits=[ 0.5 1000 ]  }
joint r_gripper_r_finger_tip_joint (r_gripper_r_finger_link r_gripper_r_finger_tip_link){ from=<T 2.02882e-17 -0.00495 0.09137 -1.5702e-16 0 1 0 >  type=0  mimic="r_gripper_l_finger_joint"  limits=[ 0 0.548 ]  ctrl_limits=[ 0.5 1000 ]  }
joint l_gripper_l_finger_tip_joint (l_gripper_l_finger_link l_gripper_l_finger_tip_link){ from=<T 2.02882e-17 0.00495 -0.09137 -1.5702e-16 0 -1 0 >  type=0  mimic="l_gripper_l_finger_joint"  limits=[ 0 0.548 ]  ctrl_limits=[ 0.5 1000 ]  }
joint l_gripper_r_finger_tip_joint (l_gripper_r_finger_link l_gripper_r_finger_tip_link){ from=<T 2.02882e-17 -0.00495 0.09137 -1.5702e-16 0 1 0 >  type=0  mimic="l_gripper_l_finger_joint"  limits=[ 0 0.548 ]  ctrl_limits=[ 0.5 1000 ]  }
joint r_gripper_joint (r_gripper_r_finger_tip_link r_gripper_l_finger_tip_frame){ from=<T 0 0 0 -0.5 -0.5 -0.5 -0.5 >  type=3 limits=[ 0 0.09 ]  ctrl_limits=[ 0.2 1000 ] }
joint l_gripper_joint (l_gripper_r_finger_tip_link l_gripper_l_finger_tip_frame){ from=<T 0 0 0 -0.5 -0.5 -0.5 -0.5 >  type=3 limits=[ 0 0.09 ]  ctrl_limits=[ 0.2 1000 ] }
=======
joint torso_lift_joint (base_footprint torso_lift_link){ from=<T -0.05 0 0.790675 0.707107 0 -0.707107 0 >  type=3  limits=[ 0 0.33 ]  ctrl_limits=[ 0.013 10000 0 ]  }
joint head_pan_joint (torso_lift_link head_pan_link){ from=<T 0.38145 0 0.01707 1 0 0 0 >  type=0  limits=[ -3.007 3.007 ]  ctrl_limits=[ 6 2.645 0.5]  }
joint laser_tilt_mount_joint (torso_lift_link laser_tilt_mount_link){ from=<T 0.227 0 -0.09893 -0.5 -0.5 -0.5 -0.5 >  type=0  limits=[ -0.7854 1.48353 ]  ctrl_limits=[ 10 0.65 0]  }
joint r_shoulder_pan_joint (torso_lift_link r_shoulder_pan_link){ from=<T 0 -0.188 0 1 0 0 0 >  type=0  limits=[ -2.2854 0.714602 ]  ctrl_limits=[ 2.088 30 4]  }
joint l_shoulder_pan_joint (torso_lift_link l_shoulder_pan_link){ from=<T 0 0.188 0 1 0 0 0 >  type=0  limits=[ -0.714602 2.2854 ]  ctrl_limits=[ 2.088 30 4]  }
joint head_tilt_joint (head_pan_link head_tilt_link){ from=<T 1.5099e-17 0 -0.068 -0.5 -0.5 -0.5 -0.5 >  type=0  limits=[ -0.471238 1.39626 ]  ctrl_limits=[ 5 18 0.1]  }
joint r_shoulder_lift_joint (r_shoulder_pan_link r_shoulder_lift_link){ from=<T 2.22045e-17 0 -0.1 -0.5 -0.5 -0.5 -0.5 >  type=0  limits=[ -0.5236 1.3963 ]  ctrl_limits=[ 2.082 30 4]  }
joint l_shoulder_lift_joint (l_shoulder_pan_link l_shoulder_lift_link){ from=<T 2.22045e-17 0 -0.1 -0.5 -0.5 -0.5 -0.5 >  type=0  limits=[ -0.5236 1.3963 ]  ctrl_limits=[ 2.082 30 4]  }
joint r_upper_arm_roll_joint (r_shoulder_lift_link r_upper_arm_roll_link){ from=<T 0 0 0 -0.707107 0 0 0.707107 >  type=0  limits=[ -3.9 0.8 ]  ctrl_limits=[ 3.27 30 4]  }
joint l_upper_arm_roll_joint (l_shoulder_lift_link l_upper_arm_roll_link){ from=<T 0 0 0 -0.707107 0 0 0.707107 >  type=0  limits=[ -0.8 3.9 ]  ctrl_limits=[ 3.27 30 4]  }
joint r_elbow_flex_joint (r_upper_arm_roll_link r_elbow_flex_link){ from=<T 0.4 0 0 0.707107 0 0 0.707107 >  type=0  limits=[ -2.3213 0 ]  ctrl_limits=[ 3.3 30 4]  }
joint l_elbow_flex_joint (l_upper_arm_roll_link l_elbow_flex_link){ from=<T 0.4 0 0 0.707107 0 0 0.707107 >  type=0  limits=[ -2.3213 0 ]  ctrl_limits=[ 3.3 30 4]  }
joint r_forearm_roll_joint (r_elbow_flex_link r_forearm_roll_link){ from=<T 0 0 0 -0.707107 0 0 0.707107 >  type=0  ctrl_limits=[ 3.6 30 2]  }
joint l_forearm_roll_joint (l_elbow_flex_link l_forearm_roll_link){ from=<T 0 0 0 -0.707107 0 0 0.707107 >  type=0  ctrl_limits=[ 3.6 30 2]  }
joint r_wrist_flex_joint (r_forearm_roll_link r_wrist_flex_link){ from=<T 0.321 0 0 0.707107 0 0 0.707107 >  type=0  limits=[ -2.18 0 ]  ctrl_limits=[ 3.078 10 2]  }
joint l_wrist_flex_joint (l_forearm_roll_link l_wrist_flex_link){ from=<T 0.321 0 0 0.707107 0 0 0.707107 >  type=0  limits=[ -2.18 0 ]  ctrl_limits=[ 3.078 10 2]  }
joint r_wrist_roll_joint (r_wrist_flex_link r_wrist_roll_link){ from=<T 0 0 0 -0.707107 0 0 0.707107 >  type=0  ctrl_limits=[ 3.6 10 2]  }
joint l_wrist_roll_joint (l_wrist_flex_link l_wrist_roll_link){ from=<T 0 0 0 -0.707107 0 0 0.707107 >  type=0  ctrl_limits=[ 3.6 10 2]  }
joint r_gripper_l_finger_joint (r_wrist_roll_link r_gripper_l_finger_link){ from=<T 0.07691 0.01 0 0.707107 0 -0.707107 0 >  type=0  limits=[ 0 0.548 ]  ctrl_limits=[ 0.5 1000 0]  }
joint r_gripper_r_finger_joint (r_wrist_roll_link r_gripper_r_finger_link){ from=<T 0.07691 -0.01 0 0.707107 0 0.707107 0 >  type=0  mimic="r_gripper_l_finger_joint"  limits=[ 0 0.548 ]  ctrl_limits=[ 0.5 1000 0]  }
joint l_gripper_l_finger_joint (l_wrist_roll_link l_gripper_l_finger_link){ from=<T 0.07691 0.01 0 0.707107 0 -0.707107 0 >  type=0  limits=[ 0 0.548 ]  ctrl_limits=[ 0.5 1000 0]  }
joint l_gripper_r_finger_joint (l_wrist_roll_link l_gripper_r_finger_link){ from=<T 0.07691 -0.01 0 0.707107 0 0.707107 0 >  type=0  mimic="l_gripper_l_finger_joint"  limits=[ 0 0.548 ]  ctrl_limits=[ 0.5 1000 0]  }
joint r_gripper_l_finger_tip_joint (r_gripper_l_finger_link r_gripper_l_finger_tip_link){ from=<T 2.02882e-17 0.00495 -0.09137 -1.5702e-16 0 -1 0 >  type=0  mimic="r_gripper_l_finger_joint"  limits=[ 0 0.548 ]  ctrl_limits=[ 0.5 1000 0]  }
joint r_gripper_r_finger_tip_joint (r_gripper_r_finger_link r_gripper_r_finger_tip_link){ from=<T 2.02882e-17 -0.00495 0.09137 -1.5702e-16 0 1 0 >  type=0  mimic="r_gripper_l_finger_joint"  limits=[ 0 0.548 ]  ctrl_limits=[ 0.5 1000 0]  }
joint l_gripper_l_finger_tip_joint (l_gripper_l_finger_link l_gripper_l_finger_tip_link){ from=<T 2.02882e-17 0.00495 -0.09137 -1.5702e-16 0 -1 0 >  type=0  mimic="l_gripper_l_finger_joint"  limits=[ 0 0.548 ]  ctrl_limits=[ 0.5 1000 0]  }
joint l_gripper_r_finger_tip_joint (l_gripper_r_finger_link l_gripper_r_finger_tip_link){ from=<T 2.02882e-17 -0.00495 0.09137 -1.5702e-16 0 1 0 >  type=0  mimic="l_gripper_l_finger_joint"  limits=[ 0 0.548 ]  ctrl_limits=[ 0.5 1000 0]  }
joint r_gripper_joint (r_gripper_r_finger_tip_link r_gripper_l_finger_tip_frame){ from=<T 0 0 0 -0.5 -0.5 -0.5 -0.5 >  type=3 limits=[ 0 0.09 ]  ctrl_limits=[ 0.2 1000 0] }
joint l_gripper_joint (l_gripper_r_finger_tip_link l_gripper_l_finger_tip_frame){ from=<T 0 0 0 -0.5 -0.5 -0.5 -0.5 >  type=3 limits=[ 0 0.09 ]  ctrl_limits=[ 0.2 1000 0] }
>>>>>>> 92edfba2
<|MERGE_RESOLUTION|>--- conflicted
+++ resolved
@@ -87,36 +87,6 @@
 shape r_gripper_frame (r_gripper_l_finger_tip_frame){ type=5 rel=<T 0 0 0 -0.707107 0 0 0.707107 >  size=[ 0.1 0 0 0 ]  }
 
 joint worldTranslationRotation (world base_footprint){  type=8  ctrl_H=20  }
-<<<<<<< HEAD
-joint torso_lift_joint (base_footprint torso_lift_link){ from=<T -0.05 0 0.790675 0.707107 0 -0.707107 0 >  type=3  limits=[ 0 0.33 ]  ctrl_limits=[ 0.013 10000 ]  }
-joint head_pan_joint (torso_lift_link head_pan_link){ from=<T 0.38145 0 0.01707 1 0 0 0 >  type=0  limits=[ -3.007 3.007 ]  ctrl_limits=[ 6 2.645 ]  }
-joint laser_tilt_mount_joint (torso_lift_link laser_tilt_mount_link){ from=<T 0.227 0 -0.09893 -0.5 -0.5 -0.5 -0.5 >  type=0  limits=[ -0.7854 1.48353 ]  ctrl_limits=[ 10 0.65 ]  }
-joint r_shoulder_pan_joint (torso_lift_link r_shoulder_pan_link){ from=<T 0 -0.188 0 1 0 0 0 >  type=0  limits=[ -2.2854 0.714602 ]  ctrl_limits=[ 2.088 30 ]  }
-joint l_shoulder_pan_joint (torso_lift_link l_shoulder_pan_link){ from=<T 0 0.188 0 1 0 0 0 >  type=0  limits=[ -0.714602 2.2854 ]  ctrl_limits=[ 2.088 30 ]  }
-joint head_tilt_joint (head_pan_link head_tilt_link){ from=<T 1.5099e-17 0 -0.068 -0.5 -0.5 -0.5 -0.5 >  type=0  limits=[ -0.471238 1.39626 ]  ctrl_limits=[ 5 18 ]  }
-joint r_shoulder_lift_joint (r_shoulder_pan_link r_shoulder_lift_link){ from=<T 2.22045e-17 0 -0.1 -0.5 -0.5 -0.5 -0.5 >  type=0  limits=[ -0.5236 1.3963 ]  ctrl_limits=[ 2.082 30 ]  }
-joint l_shoulder_lift_joint (l_shoulder_pan_link l_shoulder_lift_link){ from=<T 2.22045e-17 0 -0.1 -0.5 -0.5 -0.5 -0.5 >  type=0  limits=[ -0.5236 1.3963 ]  ctrl_limits=[ 2.082 30 ]  }
-joint r_upper_arm_roll_joint (r_shoulder_lift_link r_upper_arm_roll_link){ from=<T 0 0 0 -0.707107 0 0 0.707107 >  type=0  limits=[ -3.9 0.8 ]  ctrl_limits=[ 3.27 30 ]  }
-joint l_upper_arm_roll_joint (l_shoulder_lift_link l_upper_arm_roll_link){ from=<T 0 0 0 -0.707107 0 0 0.707107 >  type=0  limits=[ -0.8 3.9 ]  ctrl_limits=[ 3.27 30 ]  }
-joint r_elbow_flex_joint (r_upper_arm_roll_link r_elbow_flex_link){ from=<T 0.4 0 0 0.707107 0 0 0.707107 >  type=0  limits=[ -2.3213 0 ]  ctrl_limits=[ 3.3 30 ]  }
-joint l_elbow_flex_joint (l_upper_arm_roll_link l_elbow_flex_link){ from=<T 0.4 0 0 0.707107 0 0 0.707107 >  type=0  limits=[ -2.3213 0 ]  ctrl_limits=[ 3.3 30 ]  }
-joint r_forearm_roll_joint (r_elbow_flex_link r_forearm_roll_link){ from=<T 0 0 0 -0.707107 0 0 0.707107 >  type=0  ctrl_limits=[ 3.6 30 ]  }
-joint l_forearm_roll_joint (l_elbow_flex_link l_forearm_roll_link){ from=<T 0 0 0 -0.707107 0 0 0.707107 >  type=0  ctrl_limits=[ 3.6 30 ]  }
-joint r_wrist_flex_joint (r_forearm_roll_link r_wrist_flex_link){ from=<T 0.321 0 0 0.707107 0 0 0.707107 >  type=0  limits=[ -2.18 0 ]  ctrl_limits=[ 3.078 10 ]  }
-joint l_wrist_flex_joint (l_forearm_roll_link l_wrist_flex_link){ from=<T 0.321 0 0 0.707107 0 0 0.707107 >  type=0  limits=[ -2.18 0 ]  ctrl_limits=[ 3.078 10 ]  }
-joint r_wrist_roll_joint (r_wrist_flex_link r_wrist_roll_link){ from=<T 0 0 0 -0.707107 0 0 0.707107 >  type=0  ctrl_limits=[ 3.6 10 ]  }
-joint l_wrist_roll_joint (l_wrist_flex_link l_wrist_roll_link){ from=<T 0 0 0 -0.707107 0 0 0.707107 >  type=0  ctrl_limits=[ 3.6 10 ]  }
-joint r_gripper_l_finger_joint (r_wrist_roll_link r_gripper_l_finger_link){ from=<T 0.07691 0.01 0 0.707107 0 -0.707107 0 >  type=0  limits=[ 0 0.548 ]  ctrl_limits=[ 0.5 1000 ]  }
-joint r_gripper_r_finger_joint (r_wrist_roll_link r_gripper_r_finger_link){ from=<T 0.07691 -0.01 0 0.707107 0 0.707107 0 >  type=0  mimic="r_gripper_l_finger_joint"  limits=[ 0 0.548 ]  ctrl_limits=[ 0.5 1000 ]  }
-joint l_gripper_l_finger_joint (l_wrist_roll_link l_gripper_l_finger_link){ from=<T 0.07691 0.01 0 0.707107 0 -0.707107 0 >  type=0  limits=[ 0 0.548 ]  ctrl_limits=[ 0.5 1000 ]  }
-joint l_gripper_r_finger_joint (l_wrist_roll_link l_gripper_r_finger_link){ from=<T 0.07691 -0.01 0 0.707107 0 0.707107 0 >  type=0  mimic="l_gripper_l_finger_joint"  limits=[ 0 0.548 ]  ctrl_limits=[ 0.5 1000 ]  }
-joint r_gripper_l_finger_tip_joint (r_gripper_l_finger_link r_gripper_l_finger_tip_link){ from=<T 2.02882e-17 0.00495 -0.09137 -1.5702e-16 0 -1 0 >  type=0  mimic="r_gripper_l_finger_joint"  limits=[ 0 0.548 ]  ctrl_limits=[ 0.5 1000 ]  }
-joint r_gripper_r_finger_tip_joint (r_gripper_r_finger_link r_gripper_r_finger_tip_link){ from=<T 2.02882e-17 -0.00495 0.09137 -1.5702e-16 0 1 0 >  type=0  mimic="r_gripper_l_finger_joint"  limits=[ 0 0.548 ]  ctrl_limits=[ 0.5 1000 ]  }
-joint l_gripper_l_finger_tip_joint (l_gripper_l_finger_link l_gripper_l_finger_tip_link){ from=<T 2.02882e-17 0.00495 -0.09137 -1.5702e-16 0 -1 0 >  type=0  mimic="l_gripper_l_finger_joint"  limits=[ 0 0.548 ]  ctrl_limits=[ 0.5 1000 ]  }
-joint l_gripper_r_finger_tip_joint (l_gripper_r_finger_link l_gripper_r_finger_tip_link){ from=<T 2.02882e-17 -0.00495 0.09137 -1.5702e-16 0 1 0 >  type=0  mimic="l_gripper_l_finger_joint"  limits=[ 0 0.548 ]  ctrl_limits=[ 0.5 1000 ]  }
-joint r_gripper_joint (r_gripper_r_finger_tip_link r_gripper_l_finger_tip_frame){ from=<T 0 0 0 -0.5 -0.5 -0.5 -0.5 >  type=3 limits=[ 0 0.09 ]  ctrl_limits=[ 0.2 1000 ] }
-joint l_gripper_joint (l_gripper_r_finger_tip_link l_gripper_l_finger_tip_frame){ from=<T 0 0 0 -0.5 -0.5 -0.5 -0.5 >  type=3 limits=[ 0 0.09 ]  ctrl_limits=[ 0.2 1000 ] }
-=======
 joint torso_lift_joint (base_footprint torso_lift_link){ from=<T -0.05 0 0.790675 0.707107 0 -0.707107 0 >  type=3  limits=[ 0 0.33 ]  ctrl_limits=[ 0.013 10000 0 ]  }
 joint head_pan_joint (torso_lift_link head_pan_link){ from=<T 0.38145 0 0.01707 1 0 0 0 >  type=0  limits=[ -3.007 3.007 ]  ctrl_limits=[ 6 2.645 0.5]  }
 joint laser_tilt_mount_joint (torso_lift_link laser_tilt_mount_link){ from=<T 0.227 0 -0.09893 -0.5 -0.5 -0.5 -0.5 >  type=0  limits=[ -0.7854 1.48353 ]  ctrl_limits=[ 10 0.65 0]  }
@@ -144,5 +114,4 @@
 joint l_gripper_l_finger_tip_joint (l_gripper_l_finger_link l_gripper_l_finger_tip_link){ from=<T 2.02882e-17 0.00495 -0.09137 -1.5702e-16 0 -1 0 >  type=0  mimic="l_gripper_l_finger_joint"  limits=[ 0 0.548 ]  ctrl_limits=[ 0.5 1000 0]  }
 joint l_gripper_r_finger_tip_joint (l_gripper_r_finger_link l_gripper_r_finger_tip_link){ from=<T 2.02882e-17 -0.00495 0.09137 -1.5702e-16 0 1 0 >  type=0  mimic="l_gripper_l_finger_joint"  limits=[ 0 0.548 ]  ctrl_limits=[ 0.5 1000 0]  }
 joint r_gripper_joint (r_gripper_r_finger_tip_link r_gripper_l_finger_tip_frame){ from=<T 0 0 0 -0.5 -0.5 -0.5 -0.5 >  type=3 limits=[ 0 0.09 ]  ctrl_limits=[ 0.2 1000 0] }
-joint l_gripper_joint (l_gripper_r_finger_tip_link l_gripper_l_finger_tip_frame){ from=<T 0 0 0 -0.5 -0.5 -0.5 -0.5 >  type=3 limits=[ 0 0.09 ]  ctrl_limits=[ 0.2 1000 0] }
->>>>>>> 92edfba2
+joint l_gripper_joint (l_gripper_r_finger_tip_link l_gripper_l_finger_tip_frame){ from=<T 0 0 0 -0.5 -0.5 -0.5 -0.5 >  type=3 limits=[ 0 0.09 ]  ctrl_limits=[ 0.2 1000 0] }