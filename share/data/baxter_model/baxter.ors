Include = 'baxter-clean.ors'

Delete shape visual
#Delete shape collision

#Delete shape collision (head)

#shape (head){ type=3 size=[1 1 1 1] rel=<T -0.0319886 -2.26154e-05 -0.00274816 -0.707107 0 -0.707107 0 >  mesh='meshes/head/H0.STL'  color=[ 0.2 0.2 0.2 1 ]  rel_includes_mesh_center,  }
#shape (head){ type=0 size=[0.218 0.16 0.001 0] rel=<T -0.0157421 1.40048e-14 -0.119839 0.154854 -0.689942 -0.689942 0.154854 >  color=[ 0 0 0 1 ]  }
#shape (head){ type=3 size=[1 1 1 1] rel=<T -0.0055038 -0.000139031 -0.0938075 -0.453099 -0.453099 -0.542864 0.542864 >  mesh='meshes/head/H1.STL'  color=[ 0.5 0.1 0.1 1 ]  rel_includes_mesh_center,  }

shape (head){ type=0 size=[0.27 0.19 0.03 0] rel=<T -0.0157421 0 -0.119839 0.154854 -0.689942 -0.689942 0.154854 >  color=[ 1 0 0 ]  }

## zero position

Merge right_s0 { q= 0.08 }
Merge left_s0 { q=-0.08 }
Merge right_s1 { q=-1 }
Merge left_s1 { q=-1 }
Merge right_e0 { q= 1.17 }
Merge left_e0 { q=-1.17 }
Merge right_e1 { q=1.94 }
Merge left_e1 { q=1.94 }
Merge right_w0 { q=-0.67 }
Merge left_w0 { q=0.67 }
Merge right_w1 {q=1.02 }
Merge left_w1 { q=1.02 }
Merge right_w2 { q=0.5 }
Merge left_w2 { q=-0.5 }
#joint r_gripper_l_finger_joint (right_wrist r_gripper_l_finger){ type=3 from=<T 0.15855 -0.0015 3.52052e-17 -0.5 -0.5 -0.5 -0.5 >  limits=[ 0 0.020833 ]  ctrl_limits=[ 5 20 1 ]  }
#joint r_gripper_r_finger_joint (right_wrist r_gripper_r_finger){ type=3 from=<T 0.15855 0.0015 3.52052e-17 -0.5 -0.5 -0.5 -0.5 >  mimic="r_gripper_l_finger_joint"  limits=[ -0.020833 0 ]  ctrl_limits=[ 5 20 1 ]  }
#joint l_gripper_l_finger_joint (left_wrist l_gripper_l_finger){ type=3 from=<T 0.15855 -0.0015 3.52052e-17 -0.5 -0.5 -0.5 -0.5 >  limits=[ 0 0.020833 ]  ctrl_limits=[ 5 20 1 ]  }
#joint l_gripper_r_finger_joint (left_wrist l_gripper_r_finger){ type=3 from=<T 0.15855 0.0015 3.52052e-17 -0.5 -0.5 -0.5 -0.5 >  mimic="l_gripper_l_finger_joint"  limits=[ -0.020833 0 ]  ctrl_limits=[ 5 20 1 ]  }


## extra shapes to mimick pr2

body base_footprint { mass=100 }
shape base_footprint(base_footprint) { type=5 size=[.1 0 0 0] } #marker
joint (base_footprint base){ type=10 A=<T t(0 0 1)> }
shape torso_lift_link_0 (base) { type=5 size=[.3 .3 .3 0] }


## extra shapes
#shape endeffBase(torso_lift_link){ rel=<T d(90 0 1 0) t(.2 0 0)> type=5 color=[1 0 0] size=[.1 0 0 0]}
shape endeffHead(head){ rel=<T  d(-90 0 0 1) d(-15 1 0 0)> type=5 color=[1 0 0] size=[.2 0 0 0]}
#shape endeffWorkspace(torso_lift_link){ rel=<T d(90 0 1 0) t(.7 0 -.1) d(-90 0 0 1) > type=5 color=[1 0 0] size=[.1 0 0 0] }

<<<<<<< HEAD
shape endeffL(left_wrist){ rel=<T t(.24 0 0)> type=5 color=[1 0 0] size=[.2 0 0 0]}
shape endeffR(right_wrist){ rel=<T t(.24 0 0)> type=5 color=[1 0 0] size=[.2 0 0 0]}

shape elbowL(left_lower_shoulder){ rel=<T d(180 1 0 0) t(0 0 .42)> type=5 color=[1 0 0] size=[.2 0 0 0]}
shape elbowR(right_lower_shoulder){ rel=<T d(180 1 0 0) t(0 0 .42)> type=5 color=[1 0 0] size=[.2 0 0 0]}
=======
shape endeffL(left_wrist){ rel=<T t(.2 0 0)> type=5 color=[1 0 0] size=[.2 0 0 0]}
shape endeffR(right_wrist){ rel=<T t(.2 0 0)> type=5 color=[1 0 0] size=[.2 0 0 0]}


shape elbowL(left_lower_shoulder){ rel=<T d(180 1 0 0) t(0 0 .4)> type=5 color=[1 0 0] size=[.4 0 0 0]}
shape elbowR(right_lower_shoulder){ rel=<T d(180 1 0 0) t(0 0 .0)> type=5 color=[1 0 0] size=[.4 0 0 0]}

body table{ type=0, X=<T t(.7 0 .8)>, size=[1. 1. .04 .0], color=[.8 .5 .3] fixed, contact }
shape leg1(table) { rel=<T t(-.3 -.3 -.3)>  type=0  size=[.04 .04 .6 0] color=[0.5 0.3 0.15] }
shape leg2(table) { rel=<T t(-.3 .3 -.3)>  type=0 size=[.04 .04 .6 0] color=[0.5 0.3 0.15] }
shape leg3(table) { rel=<T t(.3 .3 -.3)>  type=0 size=[.04 .04 .6 0] color=[0.5 0.3 0.15] }
shape leg4(table) { rel=<T t(.3 -.3 -.3)>  type=0 size=[.04 .04 .6 0] color=[0.5 0.3 0.15] }

body obj1 { size=[.06 .06 .1 .02] type=9 contact }
joint (table obj1) { from=<T t(-.2 .2 0)> to=<T t(0 0 .1)> type=10 }
shape shape1 (obj1) { type=5 rel=<T t(0 0 .1)> size=[.4 0 0 0] }
>>>>>>> 615208a6
<|MERGE_RESOLUTION|>--- conflicted
+++ resolved
@@ -46,13 +46,6 @@
 shape endeffHead(head){ rel=<T  d(-90 0 0 1) d(-15 1 0 0)> type=5 color=[1 0 0] size=[.2 0 0 0]}
 #shape endeffWorkspace(torso_lift_link){ rel=<T d(90 0 1 0) t(.7 0 -.1) d(-90 0 0 1) > type=5 color=[1 0 0] size=[.1 0 0 0] }
 
-<<<<<<< HEAD
-shape endeffL(left_wrist){ rel=<T t(.24 0 0)> type=5 color=[1 0 0] size=[.2 0 0 0]}
-shape endeffR(right_wrist){ rel=<T t(.24 0 0)> type=5 color=[1 0 0] size=[.2 0 0 0]}
-
-shape elbowL(left_lower_shoulder){ rel=<T d(180 1 0 0) t(0 0 .42)> type=5 color=[1 0 0] size=[.2 0 0 0]}
-shape elbowR(right_lower_shoulder){ rel=<T d(180 1 0 0) t(0 0 .42)> type=5 color=[1 0 0] size=[.2 0 0 0]}
-=======
 shape endeffL(left_wrist){ rel=<T t(.2 0 0)> type=5 color=[1 0 0] size=[.2 0 0 0]}
 shape endeffR(right_wrist){ rel=<T t(.2 0 0)> type=5 color=[1 0 0] size=[.2 0 0 0]}
 
@@ -60,13 +53,9 @@
 shape elbowL(left_lower_shoulder){ rel=<T d(180 1 0 0) t(0 0 .4)> type=5 color=[1 0 0] size=[.4 0 0 0]}
 shape elbowR(right_lower_shoulder){ rel=<T d(180 1 0 0) t(0 0 .0)> type=5 color=[1 0 0] size=[.4 0 0 0]}
 
-body table{ type=0, X=<T t(.7 0 .8)>, size=[1. 1. .04 .0], color=[.8 .5 .3] fixed, contact }
-shape leg1(table) { rel=<T t(-.3 -.3 -.3)>  type=0  size=[.04 .04 .6 0] color=[0.5 0.3 0.15] }
-shape leg2(table) { rel=<T t(-.3 .3 -.3)>  type=0 size=[.04 .04 .6 0] color=[0.5 0.3 0.15] }
-shape leg3(table) { rel=<T t(.3 .3 -.3)>  type=0 size=[.04 .04 .6 0] color=[0.5 0.3 0.15] }
-shape leg4(table) { rel=<T t(.3 -.3 -.3)>  type=0 size=[.04 .04 .6 0] color=[0.5 0.3 0.15] }
+shape elbowL(left_lower_shoulder){ rel=<T d(180 1 0 0) t(0 0 .42)> type=5 color=[1 0 0] size=[.2 0 0 0]}
+shape elbowR(right_lower_shoulder){ rel=<T d(180 1 0 0) t(0 0 .42)> type=5 color=[1 0 0] size=[.2 0 0 0]}
 
 body obj1 { size=[.06 .06 .1 .02] type=9 contact }
 joint (table obj1) { from=<T t(-.2 .2 0)> to=<T t(0 0 .1)> type=10 }
-shape shape1 (obj1) { type=5 rel=<T t(0 0 .1)> size=[.4 0 0 0] }
->>>>>>> 615208a6
+shape shape1 (obj1) { type=5 rel=<T t(0 0 .1)> size=[.4 0 0 0] }