--- conflicted
+++ resolved
@@ -1,4 +1,3 @@
-<<<<<<< HEAD
 body /human/base { mass=13.7561  }
 body /human/spine_1 { pose=<T 0 0 0.0666488 1 0 0 0 >  }
 body /human/right_hip_0 { pose=<T 0 -0.0693858 -0.106054 1 0 -2.44826e-12 0 >  }
@@ -83,91 +82,4 @@
 joint right_wrist_0 (/human/right_elbow /human/right_wrist_0){ type=0 from=<T 0.226603 0 0 0.707107 0 -0.707107 0 >  limits=[ -0.785398 0.785398 ]  ctrl_limits=[ 1 1 1 ]  }
 joint left_wrist_0 (/human/left_elbow /human/left_wrist_0){ type=0 from=<T 0.226603 0 0 0.707107 0 -0.707107 0 >  limits=[ -0.785398 0.785398 ]  ctrl_limits=[ 1 1 1 ]  }
 joint right_wrist_1 (/human/right_wrist_0 /human/right_wrist){ type=0 from=<T -0 -0 -0 -0.5 -0.5 -0.5 -0.5 >  limits=[ -1.5708 1.5708 ]  ctrl_limits=[ 1 1 1 ]  }
-joint left_wrist_1 (/human/left_wrist_0 /human/left_wrist){ type=0 from=<T -0 -0 -0 -0.5 -0.5 -0.5 -0.5 >  limits=[ -1.5708 1.5708 ]  ctrl_limits=[ 1 1 1 ]  }
-=======
-body baseH { mass=19.7101  }
-body spine_1 { pose=<T 0 0 0.0808867 1 0 0 0 >  }
-body right_hip_0 { pose=<T 0 -0.0799221 -0.0791087 1 0 -2.44826e-12 0 >  }
-body left_hip_0 { pose=<T 0 0.0799221 -0.0791087 1 0 -2.44826e-12 0 >  }
-body spine_2 { pose=<T 0 0 0.0808867 0.707107 0 0 0.707107 >  }
-body right_hip_1 { pose=<T 0 -0.0799221 -0.0791087 -0.5 -0.5 -0.5 -0.5 >  }
-body left_hip_1 { pose=<T 0 0.0799221 -0.0791087 -0.5 -0.5 -0.5 -0.5 >  }
-body spine { pose=<T 0 0 0.0808867 -0.707107 0 0.707107 0 > mass=46.3045  }
-body right_hip { pose=<T 0 -0.0799221 -0.0791087 0.707107 -5.55112e-17 0.707107 -5.55112e-17 > mass=2.65296  }
-body left_hip { pose=<T 0 0.0799221 -0.0791087 0.707107 -5.55112e-17 0.707107 -5.55112e-17 > mass=2.65296  }
-body neck_0 { pose=<T 0 0 0.461022 1 0 0 -0 >  }
-body right_shoulder_0 { pose=<T 0 -0.178218 0.348539 1 0 0 2.44826e-12 >  }
-body left_shoulder_0 { pose=<T 0 0.178218 0.348539 2.44843e-12 0 0 1 >  }
-body right_knee { pose=<T 2.81855e-12 -0.0799221 -0.654679 0.707107 1.73123e-12 -1.7312e-12 -0.707107 > mass=0.433008  }
-body left_knee { pose=<T 2.81855e-12 0.0799221 -0.654679 0.707107 1.73123e-12 -1.7312e-12 -0.707107 > mass=0.433008  }
-body neck_1 { pose=<T 0 0 0.461022 0.707107 0 0 0.707107 >  }
-body right_shoulder_1 { pose=<T 0 -0.178218 0.348539 -0.5 0.5 0.5 0.5 >  }
-body left_shoulder_1 { pose=<T 0 0.178218 0.348539 -0.5 -0.5 0.5 -0.5 >  }
-body right_ankle_0 { pose=<T 4.73341e-12 -0.0799221 -1.04574 -0.707107 -3.46244e-12 0.707107 -1.11022e-16 >  }
-body left_ankle_0 { pose=<T 4.73341e-12 0.0799221 -1.04574 -0.707107 -3.46244e-12 0.707107 -1.11022e-16 >  }
-body neck { pose=<T 0 0 0.461022 -0.707107 0 0.707107 0 > mass=4.9052  }
-body right_shoulder { pose=<T 0 -0.178218 0.348539 0.707107 5.55112e-17 5.55112e-17 -0.707107 > mass=1.68843  }
-body left_shoulder { pose=<T 0 0.178218 0.348539 0.707107 0 5.55112e-17 0.707107 > mass=1.68843  }
-body right_ankle { pose=<T 4.73341e-12 -0.0799221 -1.04574 0.707107 1.73117e-12 -1.73116e-12 0.707107 > mass=0.003125  }
-body left_ankle { pose=<T 4.73341e-12 0.0799221 -1.04574 0.707107 1.73117e-12 -1.73116e-12 0.707107 > mass=0.003125  }
-body right_elbow_0 { pose=<T 1.61579e-12 -0.508175 0.348539 0.5 -0.5 -0.5 -0.5 >  }
-body left_elbow_0 { pose=<T 1.61568e-12 0.508175 0.348539 0.5 0.5 -0.5 0.5 >  }
-body right_elbow { pose=<T 1.61579e-12 -0.508175 0.348539 -0.707107 -1.11022e-16 -5.55112e-17 0.707107 > mass=0.345403  }
-body left_elbow { pose=<T 1.61568e-12 0.508175 0.348539 -0.707107 0 -5.55112e-17 -0.707107 > mass=0.345403  }
-body right_wristH_0 { pose=<T 3.09381e-12 -0.809999 0.348539 -0.5 0.5 0.5 0.5 >  }
-body left_wristH_0 { pose=<T 3.0936e-12 0.809999 0.348539 -0.5 -0.5 0.5 -0.5 >  }
-body right_wristH { pose=<T 3.09381e-12 -0.809999 0.348539 1 5.55112e-17 -5.55112e-17 2.44832e-12 > mass=0.003125  }
-body left_wristH { pose=<T 3.0936e-12 0.809999 0.348539 2.44849e-12 0 -2.77556e-17 1 > mass=0.003125  }
-
-shape visual (baseH){ type=4 size=[0.129922 0.129922 0.169476 0.129922] rel=<T 0 0 -0.0395544 1 0 0 0 >  }
-shape visual (baseH){ type=4 size=[0.138218 0.138218 0.178662 0.138218] rel=<T 0 0 0.0404433 1 0 0 0 >  }
-shape visual (spine){ type=4 size=[0.158218 0.158218 0.294781 0.158218] rel=<T 0.136563 0 3.0323e-17 -0.707107 0 -0.707107 0 >  }
-shape visual (spine){ type=4 size=[0.178218 0.178218 0.231723 0.178218] rel=<T 0.32663 0 7.25265e-17 -0.707107 0 -0.707107 0 >  }
-shape visual (neck){ type=4 size=[0.04 0.04 0.142525 0.04] rel=<T 0.102525 0 2.27651e-17 -0.707107 0 -0.707107 0 >  }
-shape visual (neck){ type=1 size=[0.1 0.1 0.1 0.1] rel=<T 0.20505 0 4.55303e-17 -0.707107 0 -0.707107 0 >  }
-shape visual (right_shoulder){ type=4 size=[0.05 0.05 0.214978 0.05] rel=<T 0.164978 0 0 0.707107 0 0.707107 0 >  }
-shape visual (right_elbow){ type=4 size=[0.025 0.025 0.175912 0.025] rel=<T 0.150912 0 0 0.707107 0 0.707107 0 >  }
-shape visual (right_wristH){ type=0 size=[0.05 0.025 0.0025 0] rel=<T 1.11022e-17 -0.05 0 -0.707107 0 0 0.707107 >  }
-shape visual (left_shoulder){ type=4 size=[0.05 0.05 0.214978 0.05] rel=<T 0.164978 0 0 0.707107 0 0.707107 0 >  }
-shape visual (left_elbow){ type=4 size=[0.025 0.025 0.175912 0.025] rel=<T 0.150912 0 0 0.707107 0 0.707107 0 >  }
-shape visual (left_wristH){ type=0 size=[0.05 0.025 0.0025 0] rel=<T 1.11022e-17 -0.05 0 -0.707107 0 0 0.707107 >  }
-shape visual (right_hip){ type=4 size=[0.05 0.05 0.337785 0.05] rel=<T 0.287785 0 0 0.707107 0 0.707107 0 >  }
-shape visual (right_knee){ type=4 size=[0.025 0.025 0.220529 0.025] rel=<T 4.34162e-17 -0 -0.195529 -2.44843e-12 0 -1 0 >  }
-shape visual (right_ankle){ type=0 size=[0.05 0.025 0.0025 0] rel=<T 1.11022e-17 -0.05 0 -0.707107 0 0 0.707107 >  }
-shape visual (left_hip){ type=4 size=[0.05 0.05 0.337785 0.05] rel=<T 0.287785 0 0 0.707107 0 0.707107 0 >  }
-shape visual (left_knee){ type=4 size=[0.025 0.025 0.220529 0.025] rel=<T 4.34162e-17 -0 -0.195529 -2.44843e-12 0 -1 0 >  }
-shape visual (left_ankle){ type=0 size=[0.05 0.025 0.0025 0] rel=<T 1.11022e-17 -0.05 0 -0.707107 0 0 0.707107 >  }
-
-joint spine_0 (baseH spine_1){ type=0 from=<T 0 0 0.0808867 1 0 0 0 >  limits=[ -1.5708 1.5708 ]  ctrl_limits=[ 1 1 1 ]  }
-joint right_hip_0 (baseH right_hip_0){ type=0 from=<T 0 -0.0799221 -0.0791087 1 0 -2.44826e-12 0 >  limits=[ -1.5708 1.5708 ]  ctrl_limits=[ 1 1 1 ]  }
-joint left_hip_0 (baseH left_hip_0){ type=0 from=<T 0 0.0799221 -0.0791087 1 0 -2.44826e-12 0 >  limits=[ -1.5708 1.5708 ]  ctrl_limits=[ 1 1 1 ]  }
-joint spine_1 (spine_1 spine_2){ type=0 from=<T -0 -0 -0 0.707107 0 0 0.707107 >  limits=[ -1.5708 1.5708 ]  ctrl_limits=[ 1 1 1 ]  }
-joint right_hip_1 (right_hip_0 right_hip_1){ type=0 from=<T -0 -0 -0 -0.5 -0.5 -0.5 -0.5 >  limits=[ -1.5708 1.5708 ]  ctrl_limits=[ 1 1 1 ]  }
-joint left_hip_1 (left_hip_0 left_hip_1){ type=0 from=<T -0 -0 -0 -0.5 -0.5 -0.5 -0.5 >  limits=[ -1.5708 1.5708 ]  ctrl_limits=[ 1 1 1 ]  }
-joint spine_2 (spine_2 spine){ type=0 from=<T -0 -0 -0 -0.5 0.5 0.5 0.5 >  limits=[ -1.5708 1.5708 ]  ctrl_limits=[ 1 1 1 ]  }
-joint right_hip_2 (right_hip_1 right_hip){ type=0 from=<T -0 -0 -0 -0.707107 0 0 0.707107 >  limits=[ -1.5708 1.5708 ]  ctrl_limits=[ 1 1 1 ]  }
-joint left_hip_2 (left_hip_1 left_hip){ type=0 from=<T -0 -0 -0 -0.707107 0 0 0.707107 >  limits=[ -1.5708 1.5708 ]  ctrl_limits=[ 1 1 1 ]  }
-joint neck_0 (spine neck_0){ type=0 from=<T 0.380135 0 8.4407e-17 -0.707107 0 -0.707107 0 >  limits=[ -1.5708 1.5708 ]  ctrl_limits=[ 1 1 1 ]  }
-joint right_shoulder_0 (spine right_shoulder_0){ type=0 from=<T 0.267653 -0.178218 5.94308e-17 -0.707107 -1.73118e-12 -0.707107 -1.73118e-12 >  limits=[ -1.5708 1.5708 ]  ctrl_limits=[ 1 1 1 ]  }
-joint left_shoulder_0 (spine left_shoulder_0){ type=0 from=<T 0.267653 0.178218 5.94308e-17 -1.7313e-12 -0.707107 -1.7313e-12 -0.707107 >  limits=[ -1.5708 1.5708 ]  ctrl_limits=[ 1 1 1 ]  }
-joint right_knee (right_hip right_knee){ type=0 from=<T 0.57557 0 0 0.5 0.5 -0.5 -0.5 >  limits=[ -3.14159 0.1 ]  ctrl_limits=[ 1 1 1 ]  }
-joint left_knee (left_hip left_knee){ type=0 from=<T 0.57557 0 0 0.5 0.5 -0.5 -0.5 >  limits=[ -3.14159 0.1 ]  ctrl_limits=[ 1 1 1 ]  }
-joint neck_1 (neck_0 neck_1){ type=0 from=<T -0 -0 -0 0.707107 0 0 0.707107 >  limits=[ -1.5708 1.5708 ]  ctrl_limits=[ 1 1 1 ]  }
-joint right_shoulder_1 (right_shoulder_0 right_shoulder_1){ type=0 from=<T -0 -0 -0 -0.5 0.5 0.5 0.5 >  limits=[ -1.5708 2.35619 ]  ctrl_limits=[ 1 1 1 ]  }
-joint left_shoulder_1 (left_shoulder_0 left_shoulder_1){ type=0 from=<T -0 -0 -0 -0.5 0.5 0.5 0.5 >  limits=[ -2.35619 1.5708 ]  ctrl_limits=[ 1 1 1 ]  }
-joint right_ankle_0 (right_knee right_ankle_0){ type=0 from=<T 8.68323e-17 -0 -0.391058 -0.5 -0.5 0.5 -0.5 >  limits=[ -1.5708 1.5708 ]  ctrl_limits=[ 1 1 1 ]  }
-joint left_ankle_0 (left_knee left_ankle_0){ type=0 from=<T 8.68323e-17 -0 -0.391058 -0.5 -0.5 0.5 -0.5 >  limits=[ -1.5708 1.5708 ]  ctrl_limits=[ 1 1 1 ]  }
-joint neck_2 (neck_1 neck){ type=0 from=<T -0 -0 -0 -0.5 0.5 0.5 0.5 >  limits=[ -1.5708 1.5708 ]  ctrl_limits=[ 1 1 1 ]  }
-joint right_shoulder_2 (right_shoulder_1 right_shoulder){ type=0 from=<T -0 -0 -0 -0.707107 0 -0.707107 0 >  limits=[ -1.5708 1.5708 ]  ctrl_limits=[ 1 1 1 ]  }
-joint left_shoulder_2 (left_shoulder_1 left_shoulder){ type=0 from=<T -0 -0 -0 -0.707107 0 -0.707107 0 >  limits=[ -1.5708 1.5708 ]  ctrl_limits=[ 1 1 1 ]  }
-joint right_ankle_1 (right_ankle_0 right_ankle){ type=0 from=<T -0 -0 -0 -0.5 -0.5 -0.5 -0.5 >  limits=[ -1.5708 1.5708 ]  ctrl_limits=[ 1 1 1 ]  }
-joint left_ankle_1 (left_ankle_0 left_ankle){ type=0 from=<T -0 -0 -0 -0.5 -0.5 -0.5 -0.5 >  limits=[ -1.5708 1.5708 ]  ctrl_limits=[ 1 1 1 ]  }
-joint right_elbow_0 (right_shoulder right_elbow_0){ type=0 from=<T 0.329956 0 0 0.707107 0 -0.707107 0 >  limits=[ 0 3.14159 ]  ctrl_limits=[ 1 1 1 ]  }
-joint left_elbow_0 (left_shoulder left_elbow_0){ type=0 from=<T 0.329956 0 0 0.707107 0 -0.707107 0 >  limits=[ -3.14159 0 ]  ctrl_limits=[ 1 1 1 ]  }
-joint right_elbow_1 (right_elbow_0 right_elbow){ type=0 from=<T -0 -0 -0 -0.707107 0 -0.707107 0 >  limits=[ 0 3.14159 ]  ctrl_limits=[ 1 1 1 ]  }
-joint left_elbow_1 (left_elbow_0 left_elbow){ type=0 from=<T -0 -0 -0 -0.707107 0 -0.707107 0 >  limits=[ -3.14159 0 ]  ctrl_limits=[ 1 1 1 ]  }
-joint right_wristH_0 (right_elbow right_wristH_0){ type=0 from=<T 0.301824 0 0 0.707107 0 -0.707107 0 >  limits=[ -0.785398 0.785398 ]  ctrl_limits=[ 1 1 1 ]  }
-joint left_wristH_0 (left_elbow left_wristH_0){ type=0 from=<T 0.301824 0 0 0.707107 0 -0.707107 0 >  limits=[ -0.785398 0.785398 ]  ctrl_limits=[ 1 1 1 ]  }
-joint right_wristH_1 (right_wristH_0 right_wristH){ type=0 from=<T -0 -0 -0 -0.5 -0.5 -0.5 -0.5 >  limits=[ -1.5708 1.5708 ]  ctrl_limits=[ 1 1 1 ]  }
-joint left_wristH_1 (left_wristH_0 left_wristH){ type=0 from=<T -0 -0 -0 -0.5 -0.5 -0.5 -0.5 >  limits=[ -1.5708 1.5708 ]  ctrl_limits=[ 1 1 1 ]  }
->>>>>>> b923ccb3
+joint left_wrist_1 (/human/left_wrist_0 /human/left_wrist){ type=0 from=<T -0 -0 -0 -0.5 -0.5 -0.5 -0.5 >  limits=[ -1.5708 1.5708 ]  ctrl_limits=[ 1 1 1 ]  }