--- conflicted
+++ resolved
@@ -1,10 +1,6 @@
 Include = '../../data/reba-human/human-clean.ors'
 
-<<<<<<< HEAD
-Edit base { X=<T t(0 0 1.1)> }
-=======
 Merge /human/base { X=<T t(0 0 1.1)> }
->>>>>>> 20670a16
 
 #Merge joint neck_0 { type=11, ctrl_H=.1 }
 #Merge joint neck_1 { type=10, ctrl_H=.1 }
