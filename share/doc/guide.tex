\input{docs/doc.sty}
 
\title{The MLR Guide}
\author{Marc Toussaint}

\begin{document}
\maketitle

\centerline{Sources for this document: mlr/share/doc/guide.tex ~ \emph{Please contribute!}}

{\bigskip\hrule\vspace*{-2ex}\small\tableofcontents\medskip\hrule}

\section{Guide to Things}

This is the central hub for information. Goals of this document:
\begin{itemize}
\item Simply saying ``what is there'' and who could be asked to get further information.

\item The page should directly link to technical infos, be searchable, and be a kind of guide to beginners on where to start reading and find information.
\end{itemize}


\subsection{How to setup accounts, Ubuntu packages, external libs}

\begin{itemize}
\item You need at least an account on achtauge and redmine
  (https://maserati.mi.fu-berlin.de/redmine/projects/mlr)

\item The default directory layout:
\bi
\item |~/git/mlr| for your git repository
\item |~/lib| for your external lib installations
\ei

\item Create your git repository:
\begin{code}
\begin{verbatim}
cd ~/git
git clone ssh://<achtauge-user>@achtauge.imp.fu-berlin.de/mnt/data/git/share mlr
\end{verbatim}
\end{code}
See section \ref{secGit} on how to use git.

\item Install the following packages:
\begin{code}
\begin{verbatim}
liblapack-dev
freeglut3-dev
libqhull-dev
libf2c2-dev
libann-dev
libplib-dev
gnuplot
meld
libdc1394-22-dev
\end{verbatim}
\end{code}


\item For a full installation (e.g., interaction with the robot) one also
  needs the external libs
\begin{code}
\begin{verbatim}
cuda@
cudaSDK@
opencv-2.1@
ntcan@
schunkLWA@
schunkSDH-11-05-11@ 
\end{verbatim}
\end{code}

These are symbolic-linked in the |git/share/extern| directory. Call the
  |./LINK ~\lib| script to generate the relevant links.

Recently, opencv-2.3 has been used. When using Ubuntu, packages can be 
	obtained from |http://packages.ros.org/ros/ubuntu/|. For 
	convenience, the gpg-key is in the root folder.

\item TODO: In the future all external libs should be handled like
  |ODE_0.11|: minimal |GET/BUILD| script and .gitignore

\item Try 'make' in the |git/share| directory. If problems occur, try to
comment the following lines in the |src/MT/Makefile|:
\begin{code}
\begin{verbatim}
#FREEGLUT = 1
#ANN = 1
#LAPACK = 1
\end{verbatim}
\end{code}

This reduces functionality of the code, but should at least compile.

\item Generally, the |git/share/make-config| allows to set compile
options for all projects, the local Makefiles trigger these options by
defining 'ANN=1' or alike.

\item Try |test/array/x.exe|
\end{itemize}

\subsection{Guide to the robot hardware (Marc \& Stanio)}

\begin{itemize}
\item Startup hardware
\begin{itemize}
\item turn on robot
\item mlrMountHardware
\item mlrJoystick
\item mlrJoystick -openArm 1 -openHand 1 -openSkin 1
\end{itemize}

\item Debugging hardware:
\begin{itemize}
\item 09-testSchunkBasics
\item 09-testHandMotion
\item 09-testHandSense
\end{itemize}

\item Testing perception:
\begin{itemize}
\item 10-testEarlyVision
\item 10-testPerception
\end{itemize}

\item Learning about the control architecture:
\begin{itemize}
\item 10-miniExample (launches minimal set of Processes explicitly by hand)
\item RobotActionInterface (launches Processes using the RobotActionInterface)
\item 10-planningDemo
\end{itemize}
\end{itemize}


\subsection{Guide to BiROS (parallel processing architecture) (Marc)}


\subsubsection{Where to start learning}


\subsubsection{Status: the basic mechanisms in process.h are robust and reliable. }

\subsection{Guide to ORS (robot simulation data structures) (Marc)}

There are numerous robot simulation environments out there. Why
introduce a new one? Well, actually the aim of ORS is not to develop a
new full robot simulation environment. Instead, it aims to provide
basic data structures that help to link to existing external libraries
and algorithms together. In that way we can flexibly provide a
simulation environment with different features enabled by linking to
external libraries -- but always with the same basic interface as
provided by the ORS data structures.

The data structures are really simple and basic (see ors.h): Vector, Quaternion, Frame, Joint, Body, kinematic Graph -- that's basically it.

Beyond the data structures, ORS also implements two functional things:

\begin{itemize}
\item The jacobian (but that's trivial, given the kinematic graph)

\item So-called TaskVariables: These are very useful for designing motion
   control contraints (more precisely: cost terms for motion rate
   control or stochastic optimal control). The typical 'endeffector
   position' is only one type of task variable -- I've implemented
   many more (inclluding their Jacobians) which capture relative
   positioning, orientations, alignments, angles, between arbitrary
   frames of the kinematic graph; capturing collision costs, joint
   limit avoidance costs, etc etc. In practice, playing with task
   variables is often the core in designing elegant motions.

   ORS can currently link to the following external libraries:


\item SWIFT++ for collision (and proximity) detection. (Note: there is
   hardly any alternative out there to do proper proximity(!)
   detection. Bullet, ODE, SOLID, etc don't)

   (INSERT LIST OF ALTERNATIVE LIBS)

\item ODE for simple dynamic simulation including collision behavior
   (SWIFT++ only detects collisions, but doesn't simulate their
   effects)

\item OpenGL for display

\item blender (this is a bit outdated -- but I once wrote a python script
   to export/import blender geometries to ORS data structures)
\end{itemize}

Perhaps on the wishlist for ORS communication:
\begin{itemize}
\item OpenRAVE /  OpenGRASP

\item IBDS (perhaps much better dynamic simulation than ODE)

\item daVinci, bullet, OpenTissue

\item Yuval Tassas CapSim (new methods for EXACT contact simulation)
\end{itemize}

\subsubsection{Where to start learning about ORS}

\begin{itemize}
\item Robot lecture: the basic lecture on 3D geometry (to learn about my
conventions) and perhaps the lecture which introduces task variables
(and their Jacobians)

\item Have a look at ALL ors\_* test projects in the git repository --
they're really basic. Understand them all. The |ors_editor| is useful to
edit the ors-file describing geometries. Play with the |test.ors| file
while watching the effect in the window.

\item The ors doxygen.
\end{itemize}



\subsection{Guide to SOC \& AICO (Stochastic Optimal Control and motion
   planning routines) (Marc)}



\subsection{Guide to the Array class (the data structure most used throughout
   for vectors, matricies, tensors, lists, graphs, etc)}

This is a standard Array lib -- just like many others. (It actually
evolved from a lib started in Bochum, 15 years ago...) The main design
goals are: 

\begin{itemize}
\item compatibility with typical mathematical notation when coding
equations (That's in fact most important: It is curcial for us to be
able to code as directly as possible equations we've derived on
paper!)

\item compatibility with Matlab/Octave conventions (mostly...).

\item full transparacy and minimalism (for easier debugging),

\item Many features: unlimited rank tensors, fast memory handling, links
(by default) to LAPACK (@@is just as fast as any other
optimized matrix library), lists -- and everything implemented by only
a SINGLE basic class, not a whole lib of classes.
\end{itemize}

\subsubsection{Tip: Debugging with arrays}

If |*A.p@A.N|


\subsubsection{Important conventions}

\begin{itemize}
\item In all my code, a ``list'' is an array of pointers. Why? Years back
   I've implemented double linked lists (O(1) complexity for
   insertion/deletion) as was typically taught (back then) -- but in
   practise that's total nonsense. Insertion/deletion in a pointer
   array is also O(1). And array of point is so so much simpler and
   easier to debug.

   Convention: A ``ThingList'' is a typedef MT::Array<Thing*> !

\item Equally for graphs: A ``graph'' is a list of edges and a list of
   nodes! (What else?!) I've implemented basic graph template
   routines. They assume that the node type contains a list of
   in-edges, and a list of out-edges, and the edge type contains a
   pointer to the from-node and a pointer to the to-node.
\end{itemize}

\subsubsection{Where to start learning}

\begin{itemize}
\item Directly start looking at the 'array' test in the git
repository. Just by reading though all examples I think one learns
most.

\item The array doxygen.

\item The class has more features (functions) than one might think: I've
seem many students reimplementing routines that are actually already
there -- frankly I don't know how to avoid that.
\end{itemize}


\subsubsection{Future changes:}

\begin{itemize}
\item Instead of having explisit listX routines (for insertion, deletion,
   sort, etc) there will be a 'listMode' flag in the array class,
   indicating that this array is to be treated as a list of pointers.
\end{itemize}


\subsection{Guide to the visual perception software}

The current perception module does a very simple thing:
\begin{enumerate}
\item We have a left and right image. 'EarlyVision' is computing the
  HSV for these images. We assume to know a specific target $hsv^*\in[0,255]^3$
  values together standard deviations $\sigma_{hsv}\in[0,255]^3$. We compute
  the evidence $\theta_i = \exp(- (hsv_i-hsv^*)^2/\sigma_{hsv}^2)$ [sorry for
    sloppy notation] for each pixel $i$ in the left and right image.

\item Given $\theta_i$ in an image, we call OpenCV's flood-fill that finds
  the contour of the highest $\theta$-value region. Let's call the contour
  $\partial C$. (We do this for both images.)

\item Given the contour $\partial C$ we compute a distance-to-contour
  field/image: for each pixel $i$ we compute $d_i = \min_{j\in\partial C}
  \|i-j\|$ (using some OpenCV routine). We do this for both images. The
  image $d_i$ is a good potential cost function to let 2D contour
  models converge to the HSV contour.

\item We have three different parametric 2D contour models: 1) for a
  circle (1 parameter), 2) for a polygon with 6 vertices and parallel
  opposing edges (a bit like a hexagon, can fit any 2D-projected 3D
  box), 3) a contour model that corresponds to a 2D projected
  cylinder.

  We fit a contour model to the HSV contour by minimizing the sum of
  $d_i$ for all points on the contour model. We do this on both
  images. Fitting is done by gradient descent (RPROP). We get
  parameters of the 2D contours with sub-pixel accuracy.

\item Given the fitted 2D contours in the right and left image, we
  triangulate them. Giving us a 2D contour mapped into 3D space. From
  there it is trivial to fit a 3D ball, cylinder, or box.

\end{enumerate}

Note: It is not by accident that we stay 2D for until the last step:
in our experience it proved more robust to try to fit shapes/contours
in 2D first with as much accuracy as possible before triangulating.



\subsection{Guide to further existing software}

\subsubsection{Optimization methods (Marc)}

There are quite a bit of generic optimization methods implemented --
but not well documented/organized yet:

\begin{itemize}
\item Rprop (best gradient descent method)

\item GaussNewton

\item CMA

\item Some Genetic \& Evolutionary Algorithms (e.g., similar to CMA)
\end{itemize}

Ask Marc.



\subsubsection{Inference and Machine Learning methods (Marc)}

We have probabilistic inference code (infer lib) and also basic
Machine Learning methods (as introduced in the ML lecture). Ask Marc.

\begin{itemize}
\item Gaussian Processes

\item ridge regression, logistic regression, etc

\item MDPs, POMDPs
\end{itemize}



\subsubsection{Computer Vision methods (Marc)}

LINK to my notes on the CV system


\subsubsection{Robotics algorithms (Nikolay \& Marc)}

\begin{itemize}
\item RRTs

\item Trajectory Prediction

\item etc
\end{itemize}



\subsubsection{Relational RL (Tobias)}

\begin{itemize}
\item Robot Manipulation Simulator: http://userpage.fu-berlin.de/tlang/RMSim/

\item libPRADA, a library for relational planning and rule learning: http://userpage.fu-berlin.de/tlang/prada/
\end{itemize}


\subsubsection{coding utilities}

\begin{itemize}
\item String class

\item Parameters read from cmd line or config file

\item plotting in opengl \& gnuplot

\item opengl using freeglut, fltk or qt
\end{itemize}









\section{How To do things}


\subsection{git workflow}\label{secGit}

Most likely (I would wonder if not) the git man pages are installed
together with the git binaries in your distribution. The fastest way to
check the syntax or parameters of a git subcommand are the man pages. 

As a preliminary to using git, please take an hour to read the two
tutorials on git provided in the man pages. In your terminal write
|man gittutorial|. When done with it read on with %
%
|man gittutorial-2|. Depending on your background and experience
with other revision control systems there might be better approaches to
introduce git, but at any rate, these two tutorials give basic
insight into git's concepts. For deeper understanding %
%
|man gitcore-tutorial| is your friend.

Usually, |git foo help| is synonym for |man git foo|.

\begin{code}
\begin{verbatim}
git clone ssh://<achtauge-user>@achtauge.imp.fu-berlin.de/mnt/data/git/share mlr
git config --global diff.external git-diff.sh
git config --global push.default tracking

git status
git diff
git add|mv|rm|... <files>
git commit -am 'message'  (or --all --message 'message')
git pull --all
git push --all

git branch -a
// overview over all branches and configs for push and pull
<<<<<<< HEAD
git remote show achtauge  
=======
git remote show achtauge
>>>>>>> da58f667
git checkout <branch>
git branch <new-branch>
git branch --track <new-branch> <remote-branch>
// set branch to pull from some remote branch
git branch --set-upstream <existing-branch> <remote-branch-to-be-tracked>
// Example: git branch --set-upstream branch123 origin/branch123
git merge <other-branch>

.gitignore
git update-index --assume-unchanged <files>
\end{verbatim}
\end{code}

with a git-diff.sh file (in your local bin)
\begin{code}
\begin{verbatim}
#!/bin/bash
/usr/bin/meld "$2" "$5" > /dev/null 2>&1
\end{verbatim}
\end{code}

Some other contribution to the git cheat sheet:


\begin{itemize}


\item{init} 

- |git init|  just inits the |$PWD|, nothing added, nothing

- create central repo for current development\begin{enumerate}
	
	\item at home, |cd ~/dev/mpcdzen|, |git init|
	\item |git add mpcdzen.sh mpcdzen.conf|  
	\item |git commit -m initial|
	\item |ssh my.server.there| go to where my 'central' repos are.
	\item |cd ~/gitrepos/; git clone --bare  ssh://my.home.here/home/me/dev/mpcdzen|
	\item everywhere: |git clone ssh://my.home.here/home/me/dev/mpcdzen| \end{enumerate}

- when cloning on the same machine:
  %
  |git clone --bare --no-hardlinks -l ~/dev/mpcdzen|  can be helpful



\item{commit}

- |git add -u ../path/| : add all *tracked* files under path

- |git add ../path/| : add *all* files under path to staging area

- |git commit -a | : add all modified tracked files from the *whole
  working copy* and commit
  	

\item{diff}
  	
- |git diff| : how current files and HEAD differ

- |git diff --cached | : diff staged files against HEAD


\item{status}

- |git status| : list staged, modified tracked, untracked files

- if |file| is not tracked you can use .gitignore or .git/info/exclude
  to tell git not to take care of it. If it is already tracked, this is
  the way to say the same: |git update-index --assume-unchanged ../file|  

\item{remote}

- |git add remote mhmgr ssh://my.homemachine/git/repo| kinda introduces
  my home machine's repo to this one. Then, |git fetch mhmgr| and I'm
  set to go for comparing, merging etc.

\item{refs' naming}

- |HEAD^| addresses the parent of |HEAD|, e.g., assuming I've
  merged 2 branches and committed 3 times on the current branch, 
  %
  |git show HEAD^^^2| shows the second branch before merging. In
  other words, direct after merge and commit, the parents of HEAD are
  |HEAD^1|  and |HEAD^2|  
   
   illustration from man git-rev-parse:
   
   \begin{code} \begin{verbatim}
           G   H   I   J
            \ /     \ /
             D   E   F
              \  |  / \
               \ | /   |
                \|/    |
                 B     C
                  \   /
                   \ /
                    A

           A =      = A^0
           B = A^   = A^1     = A~1
           C = A^2  = A^2
           D = A^^  = A^1^1   = A~2
           E = B^2  = A^^2
           F = B^3  = A^^3
           G = A^^^ = A^1^1^1 = A~3
           H = D^2  = B^^2    = A^^^2  = A~2^2
           I = F^   = B^3^    = A^^3^
           J = F^2  = B^3^2   = A^^3^2

\end{verbatim} \end{code}

\item{fork file with history}

git doesn't have cp subcommand. The equivalent to \verb+git cp a b+ is 
\begin{code}\begin{verbatim}
cp a b
git add b
\end{verbatim} \end{code}

git doesn;t have means to track hisory of files. It tracks |blobs|.
See gitcore-tutorial for details. The history is available in, e.g.
%
|git log|, through |-C| option (Then git tries to find copies.
It is good idea to commit forked files together -- then -C has clue
where to search. If you would not, |-C -C| (double -C) or
--find-copies-harder (or so) does the trick)
http://www.gelato.unsw.edu.au/archives/git/0612/34502.html

\end{itemize}

\subsection{Setting Up GIT Server to Maserati}

First type
\begin{verbatim}
git remote -v 
\end{verbatim}
to see which git server you use. In case it is not maserati you should change this!

\begin{itemize}
\item in your web browser go to
\begin{verbatim}
https://maserati.mi.fu-berlin.de/redmine/
\end{verbatim}
and login with your account on maserati

\item  browse to \textit{Public keys,New public key} and click \textit{ new value}  \\
create a sshkey in the webpage, e.g. by copying some ssh file from your computer, here we use gedit for example:
 \begin{verbatim}
 cd .ssh 
 gedit id_rsa.pub
 \end{verbatim} 
 copy everything after the 'ssh-rsa' string for key value and activate it on the server
\item type in your computer to add maserati as server:
 \begin{verbatim}
git remote add maserati git@maserati.mi.fu-berlin.de:mlr 
 \end{verbatim}
\item 
go to your main git folder and type
 \begin{verbatim}
gedit .git/config
 \end{verbatim}
then change all your remotes to maserati, remove any old/conflicting origins entries, it should look like this:
 \begin{verbatim}
[branch "master"]
	remote = maserati
	merge = refs/heads/master
[remote "maserati"]
	url = git@maserati.mi.fu-berlin.de:mlr
	fetch = +refs/heads/*:refs/remotes/maserati/*
\end{verbatim}
	\end{itemize}

\subsection{svn workflow}

\begin{code}
\begin{verbatim}
svn co --username=<YOUR ZEDAT LOGIN> --password=<YOUR ZEDAT PW> https://svn.imp.fu-berlin.de/mlr
svn add|del|mv <files>
svn up
svn commit -m 'message'
\end{verbatim}
\end{code}



\subsection{LaTeX Conventions}

\subsubsection{References}

\begin{code}
\begin{verbatim}
\usepackage[round]{natbib}
\bibliographystyle{abbrvnat}
\end{verbatim}
\end{code}

\subsubsection{Generating figures / graphical models}

\begin{enumerate}

\item Use Inkscape. See the example mdp.svg in the pics path (note
the |\graphicspath{{pics/}}| command):

\centerline{\includegraphics[scale=.5]{mdp}}


  Use the 'Tex Text' plugin. Use layers to generate animations. Use
  `save a copy' to export as pdf (potentially with some layers
  switched off)

\item Use xfig with 'special tag' text. Use the following fig2pdf script to
  convert:

\begin{code}
\begin{verbatim}
rm -f $1.pdf
rm -f $1.tex
fig2dev -Lpdftex -p $* $1.fig $1.pdf
fig2dev -Lpstex_t -p $* $1.fig $1.tex

cp $HOME/write/tex/figs/header.tex z.tex
printf "%s\n" "\\input{$1.tex}" >> z.tex
printf "%s\n" "\\end{document}" >> z.tex
more z.tex
pdflatex z.tex
pdfcrop z.pdf $1.pdf
\end{verbatim}
\end{code}
\end{enumerate}



\subsubsection{Space tricks}

Be creating in using any of the following\\
\begin{code}
\begin{verbatim}
  \renewcommand{\baselinestretch}{.98}
  \renewcommand{\arraystretch}{1.2}
  \renewcommand{\textfloatsep}{3ex}
  \renewcommand{\floatpagefraction}{.6}
  \renewcommand{\dblfloatpagefraction}{.6}
  \setlength{\mathindent}{2.5em}
  \setlength{\jot}{0pt} %zwischen den math zeilen
  \setlength{\abovedisplayskip}{-10pt}
  \setlength{\belowdisplayskip}{-10pt}
  \setlength{\mathsurround}{-10pt}
  \renewcommand{\floatsep}{-1ex}
  \renewcommand{\topfraction}{1}
  \renewcommand{\bottomfraction}{1}
  \renewcommand{\textfraction}{0}
  \columnsep 5ex
  \parindent 3ex
  \parskip 1ex
\end{verbatim}
\end{code}

Or more compact lists:\\
\begin{code}
\begin{verbatim}
\begin{list}{--}{\leftmargin4ex \rightmargin0ex \labelsep1ex
  \labelwidth2ex \topsep-\parskip \parsep.5ex \itemsep0pt}
\item ...
\item ...
\end{list}
\end{verbatim}
\end{code}

The |list| parameter documentation:\\
\begin{code}
\begin{verbatim}
   * \topsep amount of extra vertical space at top of list
   * \partopsep extra length at top if environment is prececed by a blank line (it should be a rubber length)
   * \itemsep amount of extra vertical space between items
   * \parsep amount of vertical space between paragraphs within an item
   * \leftmargin horizontal distance between the left margins of the environment and the list; must be nonnegative
   * \rightmargin horizontal distance betwen the right margins of the enviroment and the list; must be nonnegative
   * \listparindent amount of extra space for paragraph indent after the first in an item; can be negative
   * \itemindent indentation of first line of an item; can be negative
   * \labelsep separation between end of the box containing the label and the text of the first line of an item
   * \labelwidth normal width of the box containing the label; if the actual label is bigger, the natural width is used, extending into the space for the first line of the item's text
   * \makelabel{label} generates the label printed by the \item command
\end{verbatim}
\end{code}

\subsubsection{Generating pseudo code}

See Algorithm \ref{algGN}

\begin{algorithm}[ht]
\caption{Gauss-Newton with adaptive Levenberg Marquardt parameter}
\label{algGN}
\begin{algorithmic}[1]\small
\REQUIRE start point $x$, tolerance $\delta$, routines for $x \mapsto
  (\phi(x), J(x))$
\ENSURE converged point $x$
\STATE initialize $\lambda=1$
\STATE compute $(\phi, J)$ at $x$ and $l=\phi^\T \phi$
\REPEAT
\STATE\label{redo} compute $\Delta$ to solve $(J^\T J +\lambda \Id)~ \Delta = - \sum
J^\T \phi$
\STATE $x' \gets x + \Delta$
\STATE compute $(\phi, J)$ at $x'$ and $l'=\phi^\T \phi$
\IF{$l'>l$}
\STATE $\lambda \gets 2\lambda$
\ELSE
\STATE $\lambda \gets 0.8\lambda$
\STATE $x \gets x'$
\ENDIF
\UNTIL $\|\Delta\| < \delta$
\end{algorithmic}
\end{algorithm}


%%%%%%%%%%%%%%%%%%%%%%%%%%%%%%%%%%%%%%%%%%%%%%%%%%%%%%%%%%%%%%%%%%%%%%%%%%%%%%%%

\subsection{Coding Conventions}

\begin{enumerate}
\item Take the Google C++ style as default:
  \url{http://google-styleguide.googlecode.com/svn/trunk/cppguide.xml}.
  The rules below overwrite Google conventions.

\item Output parameters before input parameters in function declarations.

\item Naming convention |name_of_a_routine(ouput,input);| is
  perhaps better than my old |nameOfARoutine(..);| style.

\item Make headers as clean and short and concise as possible!

\item Try to avoid |#includes| in header files as much as possible!!
  In particular, when a class's methods require an external library;
  this external library should be included only in the cpp-file.

 $\to$ In particular, try to avoid |#includes <external_lib>| in headers!! (I
 tried to get rid of them as much as possible in all my *.h)

\item Try to avoid |#includes| in header files as much as possible!!
  If
  you think the class needs to contain members/data structures defined
  in an external library and therefore you need to include its header
  in your header --- that's often not true. Instead, hide all members
  in a \emph{``hidden self''}:

Bad example:

\begin{code}
\begin{verbatim}
//h-file:
#include <OpenCV> //BAD

struct MyClass{
  OpenCV_DataStructure data;
};
\end{verbatim}
\end{code}

Good example:

\begin{code}
\begin{verbatim}
//h-file:

struct sMyClass; //forward declaration of a 'hidden self' that will
contain all members hidden from the header

struct MyClass{
  sMyClass *s; //maybe call it 'self' instead
};

//cpp-file:
#include <OpenCV> //GOOD

struct sMyClass{
  OpenCV_DataStructure data;
};

MyClass::MyClass(){
  s = new sMyClass;
}
\end{verbatim}
\end{code}

\item Move documentation to cpp files. Advantages: You can write as
  long and lengthy documentation as you want without destroying the
  beauty of the header. Doxygen will compile this without problem to
  provide a nice documentation. If people want to read the
  documentation from source directly---it's not much of a hassle to
  find the definition in the cpp file.


\item Never ever use |#ifdef| directives in a header file if this
  influences definition of classes, especially which members (and
  'size') a class has!

  The following debugging horror may happen: You define a class to
  have different members depending on a compiler flag. You compile
  your library with some compiler flags. The user includes your header
  with other compiler flags. Everything seems to compile and link
  fine. But when the user accesses members of the class, he actually
  refers to different memory addesses as your routines in your
  library.

  Therefore try to avoid |#ifdefs| in headers as much as possible! Move
  them to the cpp file!

\item If you don't have a preferred IDE, use kdevelop.

  K\&R formatting conventions!

  Editing: use spaces instead of tabs. 2 characters. Identation with 2
  characters.

  Keys: F10,11,12: step, step in, step out, F9: toggle break\\
  F8 clean, F7 build, F5 debug run, CtrlF5 run, F6 continue


\item fltk lists their conventions -- I like them, also
  their style of formatting and their makefile conventions

\end{enumerate}


\section{Points to improve the code}

\begin{description}
\item[Penetrating collisions] The way penetrating collisions are
handled is really not nice |ors_swift.cpp:318|. What should ideally
happen: find the two points on the meshes that penetrate most, set $d$
as their negative distance, and the penetration normal aligned with
their distance. What happens now: set the distance $d=0$ and set the
normal align with the shape centers. The problem: the collision
gradient is not really correct.

What to do: Actually most other collision libs focus on penetration
(bullet/ode/solid), only SWIFT focusses on distance queries. What one
would have to do, call one of these other collision libs to compute
the most-penetrating two points of convex shapes.


\end{description}

\subsection{Marc's older notes for code}

\begin{enumerate}

\item Processes may not access MT.cfg in their step routine (open() is
  acceptable, but still not optimal).

  Instead, if necessary, parameters need to be made a proper
  variable. A special gui process offers a way to modify the variable
  online by the user.

\item The |Lock| (from |process_internal.h|) should actually not be used. The
  fact that it is used right now shows bad programming: It is always
  used when one process (or main loop) accesses directly another
  process instead of via a variable. Change that!

\item Make some central |ors| variable, or so, from which
  processes can update their ors-structure. Perhaps that needs
  some signalling -- currently this orsCopyStuff after the
  connectivity is changed (object glued to hand/released) is not at all clean
  (related to point above).

\item The motion planners so far only optimize the next to go
  motion. Ideally there should be parallel planners optimizing already
  future motions $\to$ Dmitry's keyframe approach.

\item Make a Variable out of the TaskVariableList!! 

\item All variables should have setters and getters of the format

|arr& get_qreal(Process*);|

|void set_qreal(Process*,const arr&);|

These throw errors if called from a process that hasn't locked the
variable or is a 'set' is called in readLock.

\item robot.cpp:281: read the current state in the schunk.open() routine!
not here!

\item remove setting accelerations in each step of schunk hand motion

-- use radians (SDH constructor) out of the box

-- set and get velocites with one function call to schunk lib

\item SOC: make consistent to what is written in the TOMSY document

\item GRASP HEURISTICS: 1) Instead of conditioning velocities for lifting
  and placing, condition positions directly. 2) For grasp-approach:
  instead of conditioning only final position, condition on an
  approach position-profile: namely in the reference frame
  object-relative-to-hand. In both cases, use sinus position profiles?

\end{enumerate}



\subsection{Nikolay's ideas for vision}
\begin{enumerate}

\item improve quality of color segmentation, while staying cheap
  computationally: learn a discriminative classifier $f(x)$ to
  separate by HSV color pixel of interest $x$ from background

\item to get an intuitive interface without too much program overhead:
  create mask of desired discrimination as an image and train
  classifier in external program (matlab or C++), to output model
  parameters

\item use a mixture of $k$ Gaussians for the activation of pixel $x$
  in HSV space: $f(x) = \sum_k \alpha_k exp(- \frac{\|c_k -
    x\|^2}{\sigma_k})$ , probably 2 Gaussians are already more than
  enough, the current code is equivalent to $k=1$ single Gaussian

\item just load parameters of trained Gaussian mixture and incorporate
  in earlyvisionmodule.step(): for each gaussian $k$ we will calculate
  one response image and than sum them, to use the existing data
  structures make $\sum_k \alpha_k = 1$

\item optionally, use RGB space in addition to HSV space

\item use the above techniques for the LEDtracker... should simplify
  dealing with reflections

\item For an example how an image interface can be useful to define
  labels for training discriminative segmentation: few brush strokes
  are enough to define regions of foreground and background see
  frogsegment.jpg, (algorithm implemented by me in matlab)
\end{enumerate}


\end{document}
<|MERGE_RESOLUTION|>--- conflicted
+++ resolved
@@ -453,11 +453,7 @@
 
 git branch -a
 // overview over all branches and configs for push and pull
-<<<<<<< HEAD
-git remote show achtauge  
-=======
 git remote show achtauge
->>>>>>> da58f667
 git checkout <branch>
 git branch <new-branch>
 git branch --track <new-branch> <remote-branch>
