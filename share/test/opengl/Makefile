BASE = ../..

<<<<<<< HEAD
QTGLUT = 1
=======
GTKGL = 1
>>>>>>> c109229c

include $(BASE)/make-generic
<|MERGE_RESOLUTION|>--- conflicted
+++ resolved
@@ -1,9 +1,5 @@
 BASE = ../..
 
-<<<<<<< HEAD
-QTGLUT = 1
-=======
 GTKGL = 1
->>>>>>> c109229c
 
 include $(BASE)/make-generic
