--- conflicted
+++ resolved
@@ -1,11 +1,5 @@
 BASE = ../..
 
-<<<<<<< HEAD
 FREEGLUT = 1
-#QTGLUT = 1
-#MTLIB = 1
-#FLTK = 1
 
-=======
->>>>>>> fc84a0f4
 include $(BASE)/make-generic
