BASE = ../..

<<<<<<< HEAD
OPENCV_UBUNTU = 1
=======
OPENCV = 1
>>>>>>> c109229c
FELZ = 1

include $(BASE)/make-generic<|MERGE_RESOLUTION|>--- conflicted
+++ resolved
@@ -1,10 +1,6 @@
 BASE = ../..
 
-<<<<<<< HEAD
-OPENCV_UBUNTU = 1
-=======
 OPENCV = 1
->>>>>>> c109229c
 FELZ = 1
 
 include $(BASE)/make-generic