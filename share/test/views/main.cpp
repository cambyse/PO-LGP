#include <perception/perception.h>
#include <biros/control.h>
#include <MT/ors.h>
#include <MT/gtk.h>
#include <gtk/gtk.h>
#include <gtk/gtkgl.h>

struct ExampleVar:Variable{
  FIELD( int, i );
  FIELD( byteA, rgb );
  FIELD( ors::Mesh, mesh );
  ExampleVar():Variable("IntVar"){ reg_i(); reg_rgb(); reg_mesh(); }
};


int main(int argn,char** argv){
  MT::initCmdLine(argn, argv);
  
  b::dump(); //before anything has been done!
  
  ExampleVar v;
  View *v1 = b::newView(*v.fields(0));
  View *v2 = b::newView(*v.fields(1));
<<<<<<< HEAD
  View *v3 = b::newView(*v.fields(1)); //, &RgbView::staticInfo);
=======
  View *v3 = new RgbView; v3->object = v.fields(1); //, &RgbView::staticInfo);
>>>>>>> 4f1a2a0a
  View *v4 = b::newView(*v.fields(2)); //, &MeshView::staticInfo);

  //set some values for the variables
  v.set_i(1, NULL);
  v1->write(cout);  cout <<endl;
  v.set_i(2, NULL);
  v1->write(cout);  cout <<endl;
  
  v.set_rgb(ARRAY<byte>(100,200,80), NULL);
  
  v.writeAccess(NULL);
  v.mesh.setBox();
  v.deAccess(NULL);
  
  gtkCheckInitialized();

  //create a container box
  GtkWidget *win = gtk_window_new(GTK_WINDOW_TOPLEVEL);
  gtk_window_set_title(GTK_WINDOW(win), "big window");
  gtk_window_set_default_size(GTK_WINDOW(win), 100, 100);
  gtk_widget_show(win);
  GtkWidget *box = gtk_vbox_new (false, 5);
  gtk_container_add(GTK_CONTAINER(win), box);

  
  v1->gtkNew(box);
  v2->gtkNew(box);
  v3->gtkNew(NULL);
  v4->gtkNew(box);
  gtk_main();
  
  return 0;
}<|MERGE_RESOLUTION|>--- conflicted
+++ resolved
@@ -21,11 +21,7 @@
   ExampleVar v;
   View *v1 = b::newView(*v.fields(0));
   View *v2 = b::newView(*v.fields(1));
-<<<<<<< HEAD
-  View *v3 = b::newView(*v.fields(1)); //, &RgbView::staticInfo);
-=======
   View *v3 = new RgbView; v3->object = v.fields(1); //, &RgbView::staticInfo);
->>>>>>> 4f1a2a0a
   View *v4 = b::newView(*v.fields(2)); //, &MeshView::staticInfo);
 
   //set some values for the variables
