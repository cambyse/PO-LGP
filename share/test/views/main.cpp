#include <biros/control.h>
#include <views/views.h>
#include <views/specificViews.h>
#include <MT/ors.h>
#include <gtk/gtk.h>
<<<<<<< HEAD
=======
#include <gtk/gtkgl.h>
>>>>>>> 60e6cb10

struct ExampleVar:Variable{
  FIELD( int, i );
  FIELD( byteA, rgb );
  FIELD( ors::Mesh, mesh );
  ExampleVar():Variable("ExampleVar"){ reg_i(); reg_rgb(); reg_mesh(); }
};


int main(int argn,char** argv){
  MT::initCmdLine(argn, argv);
  
  b::dump(); //before anything has been done!
  b::openInsideOut();
  
  ExampleVar v;
  // must set rgb, because view doesn't work without it
  v.set_rgb(ARRAY<byte>(0,0,0), NULL);

  View *v0 = newView(*v.fields(0), "GenericFieldInfoView");
  View *v1 = newView(*v.fields(1));
  View *v2 = newView(*v.fields(2), "MeshView");

  //set some values for the variables
  v.set_i(1, NULL);
  //v0->write(cout);  cout <<endl;
  v.set_i(2, NULL);
  //v0->write(cout);  cout <<endl;
  
  v.set_rgb(ARRAY<byte>(100,200,80), NULL);
  
  v.writeAccess(NULL);
  v.mesh.setBox();
  v.deAccess(NULL);
  
  //create a container box
  gtkLock();
  GtkWidget *win = gtk_window_new(GTK_WINDOW_TOPLEVEL);
  gtk_window_set_title(GTK_WINDOW(win), "big window");
  gtk_window_set_default_size(GTK_WINDOW(win), 100, 100);
  gtk_widget_show(win);
  GtkWidget *box = gtk_vbox_new (true, 5);
  gtk_container_add(GTK_CONTAINER(win), box);
  gtkUnlock();
  
  View *v4 = newView<GenericFieldInfoView>(*v.fields(0), box);
  View *v5 = newView(*v.fields(1), box);
  View *v6 = newView(*v.fields(2), "MeshView", box);

  
  /*byteA img;

  img.resize(640,480);
  for(int x=0; x<640;++x) {
  	for(int y=0; y<480;++y) {
  	  img(x,y) = (x+y)%255;
  	}
  }

  newView(img, "ImageView");*/

  arr X = randn(5,3);

  View *v7 = newView<MatrixView>(X);

  for(uint t=0;t<100;t++){
		//while looping, the view should autonomously update its content,
		//with the update frequency of the gtkProcess()
		X += .1*randn(5,3);
		MT::wait(.1);
  }

  //MT::wait(10.);
  
  gtkProcessClose();
  
  return 0;
}<|MERGE_RESOLUTION|>--- conflicted
+++ resolved
@@ -1,12 +1,11 @@
+//TODO: remove unnecessary headers!
 #include <biros/control.h>
 #include <views/views.h>
 #include <views/specificViews.h>
 #include <MT/ors.h>
+#include <MT/gtk.h>
 #include <gtk/gtk.h>
-<<<<<<< HEAD
-=======
 #include <gtk/gtkgl.h>
->>>>>>> 60e6cb10
 
 struct ExampleVar:Variable{
   FIELD( int, i );
