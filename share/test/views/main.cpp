--- conflicted
+++ resolved
@@ -3,38 +3,31 @@
 #include <views/specificViews.h>
 #include <MT/ors.h>
 #include <gtk/gtk.h>
-<<<<<<< HEAD
-=======
-#include <gtk/gtkgl.h>
->>>>>>> 60e6cb10
 
-struct ExampleVar:Variable{
-  FIELD( int, i );
-  FIELD( byteA, rgb );
-  FIELD( ors::Mesh, mesh );
-  ExampleVar():Variable("ExampleVar"){ reg_i(); reg_rgb(); reg_mesh(); }
+struct ExampleVar:Variable {
+  FIELD(int, i);
+  FIELD(byteA, rgb);
+  FIELD(ors::Mesh, mesh);
+  ExampleVar():Variable("ExampleVar") { reg_i(); reg_rgb(); reg_mesh(); }
 };
 
 
-int main(int argn,char** argv){
+int main(int argn,char** argv) {
   MT::initCmdLine(argn, argv);
   
   b::dump(); //before anything has been done!
   b::openInsideOut();
   
   ExampleVar v;
-  // must set rgb, because view doesn't work without it
-  v.set_rgb(ARRAY<byte>(0,0,0), NULL);
-
+  
   View *v0 = newView(*v.fields(0), "GenericFieldInfoView");
   View *v1 = newView(*v.fields(1));
-  View *v2 = newView(*v.fields(2), "MeshView");
-
+  //View *v2 = newView(*v.fields(2), "MeshView");
+  
   //set some values for the variables
+  v.set_rgb(ARRAY<byte>(0,0,0), NULL);
   v.set_i(1, NULL);
-  //v0->write(cout);  cout <<endl;
   v.set_i(2, NULL);
-  //v0->write(cout);  cout <<endl;
   
   v.set_rgb(ARRAY<byte>(100,200,80), NULL);
   
@@ -48,38 +41,24 @@
   gtk_window_set_title(GTK_WINDOW(win), "big window");
   gtk_window_set_default_size(GTK_WINDOW(win), 100, 100);
   gtk_widget_show(win);
-  GtkWidget *box = gtk_vbox_new (true, 5);
+  GtkWidget *box = gtk_vbox_new(true, 5);
   gtk_container_add(GTK_CONTAINER(win), box);
   gtkUnlock();
   
   View *v4 = newView<GenericFieldInfoView>(*v.fields(0), box);
   View *v5 = newView(*v.fields(1), box);
-  View *v6 = newView(*v.fields(2), "MeshView", box);
-
+  //View *v6 = newView(*v.fields(2), "MeshView", box);
   
-  /*byteA img;
-
-  img.resize(640,480);
-  for(int x=0; x<640;++x) {
-  	for(int y=0; y<480;++y) {
-  	  img(x,y) = (x+y)%255;
-  	}
+  arr X = randn(5,3);
+  
+  //View *v7 = newView<MatrixView>(X);
+  
+  for(uint t=0; t<1000; t++) {
+    //while looping, the view should autonomously update its content,
+    //with the update frequency of the gtkProcess()
+    X += .1*randn(5,3);
+    MT::wait(.1);
   }
-
-  newView(img, "ImageView");*/
-
-  arr X = randn(5,3);
-
-  View *v7 = newView<MatrixView>(X);
-
-  for(uint t=0;t<100;t++){
-		//while looping, the view should autonomously update its content,
-		//with the update frequency of the gtkProcess()
-		X += .1*randn(5,3);
-		MT::wait(.1);
-  }
-
-  //MT::wait(10.);
   
   gtkProcessClose();
   
