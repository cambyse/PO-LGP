# this is a generic make file
# supposed to be called from lib, test and projects Makefiles
#
# user configuration options are set in make-config -- not here!

.SECONDARY:

BASE := $(shell cd $(BASE);pwd -L)
LIBPATH = $(BASE)/extern
ifndef MLR_EXLIB_PATH
MLR_EXLIB_PATH = $(HOME)/lib
endif
KERNEL_RELEASE = $(shell uname -r)
ARCH = $(shell uname -m)

# $(info ------------------------------------------------------------)
# $(info make $(shell pwd -L) )
# $(info BASE=$(BASE) )
# $(info ------------------------------------------------------------)

################################################################################
#
# load user options from the local make-config
#
################################################################################
include $(BASE)/make-config


################################################################################
#
# standard objects to be compiled, output file
#
################################################################################
ifndef OBJS
OBJS = main.o
endif
ifndef OUTPUT
OUTPUT = x.exe
endif


################################################################################
#
# standard compiler options (debug, release, etc)
#
################################################################################
# (a tag like `OPTIM=fast' in the local Makefiles changes default debug mode)

ifndef OPTIM
OPTIM = debug#(leave no space!)
endif

ifeq ($(OPTIM),debug)
CXXFLAGS := -g -Wall $(CXXFLAGS)
endif
ifeq ($(OPTIM),fast_debug)
CXXFLAGS := -g -O3 -Wall $(CXXFLAGS)
endif
ifeq ($(OPTIM),penibel)
CXXFLAGS := -g -Wall -Wextra $(CXXFLAGS)
endif
ifeq ($(OPTIM),ddd)
CXXFLAGS := -g -Wall -fno-default-inline $(CXXFLAGS)
endif
ifeq ($(OPTIM),fast)
CXXFLAGS := -O3 -Wall -DMT_NOCHECK $(CXXFLAGS)
endif
ifeq ($(OPTIM),prof)
CXXFLAGS := -O3 -pg -Wall -DMT_NOCHECK -fno-inline $(CXXFLAGS)
LDFLAGS += -pg
endif
ifeq ($(OPTIM),callgrind)
CXXFLAGS := -O3 -g -Wall -DMT_NOCHECK -fno-inline $(CXXFLAGS)
endif


################################################################################
#
# different settings for different operating system
#
################################################################################

# first identify the system
SYS	= $(shell uname)
ifeq ($(shell uname -o),Cygwin)  #(maybe use MSVC or MinGW under Cygwin)
SYS	= Cygwin
#SYS	= MSVC
#SYS	= MinGW
endif
ifneq ($(SYS),Linux)
CXXFLAGS+= -DMT_$(SYS)
endif

ifeq ($(SYS),Linux)
ifndef CXX
CXX	= g++
CC	= gcc
endif
LINK	= $(CXX)
CPATH	:= $(BASE)/include:$(BASE)/src:$(CPATH)
LPATH	:= $(BASE)/lib:$(LPATH)
#MEXFLAGS  = -cxx #CC='$(CXX)' CXX='$(CXX)' LD='$(CXX)'
SHAREFLAG = -shared #-Wl,--warn-unresolved-symbols #-Wl,--no-allow-shlib-undefined
MOC = moc
UIC = uic
endif

ifeq ($(SYS), Darwin)
ifndef CXX
CXX	= g++
CC 	= gcc
endif
LINK	 = $(CXX)
CPATH	:= $(BASE)/include:$(BASE)/src:$(CPATH)
LPATH	:= $(BASE)/lib:$(LPATH)
SHAREFLAG = -dynamiclib #-Wl,--warn-unresolved-symbols #-Wl,--no-allow-shlib-undefined
MOC = moc
UIC = uic
endif

ifeq ($(SYS),Cygwin)
CXX	= g++
CC	= g++
LINK	= g++
CPATH	:= $(CPATH):../../include:$(LIBPATH)/include:/usr/X11R6/include
LPATH	:= $(LPATH):$(LIBPATH)/lib_$(SYS):$(LIBPATH)/lib:/usr/X11R6/lib
QTDIR 	= /usr/lib/qt3
LDFLAGS	+= -o $(OUTPUT)
SHAREFLAG = -shared
endif

ifeq ($(SYS),MinGW)
CXX	= "$(MINGDIR)/bin/g++"
LINK	= "$(MINGDIR)/bin/g++"
CPATH	:= $(CPATH);../../include;$(LIBPATH)/include;$(MINGDIR)/include
LPATH	:= $(LPATH);$(LIBPATH)/lib_$(SYS);$(LIBPATH)/lib_Cygwin;$(LIBPATH)/lib;$(MINGDIR)/lib
LDFLAGS	+= -o $(OUTPUT)
SHAREFLAG = -shared
ifeq ($(QT),1)
QT 	= $(LIBPATH)/qt-win-4.1.2
endif
endif

ifeq ($(SYS),MSVC)
BASE	:= $(BASE:/cygdrive/c/%=C:/%)
CXX	= "$(MSDEVDIR)/../../VC98/bin/cl"
LINK	= "$(MSDEVDIR)/../../VC98/bin/link"
HOME	= C:/home
QTDIR	= C:/Programme/Qt-2.3.0
MSVC_CPATH := $(MSVC_CPATH);../../include;$(LIBPATH)/include;$(LIBPATH)/stl/stlport;$(MSDEVDIR)/../../VC98/include;$(MSDEVDIR)/../../VC98/alt/include;$(MSDEVDIR)/../../VC98/mfc/include
MSVC_LPATH := $(MSVC_LPATH);$(MSDEVDIR)/../../VC98/mfc/lib;$(MSDEVDIR)/../../VC98/Lib;$(LIBPATH)/lib_MSVC;$(LIBPATH)/lib_Cygwin
CXXFLAGS  += -nologo -c -W3 -GR -GX -Zm500
#	-D"_MSC_VER 1300" -DNOUNICODE -D_GDI32_ -D_MBCS -DQT_DLL -DQT_THREAD_SUPPORT
CXXFLAGSD+= -MLd -Od -Zi
LDFLAGS	 += -nologo -stack:0x1000000
LDFLAGSD += -debug
MSVCLibs += user32.lib
OBJ	:= $(OBJ:%=%bj)
LDFLAGS	+= -out:"$(OUTPUT)"#$(LPATHS:%=-libpath:%)
# gdi32.lib winspool.lib comdlg32.lib
# kernel32.lib
#	   advapi32.lib shell32.lib ole32.lib oleaut32.lib uuid.lib \
#	   odbc32.lib odbccp32.lib
endif


################################################################################
#
# linking to external libraries
#
################################################################################
# (a tag like `FREEGLUT = 1' can be defined in the make-config as needed)

ifeq ($(CUDA),1)
CXXFLAGS += -DMT_CUDA
NXX = $(LIBPATH)/cuda/bin/nvcc
CPATH   := $(CPATH):$(LIBPATH)/cuda/include:$(LIBPATH)/cudaSDK/C/common/inc
ifeq ($(ARCH),x86_64)
LPATH   := $(LPATH):$(LIBPATH)/cuda/lib64:$(LIBPATH)/cudaSDK/lib
else
LPATH   := $(LPATH):$(LIBPATH)/cuda/lib32:$(LIBPATH)/cudaSDK/lib
CUDA_EMU = 1
#$(warning WARNING: using cuda EMULATION mode)
endif
ifeq ($(CUDA_EMU),1)  #emulation mode!!
NXXFLAGS = -g -deviceemu
LIBS += -lcudart -lcublasemu -lcutil
else
NXXFLAGS = -O0 -Xcompiler -fPIC
LIBS += -lcudart -lcublas -lcutil
endif
endif

ifeq ($(SCHUNK),1)
CXXFLAGS += -DMT_SCHUNK -DWITH_ESD_CAN=1 -DOSNAME_LINUX=1 -D__LINUX__
CPATH   := $(CPATH):$(MLR_EXLIB_PATH)/schunkSDH-11-05-11/include:$(MLR_EXLIB_PATH)/schunkLWA/include
CPATH   := $(CPATH):/usr/src/linux-headers-$(KERNEL_RELEASE)/include:/usr/src/linux-headers-$(KERNEL_RELEASE)/arch/x86/include
LPATH   := $(LPATH):$(MLR_EXLIB_PATH)/schunkSDH-11-05-11/lib:$(MLR_EXLIB_PATH)/schunkLWA/lib:$(MLR_EXLIB_PATH)/ntcan/lib
LIBS += -lschunkSDH -lm5api -ldevice -lutil -lntcan -lpthread -lX11 #-lvs_can_api
endif

ifeq ($(FREEGLUT),1)
CXXFLAGS  += -DMT_FREEGLUT
MSVC_CPATH := $(MSVC_CPATH);$(LIBPATH)/freeglut/include
MSVC_LPATH := $(MSVC_LPATH);$(LIBPATH)/freeglut/DebugStatic
LIBS += -lglut -lGLU# -lGL -lX11
CygwinLibs+= -lglut -lGLU -lGL
MSVCLibs  += opengl32.lib glu32.lib vfw32.lib
endif

ifeq ($(GTKGL),1)
CXXFLAGS  += -DMT_GTKGL
LIBS += -lglut -lGLU -lGL -lX11
GTK := 1
endif

ifeq ($(FLTK),1)
CXXFLAGS  += -DMT_FLTK
LIBS += -lfltk -lfltk_gl -lGLU -lGL
endif

ifeq ($(QTGLUT),1)
CXXFLAGS  += -DMT_QTGLUT -DMT_QT -DQT_DLL# -DNOUNICODE
LIBS += -lglut -lGLU -lGL -lX11
QT := 1
endif

ifeq ($(QT),1)
CXXFLAGS  += -DMT_QT `pkg-config --cflags  QtCore QtGui QtOpenGL`
LIBS      += `pkg-config --libs  QtCore QtGui QtOpenGL`
endif

ifeq ($(GTK),1)
#CXXFLAGS += `pkg-config --cflags /home/mtoussai/tmp/gtk/lib/pkgconfig/gtk+-2.0.pc /home/mtoussai/tmp/gtk/lib/pkgconfig/gtkglext-1.0.pc`
#LIBS     += `pkg-config --libs /home/mtoussai/tmp/gtk/lib/pkgconfig/gtk+-2.0.pc /home/mtoussai/tmp/gtk/lib/pkgconfig/gtkglext-1.0.pc`
CXXFLAGS += -DMT_GTK `pkg-config --cflags gtk+-2.0 gtkglext-1.0`
LIBS     += `pkg-config --libs  gtk+-2.0 gtkglext-1.0` -lgthread-2.0
#LPATH := /home/mtoussai/tmp/gtk/lib:$(LPATH)
endif

ifeq ($(GRAPHVIZ),1)
CXXFLAGS += -DMT_GRAPHVIZ
LIBS += -lgraph -lcgraph -lgvc
endif

ifeq ($(WX),1)
CXXFLAGS  += -DMT_WX -D_FILE_OFFSET_BITS=64 -D_LARGE_FILES -D__WXGTK__ -pthread
CPATH := $(CPATH):/usr/lib/wx/include/gtk2-unicode-release-2.8:/usr/include/wx-2.8
LIBS += -pthread -Wl,-Bsymbolic-functions  -lwx_gtk2u_richtext-2.8 -lwx_gtk2u_aui-2.8 -lwx_gtk2u_xrc-2.8 -lwx_gtk2u_qa-2.8 -lwx_gtk2u_html-2.8 -lwx_gtk2u_adv-2.8 -lwx_gtk2u_core-2.8 -lwx_baseu_xml-2.8 -lwx_baseu_net-2.8 -lwx_baseu-2.8
endif

ifeq ($(ODE),1)
CXXFLAGS  += -DMT_ODE -DdDOUBLE
CPATH := $(CPATH):$(MLR_EXLIB_PATH)/ode/include
LPATH := $(LPATH):$(MLR_EXLIB_PATH)/ode/lib
LIBS += -lode
endif

ifeq ($(SWIFT),1)
CXXFLAGS  += -DMT_SWIFT
CPATH	  := $(CPATH):$(LIBPATH)/SWIFT++_1.2/include
LPATH	  := $(LPATH):$(LIBPATH)/SWIFT++_1.2/lib
LIBS += -lSWIFT++
QHULL := 1
ANN := 1
endif

ifeq ($(LEWINER),1)
CXXFLAGS += -DMT_Lewiner
LPATH := $(LPATH):$(BASE)/extern/Lewiner
LIBS += -llewiner
endif

ifeq ($(SOLID),1)
CXXFLAGS  += -DMT_SOLID
CPATH     := $(CPATH):$(LIBPATH)/FreeSOLID-2.1.1/include
LPATH     := $(LPATH):$(LIBPATH)/FreeSOLID-2.1.1/lib
LIBS += -lFreeSOLID
endif

ifeq ($(ANN),1)
CXXFLAGS  += -DMT_ANN
#CPATH	  := $(CPATH):$(LIBPATH)/ANN_1.1/include
#LPATH	  := $(LPATH):$(LIBPATH)/ANN_1.1/lib
#MSVC_CPATH := $(MSVC_CPATH);$(LIBPATH)/ANN_1.1/include
LIBS += -lann
endif

ifeq ($(QHULL),1)
CXXFLAGS  += -DMT_QHULL
LIBS      += -lqhull
endif

ifeq ($(OpenML),1)
CXXFLAGS  += -DMT_OpenML
MSVC_CPATH := $(MSVC_CPATH);$(OpenML)/include
MSVC_LPATH := $(MSVC_LPATH);$(OpenML)/lib
MSVCLibs  += ML10.lib MLU10.lib
endif

ifeq ($(Shark),1)
CXXFLAGS  += -DMT_Shark
CPATH	  := $(CPATH):$(SHARK)/include
endif

ifeq ($(IT++),1)
CXXFLAGS  += -DMT_ITpp
CPATH	  := $(CPATH):$(IT++)/include
LPATH	  := $(LPATH):$(IT++)/lib
LIBS += -lit++ -lit++external -lg2c
CygwinLibs+= -lit++ -lit++external -lg2c
endif

ifeq ($(GL2PS),1)
CXXFLAGS  += -DMT_GL2PS
CPATH	  := $(CPATH):$(GL2PS)
LIBS += -lgl2ps
endif

ifeq ($(GSL),1)
CXXFLAGS  += -DMT_GSL
LIBS      += -lgsl
endif

ifeq ($(OCTAVE),1)
LPATH	:= $(LPATH):/usr/lib/octave-3.2.4
LIBS	+= -loctinterp -loctave
# TIP!!!: run 'mkoctfile --verbose main.cpp' and have a look at the compile options!
endif

ifeq ($(SOIL),1)
CXXFLAGS  += -DTL_SOIL
LIBS    += -lSOIL
endif

##LAPACK MUST BE BEFORE OPENCV! (since OpenCV includes its own lapack binaries, which screw things up...)
ifeq ($(LAPACK),1)
CXXFLAGS  += -DMT_LAPACK
CPATH	  := $(LIBPATH)/lapack/include:$(CPATH)
LIBS += -llapack -lblas
MSVC_CPATH := $(LIBPATH)/lapack/include;$(MSVC_CPATH)
CygwinLibs+= -lcblas -latlas -lclapack -lcblaswr -lI77 -lF77
MinGWLibs += -lcblas -lclapack -lcblaswr -latlas -lI77 -lF77 -lcygwin
#MSVCLibs += libcblas.a libclapack.a libcblaswr.a libatlas.a libF77.a libc.lib libcygwin.a
endif

<<<<<<< HEAD
=======
ifeq ($(OPENCV),1)
CXXFLAGS  += -DMT_OPENCV `pkg-config --cflags-only-other opencv`
CXXFLAGS += `pkg-config --cflags-only-I opencv`
%CPATH := $(CPATH):$(IFLAGS:\-I%=\:%\:) % is it possible to add the includes to the CPATH?
LIBS      += `pkg-config --libs opencv`
endif
>>>>>>> 9b8df0d9

# newer qhull version?
ifeq ($(ARCH_LINUX),1)
CXXFLAGS += -DARCH_LINUX
endif

ifeq ($(HSL),1)
CXXFLAGS  += -DMT_HSL
CPATH	  := $(CPATH):$(LIBPATH)/HSL-archive/include
LPATH	  := $(LPATH):$(LIBPATH)/HSL-archive/lib
LIBS += -lHSL-debr
endif

ifeq ($(PLIB),1)
CXXFLAGS  += -DMT_PLIB
LIBS += -lplibjs -lplibul
endif

ifeq ($(TONY),1)
CXXFLAGS  += -DMT_TONY
CPATH   := $(CPATH):$(LIBPATH)/tony_mdp/include
LPATH   := $(LPATH):$(LIBPATH)/tony_mdp/lib
LIBS += -lmdp
endif

ifeq ($(DAI),1)
CXXFLAGS  += -DMT_DAI
CPATH   := $(CPATH):$(LIBPATH)/libDAI-0.2.2/include
LPATH   := $(LPATH):$(LIBPATH)/libDAI-0.2.2/lib
LIBS += -ldai
endif

ifeq ($(IBDS),1)
CPATH := $(CPATH):$(MLR_EXLIB_PATH)/ibds/include
LPATH := $(LPATH):$(MLR_EXLIB_PATH)/ibds/lib
LIBS += -lDynamicSimulation -lCollisionDetection -lMath -lLibBulletCollision -lLibLinearMath -lqhull
endif

ifeq ($(PCL),1)
QHULL = 1
CXXFLAGS  +=  -DEIGEN_USE_NEW_STDVECTOR -DEIGEN_YES_I_KNOW_SPARSE_MODULE_IS_NOT_STABLE_YET  `pkg-config --cflags pcl_apps-1.6 pcl_io-1.6 pcl_segmentation-1.6 pcl_common-1.6 pcl_kdtree-1.6 pcl_registration-1.6 pcl_surface-1.6 pcl_features-1.6 pcl_keypoints-1.6 pcl_sample_consensus-1.6 pcl_tracking-1.6 pcl_filters-1.6 pcl_octree-1.6 pcl_search-1.6 pcl_visualization-1.6` -I/usr/include/vtk-5.8
LIBS += `pkg-config --libs pcl_apps-1.6 pcl_io-1.6 pcl_segmentation-1.6 pcl_common-1.6 pcl_kdtree-1.6 pcl_registration-1.6 pcl_surface-1.6 pcl_features-1.6 pcl_keypoints-1.6 pcl_sample_consensus-1.6 pcl_tracking-1.6 pcl_filters-1.6 pcl_octree-1.6 pcl_search-1.6 pcl_visualization-1.6`  -lvtkCommon -lvtkFiltering -lvtkRendering
endif

ifeq ($(OPENCV),1)
CXXFLAGS  += -DMT_OPENCV `pkg-config --cflags-only-other opencv`
CXXFLAGS += `pkg-config --cflags-only-I opencv`
%CPATH := $(CPATH):$(IFLAGS:\-I%=\:%\:) % is it possible to add the includes to the CPATH?
LIBS      += `pkg-config --libs opencv`
endif

ifeq ($URGLASER),1)
CPATH     := $(CPATH):$(LIBPATH)/urg-0.8.16/include/c
CPATH     := $(CPATH):$(LIBPATH)/urg-0.8.16/include/cpp
LPATH     := $(LPATH):$(LIBPATH)/urg-0.8.16/src/c/urg/.libs
LPATH     := $(LPATH):$(LIBPATH)/urg-0.8.16/src/c/system/.libs
LPATH     := $(LPATH):$(LIBPATH)/urg-0.8.16/src/c/connection/.libs
LIBS += -lc_urg -lc_urg_system -lc_urg_connection
endif

ifeq ($(DYNAMIXEL),1)
CXXFLAGS  += -DMT_DYNAMIXEL
CPATH     := $(CPATH):$(LIBPATH)/dynamixel/include
LPATH     := $(LPATH):$(LIBPATH)/dynamixel/lib
LIBS      += -ldxl
endif

ifeq ($(BUMBLE),1)
CXXFLAGS  += -DMT_BUMBLE
#CPATH     := $(CPATH):$(LIBPATH)/pgrlibdcstereo/
#LPATH     := $(LPATH):$(LIBPATH)/pgrlibdcstereo/
LIBS += -ldc1394 # -lpgrlibdcstereo
endif

ifeq ($(FELZ),1)
CXXFLAGS  += -DMT_FELZ
CPATH     := $(CPATH):$(LIBPATH)/libcolorseg/include
LPATH     := $(LPATH):$(LIBPATH)/libcolorseg/lib
LIBS += -lcolorseg
endif

ifeq ($(ESS),1)
CXXFLAGS  += -DMT_ESS
CPATH     := $(CPATH):$(LIBPATH)/blaschko-ESS-1.1/include
LPATH     := $(LPATH):$(LIBPATH)/blaschko-ESS-1.1/lib
LIBS += -less
endif

ifeq ($(SURF),1)
CPATH     := $(CPATH):$(LIBPATH)/opensurf/
LPATH     := $(LPATH):$(LIBPATH)/opensurf/
LIBS += -lopensurf_$(ARCH)
endif

ifeq ($(PTHREAD),1)
CXXFLAGS  += -DMT_PTHREAD
LIBS += -lpthread -lX11
endif

ifeq ($(PHYSX),1)
CXXFLAGS += -DMT_PHYSX -D_DEBUG -DPX_DISABLE_FLUIDS -DCORELIB -DPX32 -DLINUX
CPATH := $(CPATH):$(MLR_EXLIB_PATH)/PhysX/Include:$(MLR_EXLIB_PATH)/PhysX/Include/extensions:$(MLR_EXLIB_PATH)/PhysX/Include/foundation:$(MLR_EXLIB_PATH)/PhysX/Include/deprecated
LPATH := $(MLR_EXLIB_PATH)/PhysX/Lib/linux32/:$(LPATH)
LIBS += -Wl,--start-group -lpthread -lrt\
-lPhysX3CommonCHECKED \
-lPvdRuntimeCHECKED \
-lSimulationControllerCHECKED \
-lSceneQueryCHECKED \
-lLowLevelCHECKED \
-lLowLevelClothCHECKED \
-lPhysX3 \
-lPhysX3VehicleCHECKED \
-lPhysX3CookingCHECKED \
-lPhysX3ExtensionsCHECKED \
-lPhysX3CharacterKinematicCHECKED \
-lRepX3CHECKED \
-lRepXUpgrader3CHECKED \
-lPhysXProfileSDKCHECKED \
-lPxTaskCHECKED -Wl,--end-group
endif

################################################################################
#
# also building and linking to a local component
#
################################################################################
# (a tag like `buildAndLink_NILS = 1' in a Makefile triggers make to also build NILS and then link to is)

#ifeq ($(buildAndLink_NILS),1)
#BUILDS += buildComponent/NP
#LIBS += -lNP -ldc1394
#endif

ifeq ($(buildAndLink_NIKOLAY),1)
BUILDS += buildComponent/NJ
LIBS += -lNJ
endif

ifeq ($(buildAndLink_RELATIONAL),1)
BUILDS += buildComponent/relational
LIBS += -lrelational
endif

ifeq ($(buildAndLink_STANIMIR),1)
BUILDS += buildComponent/SD
LIBS += -lSD
endif

ifeq ($(buildAndLink_DMITRY),1)
BUILDS += buildComponent/DZ
LIBS += -lDZ
endif

ifeq ($(buildAndLink_JOHANNES),1)
BUILDS += buildComponent/JK
LinuxLibs += -lJK
endif

ifeq ($(buildAndLink_MTLIB),1)
BUILDS += buildComponent/MT
LIBS += -lMT
endif


################################################################################
#
# export Linux/MSVC include/lib paths
#
################################################################################
LD_RUN_PATH += $(LPATH)
export CPATH
export LPATH
export LD_RUN_PATH
export MSVC_CPATH
export MSVC_LPATH


################################################################################
#
# concrete make targets
#
################################################################################

default: $(OUTPUT)

clean:
	rm -f $(OUTPUT) $(OBJS) $(PREOBJS) callgrind.out.* includeAll.o $(CLEAN)

depend: generate_Makefile.dep

info: force
	@echo; echo ----------------------------------------
	@echo "     " "environment configuration (see make-generic file)";
	@echo ----------------------------------------; echo
	@echo "  SYS =" "$(SYS)"
	@echo "  PWD =" "$(PWD)"
	@echo "  BASE =" "$(BASE)"
	@echo "  NAME =" "$(NAME)"
	@echo "  LIBPATH =" "$(LIBPATH)"
	@echo "  EXTERNALS =" "$(EXTERNALS)"
	@echo "  CXX =" "$(CXX)"
	@echo "  CXXFLAGS =" "$(CXXFLAGS)"
	@echo "  LINK =" "$(LINK)"
	@echo "  LDFLAGS =" "$(LDFLAGS)"
	@echo "  CPATH =" "$(CPATH)"
	@echo "  LPATH =" "$(LPATH)"
	@echo "  LD_RUN_PATH =" "$(LD_RUN_PATH)"
	@echo "  MSVC_CPATH =" "$(MSVC_CPATH)"
	@echo "  MSVC_LPATH =" "$(MSVC_LPATH)"
	@echo "  OBJS =" "$(OBJS)"
	@echo "  LIBS =" "$(LIBS)"
	@echo "  PREOBJS =" "$(PREOBJS)"
	@echo "  OUTPUT =" "$(OUTPUT)"
	@echo "  BUILDS =" "$(BUILDS)"
	@echo "  MAKEMODE =" "$(MAKEMODE)"
	@echo

all: default


################################################################################
#
# optionally include dependencies
#
################################################################################
-include Makefile.dep


################################################################################
#
# rules
#
################################################################################

%.exe: $(PREOBJS) $(OBJS) $(BUILDS)
	$(LINK) $(LDFLAGS) -o $@ $(OBJS) $(LIBS)

ifeq ($(compileWithIncludeAll),1)
%.so: $(PREOBJS) includeAll.o $(BUILDS)
	$(LINK) $(LDFLAGS) -o $@ includeAll.o $(LIBS) $(SHAREFLAG)
else
%.so: $(PREOBJS) $(OBJS) $(BUILDS)
	$(LINK) $(LDFLAGS) -o $@ $(OBJS) $(LIBS) $(SHAREFLAG)
endif

%.lib: $(PREOBJS) $(OBJS) $(BUILDS)
	$(LINK) $(LDFLAGS) -o $@ $(OBJS) $(LIBS) -static ### $(SHAREFLAG)

%.a: $(PREOBJS) $(OBJS) $(BUILDS)
	ar -crvs $@ $(OBJS)

%.mexglx: $(PREOBJS) $(OBJS)
	mex -cxx $(LDFLAGS) -o $@ $(OBJS) $(LIBS) $($(SYS)Libs)

ifeq ($(CUDA),1)
%_cuda.o: %_cuda.cpp
	if test ! -L $*_cuda.cu; then ln -s -f $*_cuda.cpp $*_cuda.cu; fi;
	$(NXX) $(NXXFLAGS) -o $@ -c $*_cuda.cu
else
%_cuda.o: %_cuda.cpp
	$(CXX) $(CXXFLAGS) -o $@ -c $<
endif

%.o: %.cpp
	$(CXX) $(CXXFLAGS) -o $@ -c $<

%.o: %.cxx
	$(CXX) $(CXXFLAGS) -o $@ -c $<

%.o: %.c
	$(CC) $(CXXFLAGS) -o $@ -c $<

%.obj: %.cpp
	$(CXX) $(CXXFLAGS) -o $@ -c $<

%.obj: %.cxx
	$(CXX) $(CXXFLAGS) -o $@ -c $<

%_wrap.cxx: %.i
	swig $(SWIGFLAGS) -c++ $<

%_ui.h: %.ui
	$(UIC) -o $*_ui.h $<

%_moc.cpp: %.h
	$(MOC) -o $*_moc.cpp $*.h

%_$(SYS).moccpp: %.h
	cd $(*D); $(MOC) -o $(*F)_$(SYS).moccpp $(<F)

%_$(SYS).moccpp: %.h force
	cd $(*D); $(MOC) -o $(*F)_$(SYS).moccpp $(<F)

## build a local component
buildComponent/%:
	$(MAKE) -C $(BASE)/src/$*

## generate the make-config from the default make-config.default
$(BASE)/make-config:
	cp $(BASE)/make-config.default $(BASE)/make-config

## generate a make dependency file
generate_Makefile.dep: $(OBJS:%.o=%.cpp)
	-$(CXX) -MM $(OBJS:%.o=%.cpp) $(CXXFLAGS) > Makefile.dep

includeAll.cxx: force
	find . -maxdepth 1 -name '*.cpp' -exec echo "#include \"{}\"" \; > includeAll.cxx

################################################################################
#
# meta rules -- for calling make in other directories
#
################################################################################

makePath/%::
	$(MAKE) -C $*

cleanPath/%::
	$(MAKE) clean -C $*

makeSubpaths/%::
	-@find -L $* -maxdepth 1 -follow -type d -not -name '$*' -not -name 'SHARE' -exec $(MAKE) -C {} \;

cleanSubpaths/%::
	-@find -L $* -maxdepth 1 -follow -type d -not -name '$*' -not -name 'SHARE' -exec $(MAKE) -C {} clean \;

doc::
	$(MAKE) -C doc doxy_array

zip::
	cd ..;  rm -f $(NAME).tgz;  tar cvzf $(NAME).tgz $(NAME) --dereference --exclude-vcs --exclude-from tar.exclude


force:	;<|MERGE_RESOLUTION|>--- conflicted
+++ resolved
@@ -344,15 +344,12 @@
 #MSVCLibs += libcblas.a libclapack.a libcblaswr.a libatlas.a libF77.a libc.lib libcygwin.a
 endif
 
-<<<<<<< HEAD
-=======
 ifeq ($(OPENCV),1)
 CXXFLAGS  += -DMT_OPENCV `pkg-config --cflags-only-other opencv`
 CXXFLAGS += `pkg-config --cflags-only-I opencv`
 %CPATH := $(CPATH):$(IFLAGS:\-I%=\:%\:) % is it possible to add the includes to the CPATH?
 LIBS      += `pkg-config --libs opencv`
 endif
->>>>>>> 9b8df0d9
 
 # newer qhull version?
 ifeq ($(ARCH_LINUX),1)
@@ -395,13 +392,6 @@
 QHULL = 1
 CXXFLAGS  +=  -DEIGEN_USE_NEW_STDVECTOR -DEIGEN_YES_I_KNOW_SPARSE_MODULE_IS_NOT_STABLE_YET  `pkg-config --cflags pcl_apps-1.6 pcl_io-1.6 pcl_segmentation-1.6 pcl_common-1.6 pcl_kdtree-1.6 pcl_registration-1.6 pcl_surface-1.6 pcl_features-1.6 pcl_keypoints-1.6 pcl_sample_consensus-1.6 pcl_tracking-1.6 pcl_filters-1.6 pcl_octree-1.6 pcl_search-1.6 pcl_visualization-1.6` -I/usr/include/vtk-5.8
 LIBS += `pkg-config --libs pcl_apps-1.6 pcl_io-1.6 pcl_segmentation-1.6 pcl_common-1.6 pcl_kdtree-1.6 pcl_registration-1.6 pcl_surface-1.6 pcl_features-1.6 pcl_keypoints-1.6 pcl_sample_consensus-1.6 pcl_tracking-1.6 pcl_filters-1.6 pcl_octree-1.6 pcl_search-1.6 pcl_visualization-1.6`  -lvtkCommon -lvtkFiltering -lvtkRendering
-endif
-
-ifeq ($(OPENCV),1)
-CXXFLAGS  += -DMT_OPENCV `pkg-config --cflags-only-other opencv`
-CXXFLAGS += `pkg-config --cflags-only-I opencv`
-%CPATH := $(CPATH):$(IFLAGS:\-I%=\:%\:) % is it possible to add the includes to the CPATH?
-LIBS      += `pkg-config --libs opencv`
 endif
 
 ifeq ($URGLASER),1)
