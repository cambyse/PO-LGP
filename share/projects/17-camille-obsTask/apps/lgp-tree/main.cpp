--- conflicted
+++ resolved
@@ -80,16 +80,10 @@
 /*static void iterate( SearchSpaceTree & C, ofstream & fil )
 {
   //    C.root->checkConsistency();
-  // Symbolic level
   { //expand
-<<<<<<< HEAD
-    MNode* n = popBest(C.mcFringe, mcHeuristic);
-
-=======
     PartiallyObservableNode* n = popBest(C.mcFringe, mcHeuristic);
     //      ActionNode* n = NULL;
     //      for(uint k=0;k<10;k++){ n=C.root->treePolicy_softMax(0.); if(n) break; }
->>>>>>> bac97289
     if(n)
     {
       n->expand();
@@ -123,19 +117,11 @@
   C.root->recomputeAllMCStats();
 
   //    C.updateDisplay();
-  // Pose level
+
   { //optimize a pose
-<<<<<<< HEAD
-    MNode* n = popBest(C.poseFringe, poseHeuristic);
-
-=======
     PartiallyObservableNode* n = popBest(C.poseFringe, poseHeuristic);
->>>>>>> bac97289
     if(n)
     {
-      //for( auto a : n->getTreePath() )
-      //std::cout << "action:" << a->actionId << std::endl;
-
       //      cout <<"### POSE TESTING node " <<*n <<endl;
       //      mlr::wait();
       n->solvePoseProblem();
@@ -147,7 +133,7 @@
       C.node = n;
     }
   }
-  // Seq level
+
   { //optimize a seq
     PartiallyObservableNode* n = popBest(C.seqFringe, seqHeuristic);
     if(n)
@@ -163,20 +149,15 @@
       C.node = n;
     }
   }
-  // Path level
+
   { //optimize a path
     PartiallyObservableNode* n = popBest(C.pathFringe, pathHeuristic);
     if(n)
     {
       //      cout <<"### PATH TESTING node " <<*n <<endl;
       //      mlr::wait();
-<<<<<<< HEAD
-      n->solvePathProblem(10);  // param = number of micro-steps
-      if(n->pathFeasible) C.done.append(n);
-=======
       n->solvePathProblem(10);
       if(n->pathFeasible()) C.done.append(n);
->>>>>>> bac97289
       C.node = n;
     }
   }
@@ -193,14 +174,8 @@
     //      C.updateDisplay();
   }
 
-<<<<<<< HEAD
-  // retrieve best solutions
-  MNode *bt = getBest(C.terminals, seqCost);
-  MNode *bp = getBest(C.done, pathCost);
-=======
   PartiallyObservableNode *bt = getBest(C.terminals, seqCost);
   PartiallyObservableNode *bp = getBest(C.done, pathCost);
->>>>>>> bac97289
   mlr::String out;
   out <<"TIME= "        <<mlr::cpuTime()  <<" KIN= " <<COUNT_kin    <<" EVALS= " <<COUNT_evals
       <<" POSE= "       <<COUNT_poseOpt   <<" SEQ= " <<COUNT_seqOpt <<" PATH= " <<COUNT_pathOpt
@@ -212,7 +187,6 @@
   fil  <<out <<endl;
   cout <<out <<endl;
 
-  // set best solutions to viewers
   if(bt) C.node=bt;
   if(bp) C.node=bp;
   C.updateDisplay();
@@ -317,11 +291,7 @@
   komoFactory.registerTask( "komoPlace"       , groundPlace );
   komoFactory.registerTask( "komoHandover"    , groundHandover );
   komoFactory.registerTask( "komoAttach"      , groundAttach );
-<<<<<<< HEAD
-  komoFactory.registerTask( "komoGetSight"    , groundHeadGetSight );
-=======
   komoFactory.registerTask( "komoGetSight"    , groundGetSight );
->>>>>>> bac97289
   komoFactory.registerTask( "komoTakeView"    , groundTakeView );
 
   // instanciate search tree
