--- conflicted
+++ resolved
@@ -14,94 +14,23 @@
 
 
 #include "action_node.h"
-
-#include <list>
-#include <set>
-#include <unordered_map>
-
 #include <MCTS/solver_PlainMC.h>
 
 #define DEBUG(x) //x
 #define DEL_INFEASIBLE(x) x
 
-static double epsilon()
-{
-  return std::numeric_limits< double >::epsilon();
-}
-
-<<<<<<< HEAD
-//==============KOMOFactory==============================================
-
-void KOMOFactory::registerTask( const mlr::String & type, const SymbolGrounder & grounder )
-{
-  tasks_[ type ] = grounder;
-}
-
-std::shared_ptr< ExtensibleKOMO > KOMOFactory::createKomo() const
-{
-  auto komo = std::make_shared< ExtensibleKOMO >();
-  for ( auto task : tasks_ )
-  {
-    komo->registerTask( task.first, task.second );
-  }
-
-  return komo;
-}
-
-
-//==============ExtensibleKOMO==============================================
-
-ExtensibleKOMO::ExtensibleKOMO()
-  : KOMO()
-{
-
-}
-
-void ExtensibleKOMO::registerTask( const mlr::String & type, const SymbolGrounder & grounder )
-{
-  tasks_[ type ] = grounder;
-}
-
-void ExtensibleKOMO::groundTasks( double phase, const Graph& facts, int verbose )
-{
-  for(Node *n:facts)
-  {
-    if(!n->parents.N) continue; // skip not relevant node
-    StringL symbols;
-    for(Node *p:n->parents) symbols.append(&p->keys.last());// gather symbols
-
-    if(n->keys.N && tasks_.count( n->keys.last() ) != 0 )
-    {
-      mlr::String type = n->keys.last();
-      tasks_[ type ]( phase, facts, n, *this, verbose ); // ground the symbol
-    }
-    else if(n->keys.N && n->keys.last().startsWith("komo"))
-    {
-      HALT("UNKNOWN komo TAG: '" <<n->keys.last() <<"'");
-    }
-  }
-}
-
-//===========================================================================
-ActionNode::ActionNode(mlr::KinematicWorld& kin, FOL_World & _fol, mlr::Array< std::shared_ptr<FOL_World> > & folWorlds, const arr & bs, const KOMOFactory & komoFactory )
-  : parent(NULL), s(0),
-    fol(_fol),
-    folWorlds_( folWorlds ),
-    bs_( bs ),
-    folState(NULL),
-    folStates_( folWorlds.d0 ),
-    folDecision(NULL), folReward(0.), folAddToState(NULL),
-    actionId( -1 ),
-=======
+uint COUNT_kin=0;
+uint COUNT_evals=0;
+uint COUNT_poseOpt=0;
+uint COUNT_seqOpt=0;
+uint COUNT_pathOpt=0;
+
 //===========================================================================
 ActionNode::ActionNode(PartiallyObservableNode * pobNode, mlr::KinematicWorld& kin, FOL_World& _fol, const KOMOFactory & komoFactory )
   : pobNode( pobNode ), parent(NULL), s(0),
     fol(_fol), folState(NULL), folDecision(NULL), folReward(0.), folAddToState(NULL),
->>>>>>> bac97289
     startKinematics(kin), effKinematics(),
-    //rootMC(NULL),
-    mcStats(NULL),
-    rootMcEngines_(folWorlds.d0),
+    rootMC(NULL), mcStats(NULL),
     komoPoseProblem(NULL), komoSeqProblem(NULL), komoPathProblem(NULL),
     mcCount(0), poseCount(0), seqCount(0), pathCount(0),
     symCost(0.), poseCost(0.), poseConstraints(0.), seqCost(0.), seqConstraints(0.), pathCost(0.), pathConstraints(0.),
@@ -112,37 +41,16 @@
   //this is the root node!
   fol.reset_state();
   folState = fol.createStateCopy();
-  //rootMC = new PlainMC(fol);
-  //rootMC->verbose = 0;
-
-  for( auto w = 0 ; w < folWorlds.d0; w++ )
-  {
-    folWorlds(w)->reset_state();
-    folStates_(w).reset( folWorlds(w)->createStateCopy() );
-    rootMcEngines_(w) = std::make_shared< PlainMC >( *folWorlds(w) );
-    rootMcEngines_(w)->verbose = 0;
-  }
-}
-
-<<<<<<< HEAD
-ActionNode::ActionNode(ActionNode* parent, double pHistory, const arr & bs/*, Graph * stateBeforeAction*/, std::size_t a, const KOMOFactory & komoFactory )
-  : parent(parent),
-    fol(parent->fol),
-    folWorlds_( parent->folWorlds_ ),
-    pHistory_( pHistory ),
-    bs_( bs ),
-    folState(NULL), folDecision(NULL), folReward(0.), folAddToState(NULL),
-    actionId( a ),
-    folStates_( folWorlds_.d0 ),
-=======
+  rootMC = new PlainMC(fol);
+  rootMC->verbose = 0;
+}
+
 ActionNode::ActionNode(PartiallyObservableNode * pobNode, ActionNode* parent, MCTS_Environment::Handle& a )
   : pobNode( pobNode ),
     parent(parent), fol(parent->fol),
     folState(NULL), folDecision(NULL), folReward(0.), folAddToState(NULL),
->>>>>>> bac97289
     startKinematics(parent->startKinematics), effKinematics(),
-    //rootMC(NULL),
-    mcStats(NULL),
+    rootMC(NULL), mcStats(NULL),
     komoPoseProblem(NULL), komoSeqProblem(NULL), komoPathProblem(NULL),
     mcCount(0), poseCount(0), seqCount(0), pathCount(0),
     symCost(0.), poseCost(0.), poseConstraints(0.), seqCost(0.), seqConstraints(0.), pathCost(0.), pathConstraints(0.),
@@ -153,81 +61,21 @@
   s=parent->s+1;
   parent->children.append(this);
   fol.setState(parent->folState, parent->s);
-
-  //std::cout << "state:" << *observableFol.getState() << std::endl;
-  //std::cout << "state+percept:" << *stateBeforeAction << std::endl;
-
-  //std::cout << "state:" << *observableFol.getState() << std::endl;
-
-//  /////////////////Integrate percept//////////////////////////
-//  for( Node * n : *stateBeforeAction )
-//  {
-//    std::stringstream sn; sn << *n;
-
-//    bool found = false;
-//    for( Node * m : *observableFol.getState() )
-//    {
-//      std::stringstream sm; sm << *m;
-
-//      //std::cout << sn.str() <<  " " << sm.str() << std::endl;
-
-//      if( sn.str() == sm.str() )
-//        found = true;
-//    }
-
-//    if( ! found )
-//    {
-//      //auto clone  = n->newClone( *observableFol.getState() );
-//    }
-//  }
-
-  //std::cout << "state with obs:" << *observableFol.getState() << std::endl;
-  /////////////////Integrate action////////////////////////
-  auto action = fol.get_actions()[actionId];
-  CHECK(action,"giving a 'NULL' shared pointer??");
-  //fol.verbose = 3;
-  fol.transition(action);
-
-  ////////////////Do stuff
+  CHECK(a,"giving a 'NULL' shared pointer??");
+  fol.transition(a);
+  time=parent->time+fol.lastStepDuration;
+  folReward = fol.lastStepReward;
+  isTerminal = fol.successEnd;
   if(fol.deadEnd) isInfeasible=true;
-  fol.createStateCopy();
   folState = fol.createStateCopy();
   folAddToState = NULL; //fresh creation -> notion to add
   folDecision = folState->getNode("decision");
-  decision = fol.get_actions()[a];
-  ////////////////////////////////
-
-  for( auto w = 0 ; w < folWorlds_.d0; w++ )
-  {
-    folWorlds_(w)->setState(parent->folStates_(w).get(), parent->s);
-    auto action = folWorlds_(w)->get_actions()[actionId];
-    CHECK(action,"giving a 'NULL' shared pointer??");
-    //std::cout << "folWorlds_(w):" << *folWorlds_(w) << std::endl;
-    //std::cout << "a:" << *a << std::endl;
-    //folWorlds_(w)->verbose = 3;
-    folWorlds_(w)->transition(action);
-    folStates_(w).reset( folWorlds_(w)->createStateCopy() );
-  }
-  time=parent->time+fol.lastStepDuration;
-  folReward = fol.lastStepReward;
-  //isTerminal = fol.successEnd;
-  //if( isTerminal )
-  //  std::cout << "terminal node!" << std::endl;
-  bool tmp = true;
-  for( auto w = 0 ; w < folWorlds_.d0; w++ )
-  {
-    if( bs_( w ) > epsilon() )
-      tmp = tmp && folWorlds_(w)->successEnd;
-  }
-  isTerminal = tmp;
-
-
-  //rootMC = parent->rootMC;
-  rootMcEngines_ = parent->rootMcEngines_;
+  decision = a;
+  rootMC = parent->rootMC;
 }
 
 void ActionNode::expand(){
-  /*CHECK(!isExpanded,"");
+  CHECK(!isExpanded,"");
   if(isTerminal) return;
   fol.setState(folState, s);
   auto actions = fol.get_actions();
@@ -235,186 +83,58 @@
 //    cout <<"  EXPAND DECISION: " <<*a <<endl;
     new ActionNode(pobNode, this, a );
   }
-  if(!children.N) isTerminal=true;*/
-
-//  CHECK(!isExpanded,"");
-//  if(isTerminal) return;
-//  for( auto w = 0; w < folWorlds_.d0; w++ )
-//  {
-//    folWorlds_(w)->setState(folStates_(w).get(), s);
-//    auto actions = folWorlds_(w)->get_actions();
-//    for(FOL_World::Handle& a:actions){
-//      //    cout <<"  EXPAND DECISION: " <<*a <<endl;
-//      new ActionNode(this, a, komoFactory_);
-//    }
-//  }
-//  if(!children.N) isTerminal=true;
-
-  CHECK(!isExpanded,"");
-  if(isTerminal) return;
-
-  // determine the possible action set in each world and store it in the map
-  struct ObservableSateActionMapping
-  {
-    Graph * state;
-    std::list< std::size_t > actions;
-  };
-
-  auto compare = []( const ObservableSateActionMapping & a, const ObservableSateActionMapping & b ) -> bool
-  {
-    return *a.state < *b.state;
-  };
-
-  std::map< ObservableSateActionMapping, std::list< std::size_t> , decltype(compare) > observableStates(compare);
-
-  for( auto w = 0; w < folWorlds_.d0; w++ )
-  {
-    //std::cout << folWorlds_(w)->KB << std::endl;
-    Graph* stateGraph = folWorlds_(w)->createStateCopy();
-
-    //folWorlds_(w)->KB == folWorlds_(w+1)->KB;
-
-    CHECK( stateGraph, "the state of this node could not be retrieved!" );
-
-    // Retrieve observable state
-    Graph*  observableStateGraph = stateGraph;
-    for( Node * n : *observableStateGraph )
-    {
-      std::stringstream ss;
-      n->write( ss );
-      std::string atom  = ss.str();
-      if( atom.find( "NOT_OBSERVABLE" ) != -1 )
-      {
-        observableStateGraph->removeValue( n );
-      }
-    }
-
-    //std::cout << "observable state:" << *observableStateGraph << std::endl;
-    // Retrieve its possible actions
-    auto actions = folWorlds_(w)->get_actions();
-    std::list< std::size_t > actionsHashs;
-    for(FOL_World::Handle& a: actions)
-    {
-      actionsHashs.push_back( a->get_hash() );
-    }
-
-    ObservableSateActionMapping obsState { observableStateGraph, actionsHashs };
-
-    observableStates[ obsState ].push_back( w );
-  }
-
-  // Create nodes
-  for( auto observableState : observableStates )
-  {
-    auto actions = observableState.first.actions;
-    auto worlds  = observableState.second;
-
-    // build new belief state
-    double sum = 0;
-    arr bs( folWorlds_.d0 );
-    for( auto w : worlds )
-    {
-      bs( w ) = bs_( w );
-      sum += bs( w );
-    }
-    bs /= sum;
-    double pHistory = sum;
-
-    // expand
-    for( auto a : actions )
-      new ActionNode( this, pHistory, bs/*, observableState.first.state*/, a, komoFactory_ );
-  }
-
+  if(!children.N) isTerminal=true;
   isExpanded=true;
 }
 
 arr ActionNode::generateRootMCRollouts(uint num, int stepAbort, const mlr::Array<MCTS_Environment::Handle>& prefixDecisions){
   CHECK(!parent, "generating rollouts needs to be done by the root only");
 
-//  fol.reset_state();
-////  cout <<"********\n *** MC from STATE=" <<*fol.state->isNodeOfGraph <<endl;
-  /*arr R;
+  fol.reset_state();
+//  cout <<"********\n *** MC from STATE=" <<*fol.state->isNodeOfGraph <<endl;
+  if(!rootMC){
+    rootMC = new PlainMC(fol);
+    rootMC->verbose = 0;
+  }
+
+  arr R;
 
   for(uint k=0;k<num;k++){
     rootMC->initRollout(prefixDecisions);
     fol.setState(folState);
     double r = rootMC->finishRollout(stepAbort);
     R.append( r );
-  }*/
-  arr R;
-
-  for(uint k=0;k<num;k++)
-  {
-    double expectedReward = 0;
-    for( auto w = 0; w < folWorlds_.d0; ++w )
-    {
-      if( bs_( w ) > epsilon() )
-      {
-        folWorlds_(w)->reset_state();
-        //  cout <<"********\n *** MC from STATE=" <<*fol.state->isNodeOfGraph <<endl;
-        rootMcEngines_(w)->initRollout(prefixDecisions);
-        folWorlds_(w)->setState(folStates_(w).get());
-        double r = bs_(w) * rootMcEngines_(w)->finishRollout(stepAbort);
-        expectedReward += bs_(w) * r;
-      }
-    }
-
-    R.append( expectedReward );
-  }
+  }
+
   return R;
 }
 
 void ActionNode::addMCRollouts(uint num, int stepAbort){
   //-- collect decision path
   ActionNodeL treepath = getTreePath();
-  //mlr::Array<MCTS_Environment::Handle> prefixDecisions(treepath.N-1);
-  mlr::Array<std::size_t> prefixDecisionIds(treepath.N-1);
+  mlr::Array<MCTS_Environment::Handle> prefixDecisions(treepath.N-1);
   for(uint i=1;i<treepath.N;i++)
-    prefixDecisionIds(i-1) = treepath(i)->actionId;
-
- // cout <<"DECISION PATH = "; listWrite(prefixDecisionIds); cout <<endl;
-
+    prefixDecisions(i-1) = treepath(i)->decision;
+
+//  cout <<"DECISION PATH = "; listWrite(prefixDecisions); cout <<endl;
+
+#if 0
+  arr R = generateRootMCRollouts(num, stepAbort, prefixDecisions);
+#else
   arr R;
-  /*for(uint k=0;k<num;k++){
+  for(uint k=0;k<num;k++){
     rootMC->initRollout(prefixDecisions);
     fol.setState(folState);
     double r = rootMC->finishRollout(stepAbort);
     R.append( r );
   }
-
-  // the gathered rewards are inserted into the previous nodes
+#endif
+
   for(ActionNode* n:treepath){
     if(!n->mcStats) n->mcStats = new MCStatistics;
     for(auto& r:R){
-      n->mcStats->add(r);                  // is kept sorted!
-      n->symCost = - n->mcStats->X.first();// take the best
-    }
-  }*/
-  for(uint k=0;k<num;k++)
-  {
-    double expectedReward = 0;
-    for( auto w = 0; w < folWorlds_.d0; ++w )
-    {
-      if( bs_( w ) > epsilon() )
-      {
-        mlr::Array<MCTS_Environment::Handle> prefixDecisions(treepath.N-1);
-        for( auto a = 0; a < treepath.N-1; ++a )
-          prefixDecisions(a) = folWorlds_(w)->get_actions()[prefixDecisionIds(a)];
-
-        rootMcEngines_(w)->initRollout(prefixDecisions);
-        folWorlds_(w)->setState(folStates_(w).get());
-        double r = rootMcEngines_(w)->finishRollout(stepAbort);
-        expectedReward += bs_(w) * r;
-      }
-    }
-    R.append( expectedReward );
-  }
-  // the gathered rewards are inserted into the previous nodes
-  for(ActionNode* n:treepath){
-    if(!n->mcStats) n->mcStats = new MCStatistics;
-    for(auto& r:R){
-      n->mcStats->add(r);                  // is kept sorted!
-      n->symCost = - n->mcStats->X.first();// take the best
+      n->mcStats->add(r);
+      n->symCost = - n->mcStats->X.first();
     }
   }
 
@@ -434,7 +154,9 @@
   if(!parent) effKinematics = startKinematics;
   else effKinematics = parent->effKinematics;
 
-  //-- no need to collect 'path nodes'
+  //-- collect 'path nodes'
+  ActionNodeL treepath = getTreePath();
+
   komoPoseProblem = komoFactory_.createKomo();
   komoPoseProblem->setModel(effKinematics);
   komoPoseProblem->setTiming(1., 2, 5., 1, false);
@@ -688,14 +410,8 @@
 
 bool ActionNode::recomputeAllFolStates(){
   if(!parent){ //this is root
-    for( auto w = 0; w < folWorlds_.d0; ++w )
-    {
-      if( bs_(w) > epsilon() )
-      {
-        folStates_(w)->copy(*folWorlds_(w)->start_state);
-        if(folAddToState) applyEffectLiterals(*folStates_(w), *folAddToState, {}, NULL);
-      }
-    }
+    folState->copy(*fol.start_state);
+    if(folAddToState) applyEffectLiterals(*folState, *folAddToState, {}, NULL);
   }else{
     fol.setState(parent->folState, parent->s);
     if(fol.is_feasible_action(decision)){
@@ -754,21 +470,15 @@
 
   //-- check that each child exactly matches a decision, in same order
   if(children.N){
-    for( auto w = 0; w < folWorlds_.d0; ++w )
-    {
-      FOL_World& _fol = *(folWorlds_(w));
-      Graph * _folState = folStates_(w).get();
-
-      _fol.setState(_folState, s);
-      auto actions = fol.get_actions();
-      CHECK_EQ(children.N, actions.size(), "");
-      uint i=0;
-      for(FOL_World::Handle& a:actions){
-        //      cout <<"  DECISION: " <<*a <<endl;
-        FOL_World::Handle& b = children(i)->decision;
-        CHECK_EQ(*a, *b, "children do not match decisions");
-        i++;
-      }
+    fol.setState(folState, s);
+    auto actions = fol.get_actions();
+    CHECK_EQ(children.N, actions.size(), "");
+    uint i=0;
+    for(FOL_World::Handle& a:actions){
+//      cout <<"  DECISION: " <<*a <<endl;
+      FOL_World::Handle& b = children(i)->decision;
+      CHECK_EQ(*a, *b, "children do not match decisions");
+      i++;
     }
   }
 
