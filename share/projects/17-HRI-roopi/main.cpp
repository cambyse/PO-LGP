--- conflicted
+++ resolved
@@ -6,7 +6,7 @@
 void workspaceAndArms(Roopi& R, const char* objName){
   auto an = R.armsNeutral();
   auto ws = R.workspaceReady(objName);
-  R.wait({&ws,&an});
+  R.wait({-ws,-an});
 }
 
 void buildTower(Roopi& R, const char* objName1, const char* objName2, const char* objName3, const char* objName4, const char* ontoName){
@@ -27,87 +27,43 @@
   }
   {
     auto graspR = R.graspBox(objName1, LR_right);
-<<<<<<< HEAD
-    R.wait({&graspR});
-    workspaceAndArms(R,objName2);
-  }
-  {
-    auto graspL = R.graspBox(objName2, LR_left);
-    R.wait({&graspL});
-    workspaceAndArms(R,ontoName);
-  }
-  {
-    auto placeR = R.placeDistDir(objName1,ontoName, 0,0,0);
-    R.wait({&placeR});
-    workspaceAndArms(R,objName1);
-  }
-  {
-    auto placeL = R.placeDistDir(objName2,objName1, 0,0,0);
-    R.wait({&placeL});
-    workspaceAndArms(R,objName3);
-  }
-  {
-    auto graspR2 = R.graspBox(objName3, LR_right);
-    R.wait({&graspR2});
-    workspaceAndArms(R,objName4);
-  }
-  {
-    auto graspL2 = R.graspBox(objName4, LR_left);
-    R.wait({&graspL2});
-    workspaceAndArms(R,objName2);
-  }
-  {
-    auto placeR2 = R.placeDistDir(objName3,objName2, 0,0,0);
-    R.wait({&placeR2});
-    workspaceAndArms(R,objName3);
-  }
-  {
-    auto placeL2 = R.placeDistDir(objName4,objName3, 0,0,0);
-    R.wait({&placeL2});
-    workspaceAndArms(R,objName4);
-=======
-    R.wait({-graspR});
-    Script_armsNeutral(R,LR_right);
+    R.wait({-graspR});
+    workspaceAndArms(R,objName2);
   }
   {
     auto graspL = R.graspBox(objName2, LR_left);
     R.wait({-graspL});
-    Script_armsNeutral(R,LR_left);
-    Script_workspaceReady(R,ontoName);
-  }
-  {
-    auto placeR = R.place(objName1,ontoName);
-    R.wait({-placeR});
-    Script_armsNeutral(R,LR_right);
-  }
-  {
-    auto placeL = R.place(objName2,objName1);
+    workspaceAndArms(R,ontoName);
+  }
+  {
+    auto placeR = R.placeDistDir(objName1,ontoName, 0,0,0);
+    R.wait({-placeR});
+    workspaceAndArms(R,objName1);
+  }
+  {
+    auto placeL = R.placeDistDir(objName2,objName1, 0,0,0);
     R.wait({-placeL});
-    Script_armsNeutral(R,LR_left);
-    Script_workspaceReady(R,objName3);
+    workspaceAndArms(R,objName3);
   }
   {
     auto graspR2 = R.graspBox(objName3, LR_right);
     R.wait({-graspR2});
-    Script_armsNeutral(R,LR_right);
+    workspaceAndArms(R,objName4);
   }
   {
     auto graspL2 = R.graspBox(objName4, LR_left);
     R.wait({-graspL2});
-    Script_armsNeutral(R,LR_left);
-    Script_workspaceReady(R,objName2);
-  }
-  {
-    auto placeR2 = R.place(objName3,objName2);
+    workspaceAndArms(R,objName2);
+  }
+  {
+    auto placeR2 = R.placeDistDir(objName3,objName2, 0,0,0);
     R.wait({-placeR2});
-    Script_armsNeutral(R,LR_right);
-  }
-  {
-    auto placeL2 = R.place(objName4,objName3);
+    workspaceAndArms(R,objName3);
+  }
+  {
+    auto placeL2 = R.placeDistDir(objName4,objName3, 0,0,0);
     R.wait({-placeL2});
-    Script_armsNeutral(R,LR_left);
-    Script_workspaceReady(R,objName4);
->>>>>>> 4050f860
+    workspaceAndArms(R,objName4);
   }
   mlr::wait();
 }
@@ -133,87 +89,43 @@
   }
   {
     auto graspR = R.graspBox(objName1, LR_right);
-<<<<<<< HEAD
-    R.wait({&graspR});
-    workspaceAndArms(R,objName2);
-  }
-  {
-    auto graspL = R.graspBox(objName2, LR_left);
-    R.wait({&graspL});
-    workspaceAndArms(R,ontoName1);
-  }
-  {
-    auto placeR = R.placeDistDir(objName1,ontoName1,0,0,0);
-    R.wait({&placeR});
-    workspaceAndArms(R,ontoName2);
-  }
-  {
-    auto placeL = R.placeDistDir(objName2,ontoName2,0,0,0);
-    R.wait({&placeL});
-    workspaceAndArms(R,objName3);
-  }
-  {
-    auto graspR2 = R.graspBox(objName3, LR_right);
-    R.wait({&graspR2});
-    workspaceAndArms(R,objName4);
-  }
-  {
-    auto graspL2 = R.graspBox(objName4, LR_left);
-    R.wait({&graspL2});
-    workspaceAndArms(R,ontoName3);
-  }
-  {
-    auto placeR2 = R.placeDistDir(objName3,ontoName3,0,0,0);
-    R.wait({&placeR2});
-    workspaceAndArms(R,ontoName4);
-  }
-  {
-    auto placeL2 = R.placeDistDir(objName4,ontoName4,0,0,0);
-    R.wait({&placeL2});
-    workspaceAndArms(R,objName4);
-=======
-    R.wait({-graspR});
-    Script_armsNeutral(R,LR_right);
+    R.wait({-graspR});
+    workspaceAndArms(R,objName2);
   }
   {
     auto graspL = R.graspBox(objName2, LR_left);
     R.wait({-graspL});
-    Script_armsNeutral(R,LR_left);
-    Script_workspaceReady(R,ontoName1);
-  }
-  {
-    auto placeR = R.place(objName1,ontoName1);
-    R.wait({-placeR});
-    Script_armsNeutral(R,LR_right);
-  }
-  {
-    auto placeL = R.place(objName2,ontoName2);
+    workspaceAndArms(R,ontoName1);
+  }
+  {
+    auto placeR = R.placeDistDir(objName1,ontoName1,0,0,0);
+    R.wait({-placeR});
+    workspaceAndArms(R,ontoName2);
+  }
+  {
+    auto placeL = R.placeDistDir(objName2,ontoName2,0,0,0);
     R.wait({-placeL});
-    Script_armsNeutral(R,LR_left);
-    Script_workspaceReady(R,objName3);
+    workspaceAndArms(R,objName3);
   }
   {
     auto graspR2 = R.graspBox(objName3, LR_right);
     R.wait({-graspR2});
-    Script_armsNeutral(R,LR_right);
+    workspaceAndArms(R,objName4);
   }
   {
     auto graspL2 = R.graspBox(objName4, LR_left);
     R.wait({-graspL2});
-    Script_armsNeutral(R,LR_left);
-    Script_workspaceReady(R,ontoName3);
-  }
-  {
-    auto placeR2 = R.place(objName3,ontoName3);
+    workspaceAndArms(R,ontoName3);
+  }
+  {
+    auto placeR2 = R.placeDistDir(objName3,ontoName3,0,0,0);
     R.wait({-placeR2});
-    Script_armsNeutral(R,LR_right);
-  }
-  {
-    auto placeL2 = R.place(objName4,ontoName4);
+    workspaceAndArms(R,ontoName4);
+  }
+  {
+    auto placeL2 = R.placeDistDir(objName4,ontoName4,0,0,0);
     R.wait({-placeL2});
-    Script_armsNeutral(R,LR_left);
-    Script_workspaceReady(R,objName4);
->>>>>>> 4050f860
+    workspaceAndArms(R,objName4);
   }
   mlr::wait();
 }
@@ -235,66 +147,33 @@
   }
   {
     auto graspR = R.graspBox(objName1, LR_right);
-<<<<<<< HEAD
-    R.wait({&graspR});
-    workspaceAndArms(R,objName2);
-  }
-  {
-    auto graspL = R.graspBox(objName2, LR_left);
-    R.wait({&graspL});
-    workspaceAndArms(R,ontoName1);
-  }
-  {
-    auto placeR = R.placeDistDir(objName1,ontoName1,0,0,0);
-    R.wait({&placeR});
-    workspaceAndArms(R,ontoName2);
-  }
-  {
-    auto placeL = R.placeDistDir(objName2,ontoName2,0,0,0);
-    R.wait({&placeL});
-    workspaceAndArms(R,objName3);
-  }
-  {
-    auto graspL3 = R.graspBox(objName3, LR_right);
-    R.wait({&graspL3});
-    workspaceAndArms(R,ontoName1);
-  }
-  {
-    auto placeL3 = R.placeDistDir(objName3,objName1,0.1,0,1);
-    R.wait({&placeL3});
-    workspaceAndArms(R,objName3);
-=======
-    R.wait({-graspR});
-    Script_armsNeutral(R,LR_right);
+    R.wait({-graspR});
+    workspaceAndArms(R,objName2);
   }
   {
     auto graspL = R.graspBox(objName2, LR_left);
     R.wait({-graspL});
-    Script_armsNeutral(R,LR_left);
-    Script_workspaceReady(R,ontoName1);
-  }
-  {
-    auto placeR = R.place(objName1,ontoName1);
-    R.wait({-placeR});
-    Script_armsNeutral(R,LR_right);
-  }
-  {
-    auto placeL = R.place(objName2,ontoName2);
+    workspaceAndArms(R,ontoName1);
+  }
+  {
+    auto placeR = R.placeDistDir(objName1,ontoName1,0,0,0);
+    R.wait({-placeR});
+    workspaceAndArms(R,ontoName2);
+  }
+  {
+    auto placeL = R.placeDistDir(objName2,ontoName2,0,0,0);
     R.wait({-placeL});
-    Script_armsNeutral(R,LR_left);
-    Script_workspaceReady(R,objName3);
-  }
-  {
-    auto graspL3 = R.graspBox(objName3, LR_left);
+    workspaceAndArms(R,objName3);
+  }
+  {
+    auto graspL3 = R.graspBox(objName3, LR_right);
     R.wait({-graspL3});
-    Script_workspaceReady(R,objName1);
-  }
-  {
-    auto placeL3 = R.placeDistDir(objName3,objName1,0.1,0,0);
+    workspaceAndArms(R,ontoName1);
+  }
+  {
+    auto placeL3 = R.placeDistDir(objName3,objName1,0.1,0,1);
     R.wait({-placeL3});
-    Script_armsNeutral(R,LR_left);
-    Script_workspaceReady(R,objName3);
->>>>>>> 4050f860
+    workspaceAndArms(R,objName3);
   }
   mlr::wait();
 }
@@ -317,89 +196,43 @@
   }
   {
     auto graspR = R.graspBox(objName1, LR_right);
-<<<<<<< HEAD
-    R.wait({&graspR});
+    R.wait({-graspR});
     workspaceAndArms(R,ontoName1);
   }
   {
     auto placeR = R.placeDistDir(objName1,ontoName1,0,0,1);
-    R.wait({&placeR});
-    workspaceAndArms(R,objName2);
-  }
-  {
-    auto graspR1 = R.graspBox(objName2, LR_right);
-    R.wait({&graspR1});
-    workspaceAndArms(R,objName3);
-  }
-  {
-    auto graspL1 = R.graspBox(objName3, LR_left);
-    R.wait({&graspL1});
-    workspaceAndArms(R,objName1);
-  }
-  {
-    auto placeR1 = R.placeDistDir(objName2,objName1,0.1,0,0);
-    R.wait({&placeR1});
-    workspaceAndArms(R,objName1);
-  }
-  {
-    auto placeL1 = R.placeDistDir(objName3,objName1,-0.1,0,0);
-    R.wait({&placeL1});
-    workspaceAndArms(R,objName4);
-  }
-  {
-    auto graspL3 = R.graspBox(objName4, LR_left);
-    R.wait({&graspL3});
-    workspaceAndArms(R,objName2);
-  }
-  {
-    auto placeL3 = R.placeDistDir(objName4,objName2,-0.1,0,0);
-    R.wait({&placeL3});
-    workspaceAndArms(R,objName4);
-=======
-    R.wait({-graspR});
-    Script_armsNeutral(R,LR_right);
-    Script_workspaceReady(R,ontoName1);
-  }
-  {
-    auto placeR = R.placeDistDir(objName1,ontoName1,0,0,0);
-    R.wait({-placeR});
-    Script_armsNeutral(R,LR_right);
-    Script_workspaceReady(R,objName2);
+    R.wait({-placeR});
+    workspaceAndArms(R,objName2);
   }
   {
     auto graspR1 = R.graspBox(objName2, LR_right);
     R.wait({-graspR1});
-    Script_armsNeutral(R,LR_right);
+    workspaceAndArms(R,objName3);
   }
   {
     auto graspL1 = R.graspBox(objName3, LR_left);
     R.wait({-graspL1});
-    Script_armsNeutral(R,LR_left);
-    Script_workspaceReady(R,objName1);
+    workspaceAndArms(R,objName1);
   }
   {
     auto placeR1 = R.placeDistDir(objName2,objName1,0.1,0,0);
     R.wait({-placeR1});
-    Script_armsNeutral(R,LR_right);
+    workspaceAndArms(R,objName1);
   }
   {
     auto placeL1 = R.placeDistDir(objName3,objName1,-0.1,0,0);
     R.wait({-placeL1});
-    Script_armsNeutral(R,LR_left);
-    Script_workspaceReady(R,objName4);
+    workspaceAndArms(R,objName4);
   }
   {
     auto graspL3 = R.graspBox(objName4, LR_left);
     R.wait({-graspL3});
-    Script_armsNeutral(R,LR_left);
-    Script_workspaceReady(R,objName2);
+    workspaceAndArms(R,objName2);
   }
   {
     auto placeL3 = R.placeDistDir(objName4,objName2,-0.1,0,0);
     R.wait({-placeL3});
-    Script_armsNeutral(R,LR_left);
-    Script_workspaceReady(R,objName4);
->>>>>>> 4050f860
+    workspaceAndArms(R,objName4);
   }
   mlr::wait();
 }
@@ -438,213 +271,103 @@
   }
   {
     auto graspR = R.graspBox(objName1, LR_right);
-<<<<<<< HEAD
-    R.wait({&graspR});
-    workspaceAndArms(R,objName2);
-  }
-  {
-    auto graspL = R.graspBox(objName2, LR_left);
-    R.wait({&graspL});
-    workspaceAndArms(R,ontoName1);
-  }
-  {
-    auto placeR = R.placeDistDir(objName1,ontoName1,0,0,1);
-    R.wait({&placeR});
-    workspaceAndArms(R,ontoName3);
-  }
-  {
-    auto placeL = R.placeDistDir(objName2,ontoName3,0,0,1);
-    R.wait({&placeL});
-    workspaceAndArms(R,objName3);
-  }
-  {
-    auto graspR1 = R.graspBox(objName3, LR_right);
-    R.wait({&graspR1});
-    workspaceAndArms(R,objName4);
-  }
-  {
-    auto graspL1 = R.graspBox(objName4, LR_left);
-    R.wait({&graspL1});
-    workspaceAndArms(R,ontoName2);
-  }
-  {
-    auto placeR1 = R.placeDistDir(objName3,ontoName2,0,0,1);
-    R.wait({&placeR1});
-    workspaceAndArms(R,objName1);
-  }
-  {
-    auto placeL1 = R.placeDistDir(objName4,objName1,0,0,0);
-    R.wait({&placeL1});
-    workspaceAndArms(R,objName9);
-  }
-  {
-    auto graspR2 = R.graspBox(objName9, LR_right);
-    R.wait({&graspR2});
-    workspaceAndArms(R,objName10);
-  }
-  {
-    auto graspL2 = R.graspBox(objName10, LR_left);
-    R.wait({&graspL2});
-    workspaceAndArms(R,objName3);
-  }
-  {
-    auto placeR2 = R.placeDistDir(objName9,objName3,0.1,0,1);
-    R.wait({&placeR2});
-    workspaceAndArms(R,objName3);
-  }
-  {
-    auto placeL2 = R.placeDistDir(objName10,objName3,-0.1,0,1);
-    R.wait({&placeL2});
-    workspaceAndArms(R,objName5);
-  }
-  {
-    auto graspR3 = R.graspBox(objName5, LR_right);
-    R.wait({&graspR3});
-    workspaceAndArms(R,objName6);
-  }
-  {
-    auto graspL3 = R.graspBox(objName6, LR_left);
-    R.wait({&graspL3});
-    workspaceAndArms(R,objName2);
-  }
-  {
-    auto placeR3 = R.placeDistDir(objName5,objName2,0,0,0);
-    R.wait({&placeR3});
-    workspaceAndArms(R,objName6);
-  }
-  {
-    auto placeL3 = R.placeDistDir(objName6,objName4,0,0,0);
-    R.wait({&placeL3});
-    workspaceAndArms(R,objName7);
-  }
-  {
-    auto graspR4 = R.graspBox(objName7, LR_right);
-    R.wait({&graspR4});
-    workspaceAndArms(R,objName8);
-  }
-  {
-    auto graspL4 = R.graspBox(objName8, LR_left);
-    R.wait({&graspL4});
-    workspaceAndArms(R,objName5);
-  }
-  {
-    auto placeR4 = R.placeDistDir(objName7,objName5,0,0,0);
-    R.wait({&placeR4});
-    workspaceAndArms(R,objName9);
-  }
-  {
-    auto placeL4 = R.placeDistDir(objName8,objName9,-0.1,0,1);
-    R.wait({&placeL4});
-    workspaceAndArms(R,objName8);
-=======
-    R.wait({-graspR});
-    Script_armsNeutral(R,LR_right);
+    R.wait({-graspR});
+    workspaceAndArms(R,objName2);
   }
   {
     auto graspL = R.graspBox(objName2, LR_left);
     R.wait({-graspL});
-    Script_armsNeutral(R,LR_left);
-    Script_workspaceReady(R,ontoName1);
-  }
-  {
-    auto placeR = R.placeDistDir(objName1,ontoName1,0,0,0);
-    R.wait({-placeR});
-    Script_armsNeutral(R,LR_right);
-  }
-  {
-    auto placeL = R.placeDistDir(objName2,ontoName3,0,0,0);
+    workspaceAndArms(R,ontoName1);
+  }
+  {
+    auto placeR = R.placeDistDir(objName1,ontoName1,0,0,1);
+    R.wait({-placeR});
+    workspaceAndArms(R,ontoName3);
+  }
+  {
+    auto placeL = R.placeDistDir(objName2,ontoName3,0,0,1);
     R.wait({-placeL});
-    Script_armsNeutral(R,LR_left);
-    Script_workspaceReady(R,objName3);
+    workspaceAndArms(R,objName3);
   }
   {
     auto graspR1 = R.graspBox(objName3, LR_right);
     R.wait({-graspR1});
-    Script_armsNeutral(R,LR_right);
+    workspaceAndArms(R,objName4);
   }
   {
     auto graspL1 = R.graspBox(objName4, LR_left);
     R.wait({-graspL1});
-    Script_armsNeutral(R,LR_left);
-    Script_workspaceReady(R,ontoName2);
-  }
-  {
-    auto placeR1 = R.placeDistDir(objName3,ontoName2,0,0,0);
+    workspaceAndArms(R,ontoName2);
+  }
+  {
+    auto placeR1 = R.placeDistDir(objName3,ontoName2,0,0,1);
     R.wait({-placeR1});
-    Script_armsNeutral(R,LR_right);
-  }
-  {
-    auto placeL1 = R.placeDistDir(objName4,objName1,0,0,1);
+    workspaceAndArms(R,objName1);
+  }
+  {
+    auto placeL1 = R.placeDistDir(objName4,objName1,0,0,0);
     R.wait({-placeL1});
-    Script_armsNeutral(R,LR_left);
-    Script_workspaceReady(R,objName9);
+    workspaceAndArms(R,objName9);
   }
   {
     auto graspR2 = R.graspBox(objName9, LR_right);
     R.wait({-graspR2});
-    Script_armsNeutral(R,LR_right);
+    workspaceAndArms(R,objName10);
   }
   {
     auto graspL2 = R.graspBox(objName10, LR_left);
     R.wait({-graspL2});
-    Script_armsNeutral(R,LR_left);
-    Script_workspaceReady(R,objName3);
-  }
-  {
-    auto placeR2 = R.placeDistDir(objName9,objName3,0.1,0,0);
+    workspaceAndArms(R,objName3);
+  }
+  {
+    auto placeR2 = R.placeDistDir(objName9,objName3,0.1,0,1);
     R.wait({-placeR2});
-    Script_armsNeutral(R,LR_right);
-  }
-  {
-    auto placeL2 = R.placeDistDir(objName10,objName3,-0.1,0,0);
+    workspaceAndArms(R,objName3);
+  }
+  {
+    auto placeL2 = R.placeDistDir(objName10,objName3,-0.1,0,1);
     R.wait({-placeL2});
-    Script_armsNeutral(R,LR_left);
-    Script_workspaceReady(R,objName5);
+    workspaceAndArms(R,objName5);
   }
   {
     auto graspR3 = R.graspBox(objName5, LR_right);
     R.wait({-graspR3});
-    Script_armsNeutral(R,LR_right);
+    workspaceAndArms(R,objName6);
   }
   {
     auto graspL3 = R.graspBox(objName6, LR_left);
     R.wait({-graspL3});
-    Script_armsNeutral(R,LR_left);
-    Script_workspaceReady(R,objName2);
-  }
-  {
-    auto placeR3 = R.placeDistDir(objName5,objName2,0,0,1);
+    workspaceAndArms(R,objName2);
+  }
+  {
+    auto placeR3 = R.placeDistDir(objName5,objName2,0,0,0);
     R.wait({-placeR3});
-    Script_armsNeutral(R,LR_right);
-  }
-  {
-    auto placeL3 = R.placeDistDir(objName6,objName4,0,0,1);
+    workspaceAndArms(R,objName6);
+  }
+  {
+    auto placeL3 = R.placeDistDir(objName6,objName4,0,0,0);
     R.wait({-placeL3});
-    Script_armsNeutral(R,LR_left);
-    Script_workspaceReady(R,objName7);
+    workspaceAndArms(R,objName7);
   }
   {
     auto graspR4 = R.graspBox(objName7, LR_right);
     R.wait({-graspR4});
-    Script_armsNeutral(R,LR_right);
+    workspaceAndArms(R,objName8);
   }
   {
     auto graspL4 = R.graspBox(objName8, LR_left);
     R.wait({-graspL4});
-    Script_armsNeutral(R,LR_left);
-    Script_workspaceReady(R,objName5);
-  }
-  {
-    auto placeR4 = R.placeDistDir(objName7,objName5,0,0,1);
+    workspaceAndArms(R,objName5);
+  }
+  {
+    auto placeR4 = R.placeDistDir(objName7,objName5,0,0,0);
     R.wait({-placeR4});
-    Script_armsNeutral(R,LR_right);
-  }
-  {
-    auto placeL4 = R.placeDistDir(objName8,objName9,-0.1,0,0);
+    workspaceAndArms(R,objName9);
+  }
+  {
+    auto placeL4 = R.placeDistDir(objName8,objName9,-0.1,0,1);
     R.wait({-placeL4});
-    Script_armsNeutral(R,LR_left);
-    Script_workspaceReady(R,objName8);
->>>>>>> 4050f860
+    workspaceAndArms(R,objName8);
   }
   mlr::wait();
 }
@@ -664,7 +387,6 @@
   //buildHouse(R,"rect1","cube1","cube2","rect2","objTarget");
   buildBox(R,"rect1","rect2","rect3","rect4","rect5","rect6","rect7","rect8","cube1","cube2","objTarget","objTarget5","objTarget6");
 
-<<<<<<< HEAD
   /*
   R.deactivateCollisions("coll_hand_r", "rect1");
   R.deactivateCollisions("coll_hand_l", "rect2");
@@ -675,42 +397,31 @@
   }
   {
     auto graspR = R.graspBox("rect1", LR_right);
-    R.wait({&graspR});
+    R.wait({-graspR});
   }
   {
     workspaceAndArms(R,"rect2");
   }
   {
     auto graspL = R.graspBox("rect2", LR_left);
-    R.wait({&graspL});
+    R.wait({-graspL});
   }
   {
     workspaceAndArms(R,"objTarget");
   }
   {
     auto placeR = R.placeDistDir("rect1","objTarget",0,0,3);
-    R.wait({&placeR});
+    R.wait({-placeR});
   }
   {
     workspaceAndArms(R,"objTarget7");
   }
   {
     auto placeL = R.placeDistDir("rect2","objTarget7",0,0,3);
-    R.wait({&placeL});
+    R.wait({-placeL});
   }
   mlr::wait();
   */
-=======
-  //auto graspR = R.graspBox("rect1", LR_right);
-  //R.wait({-graspR});
-  //auto graspL = R.graspBox("rect2", LR_left);
-  //R.wait({-graspL});
-  //auto placeR = R.place("rect1","objTarget6");
-  //R.wait({-placeR});
-  //auto placeL = R.place("rect2","objTarget7");
-  //R.wait({-placeL});
-  //mlr::wait();
->>>>>>> 4050f860
 
   //Script_graspBox(R,"rect1", LR_right);
   //Script_place(R,"rect1","objTarget");
