--- conflicted
+++ resolved
@@ -74,11 +74,7 @@
     qdot += .01*a;
     MP.reportCurrentState();
     MP.setState(q, qdot);
-<<<<<<< HEAD
-    // MP.world.reportProxies();
-=======
     //MP.world.reportProxies();
->>>>>>> cd1b52ec
     if(!(t%4))
       MP.world.gl().update(STRING("local operational space controller state t="<<(double)t/100.), false, false, false);
 
