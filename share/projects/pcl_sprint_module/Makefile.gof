BASE = ../..

<<<<<<< HEAD
OBJS = main.o methods.o dataStructures.o
=======
OBJS = main.o methods.o plane.o
>>>>>>> 48c71470

PCL = 1
ROS = 1
GL = 1
DEPEND = Core System Hardware_kinect Perception Gui Ors pr2
LIBS += -lboost_system

include $(BASE)/gofMake/generic.mk<|MERGE_RESOLUTION|>--- conflicted
+++ resolved
@@ -1,10 +1,6 @@
 BASE = ../..
 
-<<<<<<< HEAD
-OBJS = main.o methods.o dataStructures.o
-=======
-OBJS = main.o methods.o plane.o
->>>>>>> 48c71470
+OBJS = main.o methods.o plane.o dataStructures.o
 
 PCL = 1
 ROS = 1
