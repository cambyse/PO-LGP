#include <Motion/gamepad2tasks.h>
#include <Motion/feedbackControl.h>
#include <Hardware/gamepad/gamepad.h>
#include <System/engine.h>
#include <Gui/opengl.h>
#include <Motion/pr2_heuristics.h>
#include <pr2/roscom.h>
#include <Core/array-vector.h>

struct MySystem:System{
  ACCESS(CtrlMsg, ctrl_ref);
  ACCESS(CtrlMsg, ctrl_obs);
  ACCESS(arr, gamepadState);
  MySystem(){
    addModule<GamepadInterface>(NULL, Module::loopWithBeat, .01);
    if(MT::getParameter<bool>("useRos", false)){
      addModule<RosCom_Spinner>(NULL, Module::loopWithBeat, .001);
      addModule<RosCom_ControllerSync>(NULL, Module::listenFirst);
      addModule<RosCom_ForceSensorSync>(NULL, Module::loopWithBeat, 1.);
    }
    connect();
  }
};

void changeColor(void*){  orsDrawAlpha = .7; }
void changeColor2(void*){  orsDrawAlpha = 1.; }

void TEST(Gamepad){
  MySystem S;
  engine().open(S);

  ors::KinematicWorld world("model.kvg");
  makeConvexHulls(world.shapes);
  world >>FILE("z.ors");
  arr q, qdot;
  world.getJointState(q, qdot);
  ors::Joint *trans=world.getJointByName("worldTranslationRotation");

  ors::KinematicWorld world_pr2 = world;
  world.gl().add(changeColor);
//  world.gl().add(ors::glDrawGraph, &world_pr2);
  world.gl().add(changeColor2);

  FeedbackMotionControl MP(world, true);
  MP.qitselfPD.y_ref = q;
  MP.H_rate_diag = pr2_reasonable_W(world);
  Gamepad2Tasks j2t(MP);

  bool useRos = MT::getParameter<bool>("useRos", false);
  bool sendBaseMotion = MT::getParameter<bool>("sendBaseMotion", false);
  if(useRos){
    //-- wait for first q observation!
    cout <<"** Waiting for ROS message on initial configuration.." <<endl;
<<<<<<< HEAD
    for(;;){

=======
    uint trials=0;
    for(;useRos;){
>>>>>>> e52740c7
      S.ctrl_obs.var->waitForNextRevision();
      cout <<"REMOTE joint dimension=" <<S.ctrl_obs.get()->q.N <<endl;
      cout <<"LOCAL  joint dimension=" <<MP.world.q.N <<endl;

      if(S.ctrl_obs.get()->q.N==MP.world.q.N
         && S.ctrl_obs.get()->qdot.N==MP.world.q.N)
        break;

      trials++;
      if(trials>20){
        HALT("sync'ing real PR2 with simulated failed - using useRos=false")
      }
    }

    //-- set current state
    cout <<"** GO!" <<endl;
    q = S.ctrl_obs.get()->q;
    qdot = S.ctrl_obs.get()->qdot;
    //arr fL_base = S.fL_obs.get();
    MP.setState(q, qdot);
  }
  arr zero_qdot(qdot.N);
  zero_qdot.setZero();
  CtrlMsg refs;

  arr fLobs,uobs;
  ofstream fil("z.forces");
  MT::arrayBrackets="  ";

  for(uint t=0;;t++){
    S.gamepadState.var->waitForNextRevision();
    arr gamepadState = S.gamepadState.get();
    bool shutdown = j2t.updateTasks(gamepadState);
    if(t>10 && shutdown) engine().shutdown.incrementValue();

    // joint state
    if(useRos){
      world_pr2.setJointState(S.ctrl_obs.get()->q, S.ctrl_obs.get()->qdot);
      fLobs = S.ctrl_obs.get()->fL;
      uobs = S.ctrl_obs.get()->u_bias;
    }

    //compute control
    arr a = MP.operationalSpaceControl();
    q += .01*qdot;
    qdot += .01*a;
//    cout <<t <<endl;
    MP.reportCurrentState();
    MP.setState(q, qdot);
    //MP.world.reportProxies();
    if(!(t%4))
      MP.world.gl().update(STRING("local operational space controller state t="<<(double)t/100.), false, false, false);

    //-- force task
    uint mode = 0;
    if(gamepadState.N) mode = uint(gamepadState(0));
    if(mode==2){
      cout <<"FORCE TASK" <<endl;
#if 0 // set a feew fwd force task
      refs.fL = ARR(10., 0., 0.);
      refs.u_bias = 1.*(~J_fL * refs.fL);
      refs.Kp = ARR(.3);
#else // apply force in direction fe
      arr f_des = ARR(0.,0.,-5.);
      double alpha = .003;
      ors::Shape *ftL_shape = world.getShapeByName("endeffForceL");
      arr J_ft, J;
      MP.world.kinematicsPos(NoArr,J,ftL_shape->body,&ftL_shape->rel.pos);
      MP.world.kinematicsPos_wrtFrame(NoArr,J_ft,ftL_shape->body,&ftL_shape->rel.pos,MP.world.getShapeByName("l_ft_sensor"));

      refs.u_bias = ~J*f_des;
      refs.fL = f_des;
      refs.Ki = alpha*~J;
      refs.J_ft_inv = inverse_SymPosDef(J_ft*~J_ft)*J_ft;

      J = inverse_SymPosDef(J*~J)*J;

      fil <<t <<' ' <<f_des <<' ' << J_ft*fLobs << " " << J*uobs << endl;

      // compute position gains that are 0 along force direction
//      arr yVec_fL, JVec_fL;
//      ors::Vector rel = ftL_shape->rel.rot*ors::Vector(fe/length(fe));
//      MP.world.kinematicsVec(yVec_fL, JVec_fL, ftL_shape->body,&rel);

//      ors::Quaternion quat;
//      quat.setDiff(ors::Vector(1.,0.,0.),yVec_fL);
//      arr R = ~quat.getArr();
//      arr J_fL0 = R*Jeq;
//      J_fL0[0]=0.;

//      refs.Kp = ~Jeq*inverse(Jeq * ~Jeq)*J_fL0;
//      refs.Kp = 10.*refs.Kp + 0.1*eye(q.N);

//       test gains
//      arr dq;
//      MP.world.getJointState(dq);
//      dq = dq*0.+0.1;
//      cout << refs.Kp*dq << endl;
//      cout << ~R*J_fL0*dq << endl;
//      arr dy = ~R*Jeq*refs.Kp*dq;
//      cout << R*dy << endl;

#endif
    }else{
      refs.fL = zeros(6);
      refs.Ki.clear();
      refs.J_ft_inv.clear();
      refs.u_bias = zeros(q.N);
    }
    refs.Kp = 1.;
    if(mode==2) refs.Kp = .1;
    refs.Kd = 1.;
    refs.gamma = 1.;

    refs.q=q;
    refs.qdot=zero_qdot;
    if(sendBaseMotion && trans && trans->qDim()==3){
      refs.qdot(trans->qIndex+0) = qdot(trans->qIndex+0);
      refs.qdot(trans->qIndex+1) = qdot(trans->qIndex+1);
      refs.qdot(trans->qIndex+2) = qdot(trans->qIndex+2);
<<<<<<< HEAD
      if(false){ //no translations!
        refs.qdot(trans->qIndex+0) = 0.;
        refs.qdot(trans->qIndex+1) = 0.;
        refs.qdot(trans->qIndex+2) = 0.;
      }
=======
>>>>>>> e52740c7
    }
    refs.velLimitRatio = .1;
    refs.effLimitRatio = 1.;
//    cout <<"ratios:" <<refs.velLimitRatio <<' ' <<refs.effLimitRatio <<endl;
    S.ctrl_ref.set() = refs;

    if(engine().shutdown.getValue()/* || !rosOk()*/) break;
  }

  engine().close(S);
  cout <<"bye bye" <<endl;
}

int main(int argc, char** argv){
  MT::initCmdLine(argc, argv);
  testGamepad();
  return 0;
}<|MERGE_RESOLUTION|>--- conflicted
+++ resolved
@@ -51,13 +51,8 @@
   if(useRos){
     //-- wait for first q observation!
     cout <<"** Waiting for ROS message on initial configuration.." <<endl;
-<<<<<<< HEAD
-    for(;;){
-
-=======
     uint trials=0;
     for(;useRos;){
->>>>>>> e52740c7
       S.ctrl_obs.var->waitForNextRevision();
       cout <<"REMOTE joint dimension=" <<S.ctrl_obs.get()->q.N <<endl;
       cout <<"LOCAL  joint dimension=" <<MP.world.q.N <<endl;
@@ -178,14 +173,6 @@
       refs.qdot(trans->qIndex+0) = qdot(trans->qIndex+0);
       refs.qdot(trans->qIndex+1) = qdot(trans->qIndex+1);
       refs.qdot(trans->qIndex+2) = qdot(trans->qIndex+2);
-<<<<<<< HEAD
-      if(false){ //no translations!
-        refs.qdot(trans->qIndex+0) = 0.;
-        refs.qdot(trans->qIndex+1) = 0.;
-        refs.qdot(trans->qIndex+2) = 0.;
-      }
-=======
->>>>>>> e52740c7
     }
     refs.velLimitRatio = .1;
     refs.effLimitRatio = 1.;
