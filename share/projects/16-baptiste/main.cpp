--- conflicted
+++ resolved
@@ -106,15 +106,10 @@
 #if 0
   komo.setPosition(1., 1., "endeffL", "target", sumOfSqrTT, NoArr, 1e2);
 #else
-<<<<<<< HEAD
 //  komo.setTask(.3, .5, new HandPositionMap(), sumOfSqrTT, ARR(.5,.5,1.3), 1e2);
 //  komo.setTask(.8, 1., new HandPositionMap(), sumOfSqrTT, ARR(.8,0.,1.3), 1e2);
   komo.setTask(.8, 1., new TaskMap_Default(posDiffTMT, komo.world, "/human/endeffR", NoVector, "target", NoVector), sumOfSqrTT, NoArr, 1e2);
 
-=======
-  komo.setTask(.3, .5, new HandPositionMap(), sumOfSqrTT, ARR(.2,-.3,1.3), 1e2);
-  // komo.setTask(.8, 1., new HandPositionMap(), sumOfSqrTT, ARR(.8,0.,1.3), 1e2);
->>>>>>> 4d86aba3
   komo.setTask(0., 1., new RebaMap(), sumOfSqrTT, NoArr, 1e2);
 
   komo.setTask(.3, 1., new TaskMap_Default(gazeAtTMT, komo.world, "eyes", NoVector, "target", NoVector), sumOfSqrTT, NoArr, 1e2);
@@ -123,7 +118,7 @@
 
   komo.reset();
   komo.run();
- // komo.checkGradients();
+//  komo.checkGradients();
 
   Graph result = komo.getReport(true);
 
