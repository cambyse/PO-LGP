--- conflicted
+++ resolved
@@ -54,15 +54,8 @@
 
 
 ::Eigen::MatrixXd pr2System::getFramePose(const std::string& frame_id) const {
-<<<<<<< HEAD
-  //ors::Transformation frame = const_cast<pr2System*>(this)->modelWorld.get()->getBodyByName(frame_id.c_str())->X;
-  //ors::Transformation base = const_cast<pr2System*>(this)->modelWorld.get()->getBodyByName("base_link")->X;
-  //ors::Transformation relative = frame/base;
-  //return conv_arr2eigen(relative.getAffineMatrix());
-=======
     std::string frame = frame_id;
     if(frame == "EE") frame = "endeffR";
     ors::Transformation relative = const_cast<pr2System*>(this)->interface.getFramePose(frame);
     return mt2eigen(relative.getAffineMatrix());
->>>>>>> 0e9b329e
 }