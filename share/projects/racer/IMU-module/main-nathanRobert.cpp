--- conflicted
+++ resolved
@@ -21,11 +21,7 @@
 
 
   for(;;){
-<<<<<<< HEAD
-    S.imuData.var->waitForNextWriteAccess();
-=======
     S.imuData.var->waitForNextRevision();
->>>>>>> 0d2659b2
     if(S.imuData.get()->(0)>10.) break;
   }
 
