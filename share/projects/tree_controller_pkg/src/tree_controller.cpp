#include "tree_controller_pkg/tree_controller.h"
#include <pluginlib/class_list_macros.h>

namespace tree_controller_ns {

/// Controller initialization in non-realtime
bool TreeControllerClass::init(pr2_mechanism_model::RobotState *robot, ros::NodeHandle &n)
{
  robot_ = robot;
  std::string joint_name;

  if (!tree_.init(robot))
  {
    ROS_ERROR("Could not load robot tree");
    return false;
  }
  /// Print joint state
  joint_state_ = robot->getJointState(joint_name);
  jnt_pos_.resize(tree_.size());
  jnt_vel_.resize(tree_.size());
  jnt_efforts_.resize(tree_.size());
  ROS_INFO("Tree sizes: %d",tree_.size());
  int i;
  tree_.getPositions(jnt_pos_);
  for(i=0;i<tree_.size();i++) {
    ROS_INFO("Joint Namea %d: %s: %f",i,tree_.getJoint(i)->joint_->name.c_str(), jnt_pos_(i));
  }

  /// Initialize Services
  setPosTargetSrv_ =  n.advertiseService("set_pos_target", &TreeControllerClass::setPosTarget, this);
  getPosTargetSrv_ =  n.advertiseService("get_pos_target", &TreeControllerClass::getPosTarget, this);
  setVecTargetSrv_ =  n.advertiseService("set_vec_target", &TreeControllerClass::setVecTarget, this);
  getVecTargetSrv_ =  n.advertiseService("get_vec_target", &TreeControllerClass::getVecTarget, this);
  getTaskStateSrv_ =   n.advertiseService("get_task_state", &TreeControllerClass::getTaskState, this);
  setJointGainsSrv_ =  n.advertiseService("set_joint_gains", &TreeControllerClass::setJointGains, this);
  getJointGainsSrv_ =  n.advertiseService("get_joint_gains", &TreeControllerClass::getJointGains, this);
  getJointStateSrv_ =  n.advertiseService("get_joint_state", &TreeControllerClass::getJointState, this);
  getFilterGainsSrv_ = n.advertiseService("get_filter_gains", &TreeControllerClass::getFilterGains, this);
  setFilterGainsSrv_ = n.advertiseService("set_filter_gains", &TreeControllerClass::setFilterGains, this);
  getTaskGainsSrv_ = n.advertiseService("get_task_gains", &TreeControllerClass::getTaskGains, this);
  setTaskGainsSrv_ = n.advertiseService("set_task_gains", &TreeControllerClass::setTaskGains, this);
  startLoggingSrv_ = n.advertiseService("start_logging", &TreeControllerClass::startLogging, this);
  stopLoggingSrv_ = n.advertiseService("stop_logging", &TreeControllerClass::stopLogging, this);
  setNaturalGainsSrv_ = n.advertiseService("set_natural_gains", &TreeControllerClass::setNaturalGains, this);

  /// init ORS
  world = new ors::KinematicWorld("scene");
  MP = new FeedbackMotionControl(*world,false);
  tau_control = 0.001;

  /// Initialize PD Controller
<<<<<<< HEAD
  MP->qitselfPD.active=false;
  taskPos = MP->addPDTask("pos", tau_plan*5, 1, posTMT, "endeffR");
  taskVec = MP->addPDTask("vec", tau_plan*5, 1, vecTMT, "endeffR",ARR(0.,0.,1.));
  taskHome = MP->addPDTask("home", .02, 0.5, qItselfTMT);
  //  taskLimits = MP->addPDTask("limits", .02, 0.5, qLimitsTMT);
  taskPos->setGains(1.,100.); taskPos->prec=1e4;
  taskVec->setGains(1.,100.); taskVec->prec=1e2;
  taskHome->setGains(1.,100.); taskHome->prec=1e2;
  //  taskLimits->setGains(100.,100.); taskLimits->prec=1e3;
=======
  MP->nullSpacePD.active=false;
  taskPos = MP->addPDTask("pos", .1, 1, posTMT, "endeffR");
  taskVec = MP->addPDTask("vec", .1, 1, vecTMT, "endeffR",ARR(0.,0.,1.));
  taskHome = MP->addPDTask("home", .1, 1., qLinearTMT, NULL, NoVector, NULL, NoVector, 0.01*MP->H_rate_diag);

  double t_PD = 1./4.;
  double damp_PD = 0.9;
  taskPos->setGainsAsNatural(t_PD,damp_PD);
  taskVec->setGainsAsNatural(t_PD,damp_PD);
  taskHome->setGainsAsNatural(t_PD,damp_PD); taskHome->Pgain = 0.;
  taskPos->prec=1e5;
  taskVec->prec=1e3;
  taskHome->prec=1e2;

>>>>>>> dad084fe

  controlIdx = {30,31,32,33,34,35,36};
  q = arr(controlIdx.d0);
  qd = arr(controlIdx.d0);       qd.setZero();
  des_q = arr(controlIdx.d0);
  des_qd = arr(controlIdx.d0);   des_qd.setZero();
  state = arr(3); stateVec = arr(3);
  integral = arr(controlIdx.d0); integral.setZero();
  i_claim = arr(controlIdx.d0); i_claim.setZero();
  u = arr(controlIdx.d0); u.setZero();
  measured_effort = arr(controlIdx.d0);

  /// Initialize Logging
  LOGGING = false;
  storage_index_ = 0;
  q_bk = arr(StoreLen,controlIdx.d0);
  qd_bk = arr(StoreLen,controlIdx.d0);
  des_q_bk = arr(StoreLen,controlIdx.d0);
  des_qd_bk = arr(StoreLen,controlIdx.d0);
  des_qdd_bk = arr(StoreLen,controlIdx.d0);
  u_bk = arr(StoreLen,controlIdx.d0);
  p_effort_bk = arr(StoreLen,controlIdx.d0);
  measured_effort_bk = arr(StoreLen,controlIdx.d0);
  d_effort_bk = arr(StoreLen,controlIdx.d0);
  i_effort_bk = arr(StoreLen,controlIdx.d0);
  a_effort_bk = arr(StoreLen,controlIdx.d0);
  dt_bk = arr(StoreLen);
  taskPos_y_bk = arr(StoreLen,3);
  taskPos_yRef_bk = arr(StoreLen,3);
  taskVec_y_bk = arr(StoreLen,3);
  taskVec_yRef_bk = arr(StoreLen,3);

  /// Initialize joint state
  tree_.getPositions(jnt_pos_);
  for (uint i =0;i<controlIdx.d0;i++) {
    q(i) = jnt_pos_(controlIdx(i));
    des_q(i) = jnt_pos_(controlIdx(i));
  }

  /// Define torque and joint limits for the used joints
  for (uint i =0;i<controlIdx.d0;i++) {
    double low_tmp, high_tmp;
    tree_.getJoint(controlIdx(i))->getLimits(low_tmp,high_tmp);
    lowerEffortLimits.append(-0.9*tree_.getJoint(controlIdx(i))->joint_->limits->effort);
    upperEffortLimits.append(0.9*tree_.getJoint(controlIdx(i))->joint_->limits->effort);
  }
  cout << "lowEffortLimits: " << lowerEffortLimits << endl;
  cout << "highEffortLimits: " << upperEffortLimits << endl;

  /// Initialize Task Space
  arr state,stateVec;
  world->setJointState(q,qd);
  world->kinematicsPos(state,NoArr,world->getBodyByName("endeffR")->index);
  world->kinematicsVec(stateVec,NoArr,world->getBodyByName("endeffR")->index);

  cout << "initial state: " << state << endl;
  cout << "initial stateVec: " << stateVec << endl;

  taskPos->y_ref = state;
  taskPos->v_ref = ARR(0.,0.,0.);
  taskVec->y_ref = stateVec;
  taskVec->v_ref = ARR(0.,0.,0.);

  return true;
}

/// Controller startup in realtime
void TreeControllerClass::starting()
{
  //                                          ROS_GAINS
  //                                          P    D    I
  // 30: r_shoulder_pan_joint,   150 60    2400   18  800
  // 31: r_shoulder_lift_joint,  150 60    1200   10  700
  // 32: r_upper_arm_roll_joint,  30  4    1000    6  600
  // 33: r_elbow_flex_joint,      30 10     700    4  450
  // 34: r_forearm_roll_joint,    10  2     300    6  300
  // 35: r_wrist_flex_joint,       6  2     300    4  300
  // 36: r_wrist_roll_joint,       6  2     300    4  300
  Ka = {0.05, 0.05, 0.05, 0.05, 0.01, 0.01, 0.01};
  Ki = {150,150,80,50,40,80,20}; Ki=Ki*0.1;

  integral.setZero();

  q_filt = 0.;
  qd_filt = 0.95;

  /// Initialize joint state
  tree_.getPositions(jnt_pos_);
  for (uint i =0;i<controlIdx.d0;i++) {
    q(i) = jnt_pos_(controlIdx(i));
    des_q(i) = jnt_pos_(controlIdx(i));
  }

  /// Initialize Task Space
  arr state,stateVec;
  world->setJointState(q,qd);
  world->kinematicsPos(state,NoArr,world->getBodyByName("endeffR")->index);
  world->kinematicsVec(stateVec,NoArr,world->getBodyByName("endeffR")->index);

  cout << "initial state: " << state << endl;
  cout << "initial stateVec: " << stateVec << endl;

  taskPos->y_ref = state;
  taskPos->v_ref = ARR(0.,0.,0.);
  taskVec->y_ref = stateVec;
  taskVec->v_ref = ARR(0.,0.,0.);

  LOGGING = true;
}

/// Controller update loop in realtime
void TreeControllerClass::update()
{
  /// pull pos & vel
  tree_.getPositions(jnt_pos_);
  tree_.getVelocities(jnt_vel_);
  tree_.getEfforts(jnt_efforts_);

  /// Convert KDL to ORS
  for (uint i =0;i<controlIdx.d0;i++) {
    q(i) = jnt_pos_(controlIdx(i));
    qd(i) = qd_filt*qd(i) + (1.-qd_filt)*jnt_vel_.qdot(controlIdx(i));
    measured_effort(i) = jnt_efforts_(controlIdx(i));
  }

  /// set current state
  MP->setState(q,qd);

  integral = integral + (des_q - q);

  /// OSC
  qdd = MP->operationalSpaceControl();
  des_q = q + tau_control*des_qd;
  des_qd = qd + tau_control*qdd;

  i_effort = Ki % integral;
  a_effort = Ka % qdd;

  /// Convert ORS to KDL
  for (uint i =0;i<controlIdx.d0;i++) {
    // Limit i_effort to i_claim values
    if (i_effort(i) > i_claim(i)) {
      i_effort(i) = i_claim(i);
    } else if (i_effort(i) < (-1.*i_claim(i))) {
      i_effort(i) = -1.*i_claim(i);
    }

    u(i) = a_effort(i) + i_effort(i);
    tree_.getJoint(controlIdx(i))->commanded_effort_ = u(i);
    tree_.getJoint(controlIdx(i))->enforceLimits();

    // Additional Safety Check
    if (tree_.getJoint(controlIdx(i))->commanded_effort_>upperEffortLimits(i) || tree_.getJoint(controlIdx(i))->commanded_effort_ < lowerEffortLimits(i)) {
      ROS_ERROR("SAFETY CHECK FAILED! Max u(%d): %f , Min u(%d): %f, u(%d): %f",i,upperEffortLimits(i),i,lowerEffortLimits(i),i,u(i));
      tree_.getJoint(controlIdx(i))->commanded_effort_ = 0.;
    }
  }


  /// Logging
  int index = storage_index_;
  if (LOGGING && (index < StoreLen)) {
    q_bk[index] = q;
    qd_bk[index] = qd;
    des_q_bk[index] = des_q;
    des_qd_bk[index] = des_qd;
    des_qdd_bk[index] = qdd;
    u_bk[index] = u;
    i_effort_bk[index] = i_effort;
    a_effort_bk[index] = a_effort;
    measured_effort_bk[index] = measured_effort;
    dt_bk(index) = robot_->getTime().now().toSec();
    taskPos_y_bk[index] = taskPos->y;
    taskPos_yRef_bk[index] = taskPos->y_ref;
    taskVec_y_bk[index] = taskVec->y;
    taskVec_yRef_bk[index] = taskVec->y_ref;

    storage_index_++;
  }
}

/// Controller stopping in realtime
void TreeControllerClass::stopping()
{}

bool TreeControllerClass::setPosTarget(tree_controller_pkg::SetPosTarget::Request &req, tree_controller_pkg::SetPosTarget::Response &resp){
  for(uint i =0;i<taskPos->y_ref.d0;i++) {
    taskPos->y_ref(i) = req.pos[i];
    taskPos->v_ref(i) = req.vel[i];
  }
  return true;
}

bool TreeControllerClass::getPosTarget(tree_controller_pkg::GetPosTarget::Request &req, tree_controller_pkg::GetPosTarget::Response &resp){
  resp.pos.resize(taskPos->y_ref.d0); resp.vel.resize(taskPos->v_ref.d0);
  for(uint i =0;i<taskPos->y_ref.d0;i++) {
    resp.pos[i] = taskPos->y_ref(i);
    resp.vel[i] = taskPos->v_ref(i);
  }
  return true;
}

bool TreeControllerClass::setVecTarget(tree_controller_pkg::SetVecTarget::Request &req, tree_controller_pkg::SetVecTarget::Response &resp){
  for(uint i =0;i<taskPos->y_ref.d0;i++) {
    taskVec->y_ref(i) = req.pos[i];
    taskVec->v_ref(i) = req.vel[i];
  }
  return true;
}

bool TreeControllerClass::getVecTarget(tree_controller_pkg::GetVecTarget::Request &req, tree_controller_pkg::GetVecTarget::Response &resp){
  resp.pos.resize(taskVec->y_ref.d0);
  resp.vel.resize(taskVec->v_ref.d0);
  for(uint i =0;i<taskVec->y_ref.d0;i++) {
    resp.pos[i] = taskVec->y_ref(i);
    resp.vel[i] = taskVec->v_ref(i);
  }
  return true;
}

bool TreeControllerClass::getTaskState(tree_controller_pkg::GetTaskState::Request &req, tree_controller_pkg::GetTaskState::Response &resp){
  state = taskPos->y;
  stateVec = taskVec->y;
  resp.pos.resize(state.d0);
  resp.vec.resize(stateVec.d0);
  for(uint i =0;i<state.d0;i++) {
    resp.pos[i] = state(i);
    resp.vec[i] = stateVec(i);
  }
  return true;
}
bool TreeControllerClass::setJointGains(tree_controller_pkg::SetJointGains::Request &req, tree_controller_pkg::SetJointGains::Response &resp){
  for(uint i =0;i<Ki.d0;i++) {
    Ka(i) = req.acc_gains[i];
    Ki(i) = req.i_gains[i];
    i_claim(i) = req.i_claim[i];
  }
  integral.setZero();
  return true;
}
bool TreeControllerClass::getJointGains(tree_controller_pkg::GetJointGains::Request &req, tree_controller_pkg::GetJointGains::Response &resp){
  resp.acc_gains.resize(Ka.d0);
  resp.i_gains.resize(Ki.d0);
  resp.i_claim.resize(i_claim.d0);
  for(uint i =0;i<Ka.d0;i++) {
    resp.acc_gains[i] = Ka(i);
    resp.i_gains[i] = Ki(i);
    resp.i_claim[i] = i_claim(i);
  }
  return true;
}
bool TreeControllerClass::getJointState(tree_controller_pkg::GetJointState::Request &req, tree_controller_pkg::GetJointState::Response &resp){
  resp.q.resize(q.d0);
  resp.qd.resize(q.d0);
  for(uint i =0;i<q.d0;i++) {
    resp.q[i] = q(i);
    resp.qd[i] = qd(i);
  }
  return true;
}
bool TreeControllerClass::getFilterGains(tree_controller_pkg::GetFilterGains::Request &req, tree_controller_pkg::GetFilterGains::Response &resp){
  resp.q_filt = q_filt;
  resp.qd_filt = qd_filt;
  return true;
}
bool TreeControllerClass::setFilterGains(tree_controller_pkg::SetFilterGains::Request &req, tree_controller_pkg::SetFilterGains::Response &resp){
  q_filt = req.q_filt;
  qd_filt = req.qd_filt;
  return true;
}
bool TreeControllerClass::getTaskGains(tree_controller_pkg::GetTaskGains::Request &req, tree_controller_pkg::GetTaskGains::Response &resp){
  resp.pos_gains[0] = taskPos->Pgain;     resp.vel_gains[0] = taskPos->Dgain;     resp.precision[0] = taskPos->prec;
  resp.pos_gains[1] = taskVec->Pgain;     resp.vel_gains[1] = taskVec->Dgain;     resp.precision[1] = taskVec->prec;
  resp.pos_gains[2] = taskHome->Pgain;    resp.vel_gains[2] = taskHome->Dgain;    resp.precision[2] = taskHome->prec;
  return true;
}
bool TreeControllerClass::setTaskGains(tree_controller_pkg::SetTaskGains::Request &req, tree_controller_pkg::SetTaskGains::Response &resp){
  taskPos->setGains(req.pos_gains[0],req.vel_gains[0]); taskPos->prec=req.precision[0];
  taskVec->setGains(req.pos_gains[1],req.vel_gains[1]); taskVec->prec=req.precision[1];
  taskHome->setGains(req.pos_gains[2],req.vel_gains[2]); taskHome->prec=req.precision[2];
  return true;
}
bool TreeControllerClass::setNaturalGains(tree_controller_pkg::SetNaturalGains::Request &req, tree_controller_pkg::SetNaturalGains::Response &resp){
  taskPos->setGainsAsNatural(req.decayTime,req.dampingRatio);
  taskVec->setGainsAsNatural(req.decayTime,req.dampingRatio);
  taskHome->setGainsAsNatural(req.decayTime,req.dampingRatio); taskHome->Pgain = 0.;
  return true;
}
bool TreeControllerClass::startLogging(tree_controller_pkg::StartLogging::Request &req, tree_controller_pkg::StartLogging::Response &resp){
  storage_index_ = 0;
  LOGGING=true;
  return true;
}
bool TreeControllerClass::stopLogging(tree_controller_pkg::StopLogging::Request &req, tree_controller_pkg::StopLogging::Response &resp){
  LOGGING = false;
  write(LIST<arr>(q_bk),STRING("q_bk.output"));
  write(LIST<arr>(qd_bk),STRING("qd_bk.output"));
  write(LIST<arr>(des_q_bk),STRING("des_q_bk.output"));
  write(LIST<arr>(des_qd_bk),STRING("des_qd_bk.output"));
  write(LIST<arr>(des_qdd_bk),STRING("des_qdd_bk.output"));
  write(LIST<arr>(u_bk),STRING("u_bk.output"));
  write(LIST<arr>(measured_effort_bk),STRING("measured_effort_bk.output"));
  write(LIST<arr>(p_effort_bk),STRING("p_effort_bk.output"));
  write(LIST<arr>(d_effort_bk),STRING("d_effort_bk.output"));
  write(LIST<arr>(i_effort_bk),STRING("i_effort_bk.output"));
  write(LIST<arr>(a_effort_bk),STRING("a_effort_bk.output"));
  write(LIST<arr>(dt_bk),STRING("dt_bk.output"));
  write(LIST<arr>(ARR(storage_index_)),STRING("storage_index.output"));
  write(LIST<arr>(taskPos_y_bk),STRING("taskPos_y_bk.output"));
  write(LIST<arr>(taskPos_yRef_bk),STRING("taskPos_yRef_bk.output"));
  write(LIST<arr>(taskVec_y_bk),STRING("taskVec_y_bk.output"));
  write(LIST<arr>(taskVec_yRef_bk),STRING("taskVec_yRef_bk.output"));
  storage_index_ = 0;
  return true;
}
} // namespace

PLUGINLIB_DECLARE_CLASS(tree_controller_pkg,TreeControllerPlugin, tree_controller_ns::TreeControllerClass, pr2_controller_interface::Controller)<|MERGE_RESOLUTION|>--- conflicted
+++ resolved
@@ -49,18 +49,7 @@
   tau_control = 0.001;
 
   /// Initialize PD Controller
-<<<<<<< HEAD
   MP->qitselfPD.active=false;
-  taskPos = MP->addPDTask("pos", tau_plan*5, 1, posTMT, "endeffR");
-  taskVec = MP->addPDTask("vec", tau_plan*5, 1, vecTMT, "endeffR",ARR(0.,0.,1.));
-  taskHome = MP->addPDTask("home", .02, 0.5, qItselfTMT);
-  //  taskLimits = MP->addPDTask("limits", .02, 0.5, qLimitsTMT);
-  taskPos->setGains(1.,100.); taskPos->prec=1e4;
-  taskVec->setGains(1.,100.); taskVec->prec=1e2;
-  taskHome->setGains(1.,100.); taskHome->prec=1e2;
-  //  taskLimits->setGains(100.,100.); taskLimits->prec=1e3;
-=======
-  MP->nullSpacePD.active=false;
   taskPos = MP->addPDTask("pos", .1, 1, posTMT, "endeffR");
   taskVec = MP->addPDTask("vec", .1, 1, vecTMT, "endeffR",ARR(0.,0.,1.));
   taskHome = MP->addPDTask("home", .1, 1., qLinearTMT, NULL, NoVector, NULL, NoVector, 0.01*MP->H_rate_diag);
@@ -74,7 +63,6 @@
   taskVec->prec=1e3;
   taskHome->prec=1e2;
 
->>>>>>> dad084fe
 
   controlIdx = {30,31,32,33,34,35,36};
   q = arr(controlIdx.d0);
