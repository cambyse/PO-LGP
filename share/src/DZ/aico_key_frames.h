#include <MT/soc.h>

/** Returns mean and variance of end-position without dynamic constraints   */
void OneStepKinematic(arr& b,arr& Binv, soc::SocSystemAbstraction& sys,uint T,double alpha);

/** Returns mean and variance of end-position with dynamic constraints   */
void OneStepDynamic(arr& b,arr& Binv, soc::SocSystemAbstraction& sys,uint T,double alpha);

/** Returns mean and variance of end-position without dynamic constraints 
and minimal time duration needed for the execution.  */
void OneStepKinematicT(arr& b,arr& Binv,double& duration, soc::SocSystemAbstraction& sys,uint T,double alpha);

// Full dynamic versions
/** Returns mean and variance of end-position belief with dynamic constraints  */
<<<<<<< HEAD
double OneStepDynamicFull(arr& b,arr& Binv, soc::SocSystemAbstraction& sys,double time,double alpha, bool verbose, bool b_is_initialized=false);
=======
void OneStepDynamicFull(arr& b,arr& Binv,soc::SocSystemAbstraction& sys,double time,double alpha, bool verbose, bool b_is_initialized=false);
>>>>>>> fe9ed0b1

/** Returns derivative of likelihood for being in state B with dynamic constraints and costs R within time T  */
void OneStepDynamicGradientFull(double& grad,double& likelihood,soc::SocSystemAbstraction& sys,arr& R,arr& r,double time);


/** Returns optimal Time */
void GetOptimalDynamicTime(double& time,arr& b,arr& Binv, soc::SocSystemAbstraction& sys,double alpha,double step,double min_step, bool verbose);<|MERGE_RESOLUTION|>--- conflicted
+++ resolved
@@ -12,11 +12,7 @@
 
 // Full dynamic versions
 /** Returns mean and variance of end-position belief with dynamic constraints  */
-<<<<<<< HEAD
-double OneStepDynamicFull(arr& b,arr& Binv, soc::SocSystemAbstraction& sys,double time,double alpha, bool verbose, bool b_is_initialized=false);
-=======
-void OneStepDynamicFull(arr& b,arr& Binv,soc::SocSystemAbstraction& sys,double time,double alpha, bool verbose, bool b_is_initialized=false);
->>>>>>> fe9ed0b1
+double OneStepDynamicFull(arr& b, arr& Binv, soc::SocSystemAbstraction& sys, double time,double alpha, bool verbose, bool b_is_initialized=false);
 
 /** Returns derivative of likelihood for being in state B with dynamic constraints and costs R within time T  */
 void OneStepDynamicGradientFull(double& grad,double& likelihood,soc::SocSystemAbstraction& sys,arr& R,arr& r,double time);
