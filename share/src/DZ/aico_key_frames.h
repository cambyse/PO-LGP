--- conflicted
+++ resolved
@@ -1,8 +1,7 @@
 #include <MT/soc.h>
 
-<<<<<<< HEAD
 /** Returns mean and variance of end-position without dynamic constraints   */
-double OneStepKinematic(arr& b,arr& Binv, soc::SocSystemAbstraction& sys,uint T,double alpha);
+double OneStepKinematic(arr& b,arr& Binv, soc::SocSystemAbstraction& sys,double alpha,double threshold);
 
 /** Returns mean and variance of end-position with dynamic constraints   */
 void OneStepDynamic(arr& b,arr& Binv, soc::SocSystemAbstraction& sys,uint T,double alpha);
@@ -10,10 +9,6 @@
 /** Returns mean and variance of end-position without dynamic constraints 
 and minimal time duration needed for the execution.  */
 void OneStepKinematicT(arr& b,arr& Binv,double& duration, soc::SocSystemAbstraction& sys,uint T,double alpha);
-=======
-/** Returns mean and variance of end-position without kinematic constraints   */
-void OneStepKinematic(arr& b,arr& Binv, soc::SocSystemAbstraction& sys,double alpha,double threshold);
->>>>>>> cf81cc8c
 
 // Full dynamic versions
 /** Returns mean and variance of end-position belief with dynamic constraints  */
