#include <MT/soc.h>
#include <MT/array.h>
#include <MT/array_t.cpp>
#include <MT/algos_LU.cpp>
#include <MT/opengl.h>
#include <aico_key_frames.h>

void OneStepKinematic(arr& b,arr& Binv, soc::SocSystemAbstraction& sys,double alpha,double threshold)
{
  int steps = sys.nTime();
  arr R,r,H1,Q,Winv,W;
  arr q0,q_old,tp,x0;
  sys.getH(H1,1); //H_step
  sys.getQ(Q,1);  //Q_step
  
  sys.getx0(x0);
  b=x0;

  double old_r,dr=1e6;
  W = 1.0*steps*(Q+H1);
  inverse_SymPosDef(Winv,W);
  

  for (int k=0;k<100;k++){
    q_old = b;
    sys.setx(b);
    sys.getCosts(R,r,b,steps);
    if(  sys.taskCost(NULL,steps,-1)+ sum(~(b-x0)*Winv*(b-x0)) >old_r) alpha=alpha*0.5;
    else alpha=pow(alpha,0.5); 
    Binv = Winv+ R;
    lapack_Ainv_b_sym(b, Binv,  Winv*x0  + r);
    b = q_old + alpha*(b-q_old);
    dr = old_r;
    old_r = sys.taskCost(NULL,steps,-1) +sum(~(b-x0)*Winv*(b-x0));
    dr -= old_r; 
    cout << old_r << endl;
    if (fabs(dr)<threshold) break;
  }
}

void decomposeMatrix(arr& A1,arr& A2,arr A){ // returns diagonal blocks of equal size
  int dim = sqrt(A.N)/2;
  A.resize(2*dim,2*dim);
  A1.resize(dim,dim);
  A2.resize(dim,dim);
  for (int i=0;i<dim;i++)
    for (int j=0;j<dim;j++)
    {A1(i,j) = A(i,j); 
      A2(i,j) = A(dim+i,dim+j);
    }  
}

double SumOfRow(int p,int k){ // sum of geometric series
  double sum=0;
  switch(k){
    case 0: sum=p;  break;
    case 1: sum=p*(p+1)/2.0;  break;
    case 2: sum=p*(p+1)*(2.0*p+1)/6.0;  break;
    default: NIY;  
  }
  if (sum>0)
    return sum;
  else return 1;
}

double dSumOfRow(int p,int k){
  double sum=0;
  switch(k){
    case 0: sum=1.0;  break;
    case 1: sum=p +0.5;  break;
    case 2: sum=p*p+p +1.0/6.0;  break;
    default: NIY;  
  }
  return sum;    
}

double LogLikelihood(const arr& x,const arr& a,const arr& A)
{
  double llk=0.0;
  arr diff_tp,Ainv;
  static const double pi = 3.14159265358979; 
  double det = lapack_determinantSymPosDef(A); 
  arr diff = (x - a);
  inverse_SymPosDef(Ainv,A);
  llk = sum (log(  1.0/sqrt(2.0*pi*det)) - 0.5*~diff*Ainv*diff);
  return llk;
}

double OneStepDynamicFull(arr& b,arr& Binv,
                        soc::SocSystemAbstraction& sys,
<<<<<<< HEAD
                        double time, double alpha, double task_eps, uint verbose, bool b_is_initialized)
=======
                        double time,double alpha,double task_eps,double eps_alpha,
			uint verbose, bool b_is_initialized)
>>>>>>> cf81cc8c
{
  //if(!sys.dynamic)  return OneStepKinematic(b, Binv, sys, time, alpha);
  //CHECK(sys.dynamic,"call this function only for dynamic systems");
  arr H1,R,Rinv,r,Q,B,sumA,Q1,Q2,sumAinv,suma;
  arr x0; 
  double T = sys.nTime();
  //initial state
  sys.getx0(x0);
  if(!b_is_initialized) b=x0;
  double old_r;
  counter = 0; // number of iterations
  sys.getHrateInv(H1);
  sys.getQrate(Q);

  decomposeMatrix(Q1,Q2,Q);
  double tau = time;// tau is basically = time
  double tau2=tau*tau;
  int dim=sqrt(Q.N)/2;
  
  arr I,Z,AT,Zv;
  I.setId(dim); Z.resize(dim,dim); Z.setZero();
  AT.setBlockMatrix(I,time*I,Z,I);  // A to the power of T
 
  double S0 = SumOfRow(T,0);double S1 = SumOfRow(T-1,1);double S2 = SumOfRow(T-1,2);  // sums of geometric series
  arr sigma1,sigma2,sigma3,sigma4; // Blocks of sigma matrix
  sigma1 = tau2*tau*H1*(S0+2.0*S1 + S2)/pow(T,3) + tau2*tau*Q2*S2/pow(T,3)+ tau*S0*Q1/T;
  sigma2 = tau2*H1*(S0+S1)/pow(T,2) + tau2*S1*Q2/pow(T,2);
  sigma3 = sigma2;
  sigma4 = tau*S0*(H1 + Q2)/T;
  
  sumA.setBlockMatrix(sigma1,sigma2,sigma3,sigma4);
  inverse_SymPosDef(sumAinv,sumA);
  suma= AT*x0;

 arr b_old = b;  arr b_best = b;
  sys.setx(b_old);
  old_r = sys.taskCost(NULL,T,-1);
  bool restore;
     
  for (uint k=0;k<1000;k++){
    sys.setx(b);
   
    if ((sys.taskCost(NULL, T, -1) + sum(~(b-x0)*sumAinv*(b-x0)) >old_r)&&(!restore)){
      alpha=alpha*0.5; //failure
      b=b_best;
      restore=true;
    }else{
      if (!restore) alpha=pow(alpha,0.5); //success
      sys.getTaskCosts(R,r,b,T); // costs at the current position
	counter++; // Basically counts number of getCosts calls
      double eps=1e-10; arr id; id.setId(dim*2);R= R+eps*id; //Trick against small negative eigenvalues of R
      Binv = sumAinv+ R;
      b_best = b; b_old = b;
      lapack_Ainv_b_sym(b, Binv,  sumAinv*suma  + r);
      b = b_old + alpha*(b-b_old);

      cout <<MT_HERE <<"cost=" <<old_r <<" step_size=" <<alpha <<endl;
      if ((!restore) && (k>1) && ((fabs(alpha)<eps_alpha) || ((old_r - sys.taskCost(NULL, T, -1) - sum(~(b-x0)*sumAinv*(b-x0)) )<task_eps))) break;
      
      old_r = sys.taskCost(NULL, T, -1, verbose) + sum(~(b-x0)*sumAinv*(b-x0)); // task+control costs
      restore = false;

      if(verbose>0) sys.gl->update();
      if(verbose>1) sys.displayState(NULL, NULL, "posture estimate", true);
      if(verbose>2) sys.gl->watch();
    }
  }
  b=b_best;
  return old_r;
}

void OneStepDynamicGradientFull(double& grad,double& likelihood,soc::SocSystemAbstraction& sys,arr& R,arr& r,double time)
{
  arr Rinv,Q,Winv,W,A,B,sumA,sumAinv,suma;
  arr x0,q0,q_old,qv0,v0,bq,bv;

  arr H1,Q1,Q2;
  double T = sys.nTime();
  double tau = time; // tau is basically = time
  double tau2=tau*tau;
  sys.getHrateInv(H1);
  sys.getQrate(Q);
  
  decomposeMatrix(Q1,Q2,Q);
  
  int dim =sqrt(Q.N)/2;;
  sys.getx0(x0);
  sys.getqv0(q0,v0);
 
  arr I,Z,AT,dAT,Zv;
  I.setId(dim);
  Z.resize(dim,dim); Z.setZero();    Zv.resize(dim); Zv.setZero(); 
  AT.setBlockMatrix(I,time*I,Z,I);  // A to the power of T 
  dAT.setBlockMatrix(Z,I,Z,Z);
  arr Lx,dLx,dLA; //parameters of Gaussian - Likelihood;

  Lx= AT*x0 ;
  dLx = dAT*x0; 

  arr sigma1,sigma2,sigma3,sigma4;
  double S0 = SumOfRow(T-1,0);double S1 = SumOfRow(T-1,1);double S2 = SumOfRow(T-1,2);
  sigma1 = tau2*tau*H1*(S0+2.0*S1 + S2)/pow(T,3) + tau2*tau*Q2*S2/pow(T,3)+ tau*S0*Q1/T;
  sigma2 = tau2*H1*(S0+S1)/pow(T,2) + tau2*S1*Q2/pow(T,2);
  sigma3 = sigma2;
  sigma4 = tau*S0*(H1 + Q2)/T;

  arr Dsigma1,Dsigma2,Dsigma3,Dsigma4;

  Dsigma1 = 3.0*tau2*H1*(S0 + 2.0*S1 +S2)/pow(T,3) + 3*tau2*S2*Q2/pow(T,3)     + S0*Q1/T ;
  Dsigma2 = 2.0*tau*H1*(S0+ S1)/pow(T,2) +2.0*S1*Q2/pow(T,2);
  Dsigma3 = Dsigma2;
  Dsigma4 = S0*(H1 + Q2)/T;
  
  sumA.setBlockMatrix(sigma1,sigma2,sigma3,sigma4); 

  double eps=1e-10; arr id; id.setId(dim*2);R= R+eps*id; //Trick against small negative eigenvalues of R
  inverse_SymPosDef(Rinv,R);
  arr h,sumInv;
  inverse_SymPosDef(sumInv,(sumA+Rinv));
  h = sumInv*(Lx - Rinv*r);

  dLA.setBlockMatrix(Dsigma1,Dsigma2,Dsigma3,Dsigma4); 
  grad = sum(-~h*dLx+ 0.5*~h*dLA*h - 0.5*trace(  sumInv*dLA));
  cout << "\nGradient=" << grad<< endl;
  likelihood= LogLikelihood(x0, Rinv*r, sumA+Rinv);
  cout<<"Log-Likelihood ="<<  likelihood<<endl;
}

void GetOptimalDynamicTime(double& time, int& counter,
			   arr& b,arr& Binv,soc::SocSystemAbstraction& sys,
			   double alpha,double task_eps,double eps_alpha,double step,
			   double min_step, bool verbose){
  arr  R,r,q0,x0;
  double old_time=sys.getTau(false);//+1e-1;
  double T = sys.nTime();
  old_time*=T;
  arr lk;
  double gr=1e10;
  sys.getx0(x0);
  arr b0=x0;  arr b_old=b0; 
  double old_r = 1e6;
  double old_llk = -1e6;
  double llk;
  int cnt;
  counter = 0;
 while (step>min_step) {
    sys.setqv(b0);
    OneStepDynamicFull(b,Binv,cnt,sys,old_time,alpha,task_eps,eps_alpha,verbose,false); // final posture estimation
    counter+=cnt;
    sys.setqv(b);
    if (sys.taskCost(NULL,T,-1)<old_r) { // in case best costs do not coincide with the best time
      sys.getTaskCosts(R,r,b,T);
      b_old=b;
      old_r = sys.taskCost(NULL,T,-1);
    }
    else
      sys.getTaskCosts(R,r,b_old,T);
 
    OneStepDynamicGradientFull(gr,llk,sys,R,r,old_time); // gradient of likelihood for a given time and costs
    old_time = old_time + step*gr/fabs(gr);
    if (llk>old_llk){
      old_llk=llk; 
      step = sqrt(step);
    }
    else step = 0.5*step;
    
    cout << "old_time="<<old_time<<endl;
    lk.append(llk);
   }
  b=b_old;
  cout << "R of best b:"<<old_r<<endl;;
if (verbose){
  lk.reshape(lk.N,1);
  ofstream fil("like");
  lk.write(fil," ","\n","  ");
  fil.close();
  gnuplot("plot 'like' us 1");
  sys.gl->watch();
}
  time = old_time;
}<|MERGE_RESOLUTION|>--- conflicted
+++ resolved
@@ -88,12 +88,8 @@
 
 double OneStepDynamicFull(arr& b,arr& Binv,
                         soc::SocSystemAbstraction& sys,
-<<<<<<< HEAD
-                        double time, double alpha, double task_eps, uint verbose, bool b_is_initialized)
-=======
                         double time,double alpha,double task_eps,double eps_alpha,
 			uint verbose, bool b_is_initialized)
->>>>>>> cf81cc8c
 {
   //if(!sys.dynamic)  return OneStepKinematic(b, Binv, sys, time, alpha);
   //CHECK(sys.dynamic,"call this function only for dynamic systems");
