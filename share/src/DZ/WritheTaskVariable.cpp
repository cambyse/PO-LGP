#include "WritheTaskVariable.h"
#include "WritheMatrix.h"
#include <sstream>
#include "MT/plot.h"

WritheTaskVariable::WritheTaskVariable(const char* _name,
                                         ors::Graph& _ors,
                                         const char* _obj_name,
				         int _segments1,int _segments2,
				         int _param){
  obj_name=_obj_name;
  param=_param;
  segments1=_segments1;
  segments2=_segments2;
  set(_name, _ors, userTVT, -1, ors::Transformation(), -1, ors::Transformation(), ARR());
}


void plot_writhe(arr WM,int dim1,int dim2)
{ 
 WM.reshape(dim1,dim2);
 plotGnuplot(); 
 plotClear();
 if (dim2<2) { arr newWM = zeros(dim1,dim1); newWM[0]=WM; plotSurface( ~newWM );  }
   else  plotSurface( WM );  
 plot(false);
}

<<<<<<< HEAD
void GetRopes(arr& r1,arr& r2,const ors::Graph& _ors,int rope_points,const char* obj_name){
=======
void GetRopes(arr& r1,arr& r2,ors::Graph& _ors,int rope_points1,int rope_points2,const char* obj_name){
>>>>>>> 32eb04e4
  //// TODO change it all!!!
  
  arr rope1=arr(rope_points1,3); 
  arr rope2=arr(rope_points2,3);
  arr ty;
   
    ors::Vector shift,neg_shift; shift.set(0.,0.,.1); neg_shift.set(0.,0.,-.1);
  for (int i=0;i<rope_points1;i++) {// start with second body part
     _ors.kinematics(ty,i,  &shift ); 
      rope1[i] = ty;
    }


  _ors.kinematics(ty,1,  &neg_shift ); // first body relative transformation
   rope1[0] = ty;
   
  for (int i=0;i<rope_points2;i++) {// start with second body part
  rope2(i,0)= _ors.getBodyByName(obj_name)->shapes(0)->X.pos.p[0]; 
  rope2(i,1)= _ors.getBodyByName(obj_name)->shapes(0)->X.pos.p[1] - _ors.getBodyByName(obj_name)->shapes(0)->size[2]* (i/(rope_points2-1.0) -0.5) ; 
  rope2(i,2)=_ors.getBodyByName(obj_name)->shapes(0)->X.pos.p[2]; 
  }
  r1=rope1;
  r2=rope2;
 // cout<<rope1<<endl;
//  cout<<rope2<<endl;
}
//! Matrix

void WritheTaskVariable::userUpdate(const ors::Graph& ors){
    arr rope1,rope2,yy,Jp,JM,points;
<<<<<<< HEAD
    GetRopes(rope1,rope2,ors,segments+1,obj_name);
    GetWritheMatrix(yy,rope1,rope2,segments);
    y=zeros(segments,segments);
=======
    GetRopes(rope1,rope2,*this->ors,segments1+1,segments2+1,obj_name);
    GetWritheMatrix(yy,rope1,rope2,segments1,segments2);
    //! VECTOR
//     y  = zeros(segments,1);
//     //y.reshape(segments,1);
//     y=yy[0];
//     int wrsize = segments;
    //! MATRIX
    y=zeros(segments1,segments2);
>>>>>>> 32eb04e4
    y=yy;
    int wrsize = (segments1)* (segments2);
    y.reshape(wrsize); 
     ors::Vector shift; shift.set(0.,0.,.1);
    ///////////Jacobian
<<<<<<< HEAD
      for (int k=0;k<segments;k++){
       ors.jacobian(Jp,k,&ors::Vector(0.,0.,.1)); // Zero jacobian? +1
=======
      for (int k=0;k<segments1;k++){
       this->ors->jacobian(Jp,k,&shift); // Zero jacobian? +1
>>>>>>> 32eb04e4
	 points.append(Jp);
       } 
       WritheJacobian(JM,rope1,rope2,points,segments1,segments2);  
      // cout<<JM<<endl; // TODO LAST zero!!!
      
       J = zeros(wrsize,ors.getJointStateDimension());
      for (int k=0;k<wrsize;k++)
	for (int p=1;p<segments1;p++)
	//for (int p=segments-16;p<segments;p++)
	   J(k,p)=JM(k,p-1); // TODO check it!!
//	    J(k,p)=JM(k,p); 
//   J=JM;
transpose(Jt,J);
}

//!end of matrix


//! Scalar
// void WritheTaskVariable::userUpdate(){
//     arr rope1,rope2,yy,Jp,JM,points;
//     GetRopes(rope1,rope2,*this->ors,segments+1,obj_name);
//     GetScalarWrithe(yy,rope1,rope2,segments);
//    // y=zeros(1,1);//zeros(segments,segments);
//     y=yy;
//    // int wrsize = (segments)* (segments);
//   //  y.reshape(wrsize); 
// //cout <<y<<endl;
//     ///////////Jacobian
//       for (int k=0;k<segments;k++){
//        this->ors->jacobian(Jp,k,&ors::Vector(0.,0.,.1)); // Zero jacobian? +1
// 	 points.append(Jp);
//        } 
//        ScalarJacobian(JM,rope1,rope2,points,segments);  
//       // cout<<JM<<endl; // TODO LAST zero!!!
//       
//     //   J = zeros(1,ors->getJointStateDimension());
//    //   for (int k=0;k<wrsize;k++)
// 	//for (int p=1;p<segments;p++)
// 	//for (int p=segments-16;p<segments;p++)
// 	//   J(0,p)=JM(0,p-1); // TODO check it!!
// 	  //  J(k,p)=JM(k,p-1); 
//    J=JM;
// transpose(Jt,J);
// }
//! End of scalar

void WritheTaskVariable::epsilon_check(arr& delta_q, const ors::Graph& ors){
    arr rope1,rope2,yy,Jp,JM,points,y1,y2;
<<<<<<< HEAD
    GetRopes(rope1,rope2,ors,segments+1,obj_name); 
    GetWritheMatrix(yy,rope1,rope2,segments);
=======
    GetRopes(rope1,rope2,*this->ors,segments1+1,segments2+1,obj_name); 
    GetWritheMatrix(yy,rope1,rope2,segments1,segments2);
>>>>>>> 32eb04e4
     
//// HERE - small deformation
arr delta_y;
    delta_y=-0.01*ones(segments1, segments2);
  //  delta_y.reshape(segments-1,segments-1);
  //  for (int u=0;u<segments-1;u++)
   // delta_y(u,u) = 1.1*delta_y(u,u);
    delta_y.reshape(segments1* segments2);
  //  delta_y= delta_y-y;
   //   delta_y = (y1-y2);
   //  delta_y.reshape((segments-1)* (segments-1));
     ors::Vector shift; shift.set(0.,0.,.1);
    ///////////Jacobian
<<<<<<< HEAD
  for (int k=0;k<segments;k++){
       ors.jacobian(Jp,k,&ors::Vector(0.,0.,.1)); // Zero jacobian? +1
=======
  for (int k=0;k<segments1;k++){
       this->ors->jacobian(Jp,k,&shift); // Zero jacobian? +1
>>>>>>> 32eb04e4
	 points.append(Jp);
       } 
       WritheJacobian(JM,rope1,rope2,points,segments1,segments2);  
    //  cout<<sum(JM)<<endl;
<<<<<<< HEAD
       J = zeros(segments*segments,ors.getJointStateDimension());
      for (int k=0;k<(segments-1)* (segments-1);k++){
=======
       J = zeros(segments1*segments2,ors->getJointStateDimension());
      for (int k=0;k<(segments1-1)* (segments2-1);k++){
>>>>>>> 32eb04e4
      //   for (int k=(param)*10;k<(param+1)*10;k++){

	   for (int p=1;p<segments1;p++){
	// for (int p=1;p<param+1;p++){
 	  // J(k,params(0)+1)=-JM(k,params(0)+1);
	  //  J(k,p)=JM(k,p);
	  
//J(k,p)=JM(k,p);
	 }
	 }
	//   cout<<J(param*10,param+1)<<endl;
//}
       
      J =JM ;
      // J=-ones(100,11);  

transpose(Jt,J);
///// HERE - pseudo inverse 
arr Jinv;
inverse(Jinv,J*Jt);
arr psJ = Jt*Jinv;
delta_q = psJ * delta_y;
cout<<"\nDelta_q"<<delta_q<<endl;
//cout<<"\nJ="<<J<<endl;

//cout<<"\nSum of Delta_q"<<sum(delta_q)<<endl;
}

void WritheTaskVariable::delta_check(arr& delta_q, const ors::Graph& ors){
    arr rope1,rope2,yy,Jp,JM,points,y1,y2;
<<<<<<< HEAD
    GetRopes(rope1,rope2,ors,segments+1,obj_name); 
    GetScalarWrithe(yy,rope1,rope2,segments);
=======
    GetRopes(rope1,rope2,*this->ors,segments1+1,segments2+1,obj_name); 
    GetScalarWrithe(yy,rope1,rope2,segments1);
>>>>>>> 32eb04e4
//// HERE - small deformation
    arr delta_y;
    delta_y = ARR(-0.1);
  ors::Vector shift; shift.set(0.,0.,.1);
    ///////////Jacobian
<<<<<<< HEAD
      for (int k=0;k<segments;k++){
       ors.jacobian(Jp,k,&ors::Vector(0.,0.,.1)); // Zero jacobian? +1
=======
      for (int k=0;k<segments1;k++){
       this->ors->jacobian(Jp,k,&shift); // Zero jacobian? +1
>>>>>>> 32eb04e4
	 points.append(Jp);
       } 
       ScalarJacobian(J,rope1,rope2,points,segments1);  
      transpose(Jt,J);
///// HERE - pseudo inverse 
arr Jinv;
inverse(Jinv,J*Jt);
arr psJ = Jt*Jinv;
delta_q = psJ * delta_y;
cout<<"\nyy"<<yy<<endl;
cout<<"\nDelta_y"<<delta_y<<endl;
cout<<"\nDelta_q"<<delta_q<<endl;
cout<<"\nJ="<<J<<endl;

//cout<<"\nSum of Delta_q"<<sum(delta_q)<<endl;
}

/*


void WritheTaskVariable::userUpdate(){
    arr rope1,rope2,yy,Jp,JM,points;
    GetRopes(rope1,rope2,*this->ors); 
    GetWritheMatrix(yy,rope1,rope2);
      y=zeros(10,10);
      y= y/(y.absMax());
      for (int k=0;k<10;k++){
	//for (int p=0;params(0)+p<10;p++){
	// y(k,param)=yy(k,param);
     //  }
      }

	 y(param,param)=yy(param,param);
       //y=yy;
      y.reshape(100); 

    ///////////Jacobian
      for (int k=0;k<11;k++){
	 //ors->jacobian(Jp,k+1,NULL);
         ors.jacobian(Jp,k+1);
	 points.append(Jp);
       }
       WritheJacobian(JM,rope1,rope2,points);  
    //  cout<<sum(JM)<<endl;
       J = zeros(100,ors->getJointStateDimension());
      for (int k=0;k<100;k++){
      //   for (int k=(param)*10;k<(param+1)*10;k++){

	  // for (int p=1;params(0)+p<11;p++){
	// for (int p=1;p<param+1;p++){
 	  // J(k,params(0)+1)=-JM(k,params(0)+1);
	    J(k,param+1)=JM(k,param+1);
	  
//J(k,p)=JM(k,p);
	 }
	   cout<<J(param*10,param+1)<<endl;
//}
       
      //J =-JM ;
      // J=-ones(100,11);  


transpose(Jt,J);
}
*/<|MERGE_RESOLUTION|>--- conflicted
+++ resolved
@@ -26,11 +26,7 @@
  plot(false);
 }
 
-<<<<<<< HEAD
-void GetRopes(arr& r1,arr& r2,const ors::Graph& _ors,int rope_points,const char* obj_name){
-=======
-void GetRopes(arr& r1,arr& r2,ors::Graph& _ors,int rope_points1,int rope_points2,const char* obj_name){
->>>>>>> 32eb04e4
+void GetRopes(arr& r1,arr& r2,const ors::Graph& _ors,int rope_points1,int rope_points2,const char* obj_name){
   //// TODO change it all!!!
   
   arr rope1=arr(rope_points1,3); 
@@ -61,12 +57,7 @@
 
 void WritheTaskVariable::userUpdate(const ors::Graph& ors){
     arr rope1,rope2,yy,Jp,JM,points;
-<<<<<<< HEAD
-    GetRopes(rope1,rope2,ors,segments+1,obj_name);
-    GetWritheMatrix(yy,rope1,rope2,segments);
-    y=zeros(segments,segments);
-=======
-    GetRopes(rope1,rope2,*this->ors,segments1+1,segments2+1,obj_name);
+    GetRopes(rope1,rope2,ors,segments1+1,segments2+1,obj_name);
     GetWritheMatrix(yy,rope1,rope2,segments1,segments2);
     //! VECTOR
 //     y  = zeros(segments,1);
@@ -75,19 +66,13 @@
 //     int wrsize = segments;
     //! MATRIX
     y=zeros(segments1,segments2);
->>>>>>> 32eb04e4
     y=yy;
     int wrsize = (segments1)* (segments2);
     y.reshape(wrsize); 
      ors::Vector shift; shift.set(0.,0.,.1);
     ///////////Jacobian
-<<<<<<< HEAD
-      for (int k=0;k<segments;k++){
-       ors.jacobian(Jp,k,&ors::Vector(0.,0.,.1)); // Zero jacobian? +1
-=======
       for (int k=0;k<segments1;k++){
-       this->ors->jacobian(Jp,k,&shift); // Zero jacobian? +1
->>>>>>> 32eb04e4
+       ors.jacobian(Jp,k,&shift); // Zero jacobian? +1
 	 points.append(Jp);
        } 
        WritheJacobian(JM,rope1,rope2,points,segments1,segments2);  
@@ -137,13 +122,8 @@
 
 void WritheTaskVariable::epsilon_check(arr& delta_q, const ors::Graph& ors){
     arr rope1,rope2,yy,Jp,JM,points,y1,y2;
-<<<<<<< HEAD
-    GetRopes(rope1,rope2,ors,segments+1,obj_name); 
-    GetWritheMatrix(yy,rope1,rope2,segments);
-=======
-    GetRopes(rope1,rope2,*this->ors,segments1+1,segments2+1,obj_name); 
+    GetRopes(rope1,rope2,ors,segments1+1,segments2+1,obj_name); 
     GetWritheMatrix(yy,rope1,rope2,segments1,segments2);
->>>>>>> 32eb04e4
      
 //// HERE - small deformation
 arr delta_y;
@@ -157,24 +137,14 @@
    //  delta_y.reshape((segments-1)* (segments-1));
      ors::Vector shift; shift.set(0.,0.,.1);
     ///////////Jacobian
-<<<<<<< HEAD
-  for (int k=0;k<segments;k++){
-       ors.jacobian(Jp,k,&ors::Vector(0.,0.,.1)); // Zero jacobian? +1
-=======
   for (int k=0;k<segments1;k++){
-       this->ors->jacobian(Jp,k,&shift); // Zero jacobian? +1
->>>>>>> 32eb04e4
+       ors.jacobian(Jp,k,&shift); // Zero jacobian? +1
 	 points.append(Jp);
        } 
        WritheJacobian(JM,rope1,rope2,points,segments1,segments2);  
     //  cout<<sum(JM)<<endl;
-<<<<<<< HEAD
-       J = zeros(segments*segments,ors.getJointStateDimension());
-      for (int k=0;k<(segments-1)* (segments-1);k++){
-=======
-       J = zeros(segments1*segments2,ors->getJointStateDimension());
+       J = zeros(segments1*segments2,ors.getJointStateDimension());
       for (int k=0;k<(segments1-1)* (segments2-1);k++){
->>>>>>> 32eb04e4
       //   for (int k=(param)*10;k<(param+1)*10;k++){
 
 	   for (int p=1;p<segments1;p++){
@@ -205,25 +175,15 @@
 
 void WritheTaskVariable::delta_check(arr& delta_q, const ors::Graph& ors){
     arr rope1,rope2,yy,Jp,JM,points,y1,y2;
-<<<<<<< HEAD
-    GetRopes(rope1,rope2,ors,segments+1,obj_name); 
-    GetScalarWrithe(yy,rope1,rope2,segments);
-=======
-    GetRopes(rope1,rope2,*this->ors,segments1+1,segments2+1,obj_name); 
+    GetRopes(rope1,rope2,ors,segments1+1,segments2+1,obj_name); 
     GetScalarWrithe(yy,rope1,rope2,segments1);
->>>>>>> 32eb04e4
 //// HERE - small deformation
     arr delta_y;
     delta_y = ARR(-0.1);
   ors::Vector shift; shift.set(0.,0.,.1);
     ///////////Jacobian
-<<<<<<< HEAD
-      for (int k=0;k<segments;k++){
-       ors.jacobian(Jp,k,&ors::Vector(0.,0.,.1)); // Zero jacobian? +1
-=======
       for (int k=0;k<segments1;k++){
-       this->ors->jacobian(Jp,k,&shift); // Zero jacobian? +1
->>>>>>> 32eb04e4
+       ors.jacobian(Jp,k,&shift); // Zero jacobian? +1
 	 points.append(Jp);
        } 
        ScalarJacobian(J,rope1,rope2,points,segments1);  
@@ -246,7 +206,7 @@
 
 void WritheTaskVariable::userUpdate(){
     arr rope1,rope2,yy,Jp,JM,points;
-    GetRopes(rope1,rope2,*this->ors); 
+    GetRopes(rope1,rope2,ors); 
     GetWritheMatrix(yy,rope1,rope2);
       y=zeros(10,10);
       y= y/(y.absMax());
