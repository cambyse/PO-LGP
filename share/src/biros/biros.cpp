--- conflicted
+++ resolved
@@ -289,15 +289,9 @@
 
 void Process::threadStep(uint steps, bool wait) {
   if(!s->thread) threadOpen();
-<<<<<<< HEAD
-  if(wait) threadWaitIdle();
   //CHECK(state.value==tsIDLE, "never step while thread is busy!");
   state.setValue(steps);
-=======
-  //CHECK(s->threadCondition.state==tsIDLE, "never step while thread is busy!");
-  s->threadCondition.setState(steps);
   if(wait) threadWaitIdle();
->>>>>>> df6e318f
 }
 
 void Process::threadListenTo(const VariableL &signalingVars) {
@@ -369,24 +363,15 @@
   s->timer.reset();
   for(;;){
     bool waitForTic=false;
-<<<<<<< HEAD
     proc->state.lock();
     proc->state.waitForValueNotEq(tsIDLE, true);
-    if(proc->state.value==tsCLOSE) break;
+    if(proc->state.value==tsCLOSE) { 
+      proc->state.unlock();
+      break;
+    }
     if(proc->state.value==tsBEATING) waitForTic=true;
     if(proc->state.value>0) proc->state.value--; //count down
     proc->state.unlock();
-=======
-    s->threadCondition.lock();
-    s->threadCondition.waitForStateNotEq(tsIDLE, true);
-    if(s->threadCondition.state==tsCLOSE) { 
-      s->threadCondition.unlock();
-      break;
-    }
-    if(s->threadCondition.state==tsBEATING) waitForTic=true;
-    if(s->threadCondition.state>0) s->threadCondition.state--; //count down
-    s->threadCondition.unlock();
->>>>>>> df6e318f
     
     if(waitForTic) s->metronome->waitForTic();
     
@@ -394,14 +379,10 @@
     proc->step(); //virtual step routine
     proc->step_count++;
     s->timer.cycleDone();
-    s->threadCondition.lock();
-    s->threadCondition.broadcast();
-    s->threadCondition.unlock();
+    proc->state.lock();
+    proc->state.broadcast();
+    proc->state.unlock();
   };
-<<<<<<< HEAD
-  proc->state.unlock();
-=======
->>>>>>> df6e318f
   
   proc->close(); //virtual close routine
   
