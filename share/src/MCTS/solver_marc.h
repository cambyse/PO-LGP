#pragma once

#include <Core/array.h>
#include <Core/graph.h>

#include "env_marc.h"

//===========================================================================

struct MCTS_Node{
  MCTS_Node *parent;
  MT::Array<MCTS_Node*> children;
  MCTS_Environment::Handle decision;           ///< what decision (relative to the parent) does this node represent

  double Qup,Qme,Qlo;   ///< upper, mean, and lower Q estimates
  double r, R;          ///< last and total immediate rewards
  uint N;               ///< # of visits (to normalize immediate rewards)
  double Q;             ///< total (on-policy) returns

  uint t;               ///< depth of this node
  void *data;           ///< dummy helper (to convert to other data structures)

  MCTS_Node(MCTS_Node *parent, MCTS_Environment::Handle decision):parent(parent), decision(decision), Qup(0.), Qme(0.), Qlo(0.), r(0.), R(0.), N(0), Q(0.), t(0), data(NULL){
    if(parent){
      t=parent->t+1;
      parent->children.append(this);
    }
  }
};

//===========================================================================

struct MCTS{
  MCTS_Environment& world;
  MCTS_Node root;
  int verbose;
  double beta;

  MCTS(MCTS_Environment& world):world(world), root(NULL, NULL), verbose(2), beta(2.){}

<<<<<<< HEAD
  void addRollout();                 ///< adds one more rollout to the tree
  MCTS_Node* treePolicy(MCTS_Node *n);   ///< policy to choose the child from which to do a rollout or to expand
  double Qvalue(MCTS_Node* n, int optimistic); ///< current value estimates at a node
  arr Qfunction(MCTS_Node* n=NULL, int optimistic=0); ///< the Q-function (value estimates of all children) at a node
=======
  void addRollout(int stepAbort=-1);                 ///< adds one more rollout to the tree
  Node* treePolicy(Node *n);   ///< policy to choose the child from which to do a rollout or to expand
  double Qvalue(Node* n, int optimistic); ///< current value estimates at a node
  arr Qfunction(Node* n=NULL, int optimistic=0); ///< the Q-function (value estimates of all children) at a node
  arr Qvariance(Node* n=NULL);
  void reportQ(ostream& os, Node* n=NULL);
  uint Nnodes(Node *n=NULL, bool subTree=true);
>>>>>>> 45da5104

  //only to display
  void writeToGraph(Graph& G, MCTS_Node* n=NULL);
  Graph getGraph(){ Graph G; writeToGraph(G); return G; }
};

//===========================================================================
<|MERGE_RESOLUTION|>--- conflicted
+++ resolved
@@ -38,12 +38,6 @@
 
   MCTS(MCTS_Environment& world):world(world), root(NULL, NULL), verbose(2), beta(2.){}
 
-<<<<<<< HEAD
-  void addRollout();                 ///< adds one more rollout to the tree
-  MCTS_Node* treePolicy(MCTS_Node *n);   ///< policy to choose the child from which to do a rollout or to expand
-  double Qvalue(MCTS_Node* n, int optimistic); ///< current value estimates at a node
-  arr Qfunction(MCTS_Node* n=NULL, int optimistic=0); ///< the Q-function (value estimates of all children) at a node
-=======
   void addRollout(int stepAbort=-1);                 ///< adds one more rollout to the tree
   Node* treePolicy(Node *n);   ///< policy to choose the child from which to do a rollout or to expand
   double Qvalue(Node* n, int optimistic); ///< current value estimates at a node
@@ -51,7 +45,6 @@
   arr Qvariance(Node* n=NULL);
   void reportQ(ostream& os, Node* n=NULL);
   uint Nnodes(Node *n=NULL, bool subTree=true);
->>>>>>> 45da5104
 
   //only to display
   void writeToGraph(Graph& G, MCTS_Node* n=NULL);
