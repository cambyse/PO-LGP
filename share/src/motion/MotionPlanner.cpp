#include "MotionPlanner.h"
#include "FeedbackControlTasks.h"

#include <MT/aico.h>
<<<<<<< HEAD
#include <MT/socNew.h>
=======
#include <MT/opengl.h>
>>>>>>> 6da4d7d9
#include <unistd.h>

Process* newMotionPlanner(MotionPrimitive& m){
  return new MotionPlanner(m);
}

struct sMotionPlanner {
  enum MotionPlannerAlgo { interpolation=0, AICO_noinit } planningAlgo;
  WorkingCopy<GeometricState> geo;
  OrsSystem sys;
  OpenGL *gl;
  uint verbose;
  AICO *aico;
};

MotionPlanner::MotionPlanner(MotionPrimitive& m):Process("MotionPlanner"),
    motionPrimitive(&m){
  s = new sMotionPlanner;
  s->geo.init("GeometricState", this);
  s->gl=NULL;
  s->planningAlgo=sMotionPlanner::AICO_noinit;
  s->aico=NULL;
  listenTo(&m);
}

MotionPlanner::~MotionPlanner() {
  delete s;
}

void MotionPlanner::open() {
  s->verbose = biros().getParameter<uint>("MotionPlanner_verbose", this);
  arr W = biros().getParameter<arr>("MotionPlanner_W", this);
  uint T = biros().getParameter<uint>("MotionPlanner_TrajectoryLength", this);
  double duration = biros().getParameter<double>("MotionPlanner_TrajectoryDuration", this);
  
  //clone the geometric state
  s->geo.pull();
  
  if (s->verbose) {
    s->gl = new OpenGL("MotionPlanner");
    s->gl->add(glStandardScene);
    s->gl->add(ors::glDrawGraph, &s->geo().ors);
    s->gl->camera.setPosition(5, -10, 10);
    s->gl->camera.focus(0, 0, 1);
    s->gl->camera.upright();
    s->gl->update();
  }
  
  s->sys.initBasics(&s->geo().ors, NULL, (s->verbose?s->gl:NULL),
                    T, duration, true, &W);
  //TODO: Wrate and Hrate are being pulled from MT.cfg WITHIN initBasics - that's not good
}

void MotionPlanner::close() {
}

void MotionPlanner::step() {
  s->geo.pull();
  
  CHECK(motionPrimitive,"");
  MotionPrimitive *m = motionPrimitive;
  
  MotionPrimitive::ActionPredicate actionSymbol = m->get_action(this);
  
  if (actionSymbol==MotionPrimitive::noAction) {
    m->writeAccess(this);
    m->frame1 = m->frame0;
    m->q_plan.clear();
    m->tau = 0.;
    m->duration=0.;
    m->planConverged=false;
    m->deAccess(this);
  }
  
  if (actionSymbol==MotionPrimitive::grasp || actionSymbol==MotionPrimitive::place_location || actionSymbol==MotionPrimitive::place || actionSymbol == MotionPrimitive::homing || actionSymbol == MotionPrimitive::reach){

    if(m->get_planConverged(this)) return; // nothing to do anymore
    
    //pull start condition
    arr x0;
<<<<<<< HEAD
    frame0->get_x_estimate(x0, this);
    CHECK(x0.N==s->sys.get_xDim(),"You need to initialize frame0 to start pose!");
=======
    m->get_frame0(x0, this);
    if(m->count==0 && !x0.N){ //assume this is the FIRST frame of all
      VAR(HardwareReference);
      x0 = _HardwareReference->get_q_reference(NULL);
      x0.append(_HardwareReference->get_v_reference(NULL));
      m->set_frame0(x0, this);
    }
    CHECK(x0.N==2*s->sys.qDim(),"You need to initialize frame0 to start pose!");
>>>>>>> 6da4d7d9
    s->sys.setx0(x0);
    //cout <<"0-state! in motion primitive\n" <<x0 <<"\n ...frame=" <<x0->frameCount <<' ' <<frame1->frameCount <<' ' <<m->frameCount <<endl;

    //-- estimate the keyframe
    arr xT;
<<<<<<< HEAD
    if (!frame1->get_converged(this)){
      if (actionSymbol==Action::grasp || actionSymbol == Action::reach) {
        uint shapeId = s->sys.getOrs().getShapeByName(action->get_objectRef1(this))->index;
        threeStepGraspHeuristic(xT, s->sys, x0, shapeId, s->verbose);
      }
      else if (actionSymbol==Action::place) {
        s->sys.setx0(x0);
        listDelete(s->sys.vars);
        uint shapeId = s->sys.ors->getShapeByName(action->get_objectRef1(this))->index;
        uint toId = s->sys.ors->getShapeByName(action->get_objectRef2(this))->index;
        setPlaceGoals(s->sys, s->sys.get_T(), shapeId, toId, NoArr);
        keyframeOptimizer(xT, s->sys, 1e-2, false, s->verbose);
      }
      else if (actionSymbol==Action::place_location) {
        s->sys.setx0(x0);
        listDelete(s->sys.vars);
        uint shapeId = s->sys.ors->getShapeByName(action->get_objectRef1(this))->index;
        arr location = action->get_locationRef(this);
        setPlaceGoals(s->sys, s->sys.get_T(), shapeId, -1, location);
        keyframeOptimizer(xT, s->sys, 1e-2, false, s->verbose);
      }
      else if (actionSymbol==Action::homing) {
        setHomingGoals(s->sys, s->sys.get_T());
        keyframeOptimizer(xT, s->sys, 1e-2, false, s->verbose);
      }
      
      //--push it
      frame1->writeAccess(this);
      frame1->x_estimate = xT;
      frame1->duration_estimate = s->sys.get_T()*s->sys.get_tau();
      frame1->converged = true;
      frame1->deAccess(this);
    }else{
      frame1->get_x_estimate(xT, this);
=======
//    if (!xT->get_converged(this)){
    if (actionSymbol==MotionPrimitive::grasp || actionSymbol == MotionPrimitive::reach) {
      uint shapeId = s->sys.ors->getShapeByName(m->get_objectRef1(this))->index;
      threeStepGraspHeuristic(xT, s->sys, x0, shapeId, s->verbose);
    }
    else if (actionSymbol==MotionPrimitive::place) {
      listDelete(s->sys.vars);
      uint shapeId = s->sys.ors->getShapeByName(m->get_objectRef1(this))->index;
      uint toId = s->sys.ors->getShapeByName(m->get_objectRef2(this))->index;
      setPlaceGoals(s->sys, s->sys.get_T(), shapeId, toId, NoArr);
      keyframeOptimizer(xT, s->sys, 1e-2, false, s->verbose);
    }
    else if (actionSymbol==MotionPrimitive::place_location) {
      listDelete(s->sys.vars);
      uint shapeId = s->sys.ors->getShapeByName(m->get_objectRef1(this))->index;
      arr location = m->get_locationRef(this);
      setPlaceGoals(s->sys, s->sys.get_T(), shapeId, -1, location);
      keyframeOptimizer(xT, s->sys, 1e-2, false, s->verbose);
>>>>>>> 6da4d7d9
    }
    else if (actionSymbol==MotionPrimitive::homing) {
      setHomingGoals(s->sys, s->sys.get_T());
      keyframeOptimizer(xT, s->sys, 1e-2, false, s->verbose);
    }

    //--push it
    m->set_frame1(xT, this);
    m->set_duration(s->sys.getDuration(), this);
    
    //-- optimize the plan
    uint T = s->sys.get_T();
    double tau = s->sys.get_tau();
    arr q;
    switch (s->planningAlgo) {
      case sMotionPlanner::interpolation: {
        interpolate_trajectory(q,x0,xT,T);
      } break;
      case sMotionPlanner::AICO_noinit: {
<<<<<<< HEAD
          //enforce zero velocity start/end vel
          if (!s->sys.isKinematic()) x0.subRange(x0.N/2,-1) = 0.;
          if (!s->sys.isKinematic()) xT.subRange(xT.N/2,-1) = 0.;

	  if(!s->aico){
            s->aico = new AICO(s->sys);
            s->aico->fix_initial_state(x0);
            s->aico->fix_final_state(xT);
	    interpolate_trajectory(q,x0,xT,T);
	    s->aico->init_trajectory(q);
          } else { //we've been optimizing this before!!
            s->aico->fix_initial_state(x0);
            s->aico->fix_final_state(xT);
	    s->aico->prepare_for_changed_task();
          }
          s->aico->iterate_to_convergence();
          //cout << s->aico->cost() << endl;
          motionPrimitive->writeAccess(this);
          motionPrimitive->cost = s->aico->cost();
          motionPrimitive->deAccess(this);

          q = s->aico->q();
	  //delete s->aico;
=======
        //enforce zero velocity start/end vel
        if (s->sys.dynamic) x0.subRange(x0.N/2,-1) = 0.;
        if (s->sys.dynamic) xT.subRange(xT.N/2,-1) = 0.;

        if(!s->aico){
          s->aico = new AICO(s->sys);
          s->aico->fix_initial_state(x0);
          s->aico->fix_final_state(xT);
          interpolate_trajectory(q,x0,xT,T);
          s->aico->init_trajectory(q);
        } else { //we've been optimizing this before!!
          s->aico->fix_initial_state(x0);
          s->aico->fix_final_state(xT);
          s->aico->prepare_for_changed_task();
        }
        s->aico->iterate_to_convergence();
        //cout << s->aico->cost() << endl;
        m->writeAccess(this);
        m->cost = s->aico->cost();
        m->deAccess(this);

        q = s->aico->q();
        //delete s->aico;
>>>>>>> 6da4d7d9
      } break;
      default:
        HALT("no mode set!");
    }
    
    //-- output the motion primitive -- for the controller to go
    m->writeAccess(this);
    m->q_plan = q;
    m->tau = tau;
    m->planConverged = true;
    m->mode = MotionPrimitive::planned;
    if (actionSymbol==MotionPrimitive::place || actionSymbol==MotionPrimitive::place_location) m->fixFingers = true;
    if (actionSymbol==MotionPrimitive::homing || actionSymbol==MotionPrimitive::grasp || actionSymbol==MotionPrimitive::reach) m->fixFingers = false;
    m->deAccess(this);

  }
  
  if (actionSymbol==MotionPrimitive::openHand || actionSymbol==MotionPrimitive::closeHand) {
    if (m->get_planConverged(this)) { // nothing to do anymore
      return;
    }

    //-- set the motion primitive -- for the controller to go
    m->writeAccess(this);
    m->frame1 = m->frame0;
    m->duration = 3.; //TODO
    m->q_plan.clear();
    m->planConverged = true;
    m->mode = MotionPrimitive::feedback;
    if (actionSymbol==MotionPrimitive::closeHand) m->feedbackControlTask = new CloseHand_FeedbackControlTask;
    if (actionSymbol==MotionPrimitive::openHand) m->feedbackControlTask = new OpenHand_FeedbackControlTask;
    m->forceColLimTVs = false;
    m->fixFingers = false;
    m->deAccess(this);
  }
  
  //FUTURE: collaps all the task variable stuff to a single Phi
};


//===========================================================================
//
// the rest is on the three base routines
//

void threeStepGraspHeuristic(arr& x, OrsSystem& sys, const arr& x0, uint shapeId, uint verbose) {
  uint T = sys.get_T();
  //double duration = sys.getTau() * T;
  
  sys.setx0(x0);
  listDelete(sys.vars());
  
  uint side=0;
  
  //-- optimize ignoring hand -- testing different options for aligning with the object
  if (sys.getOrs().shapes(shapeId)->type==ors::boxST) {
    arr cost_side(3),x_side(3,x0.N);
    for (side=0; side<3; side++) {
      setGraspGoals(sys, T, shapeId, side, 0);
      cost_side(side) = keyframeOptimizer(x, sys, 1e-2, false, verbose);
      listDelete(sys.vars());
      if (verbose>=2) {
        sys.displayCurrentState("posture estimate phase 0", false, false);
        //sys.gl->watch();
      }
      x_side[side]() = x;
    }
    cout <<"3 side costs=" <<cost_side <<endl;
    side = cost_side.minIndex();
    x = x_side[side];
  } else {
    setGraspGoals(sys, T, shapeId, side, 0);
    keyframeOptimizer(x, sys, 1e-2, false, verbose);
    listDelete(sys.vars());
    if (verbose>=2) {
      sys.displayCurrentState("posture estimate phase 0", false, false);
     // sys.gl->watch();
    }
  }
  
  //-- open hand
  x.subRange(7,13) = ARR(0,-1.,.8,-1.,.8,-1.,.8);
  sys.setx(x);
  if (verbose>=2) {
    sys.displayCurrentState("posture estimate phase 1", false, false);
    //sys.gl->watch();
  }
  
  //-- reoptimize with close hand
  setGraspGoals(sys,T,shapeId, side, 1);
  keyframeOptimizer(x, sys, 1e-2, true, verbose);
  //listDelete(sys.vars); //DON'T delete the grasp goals - the system should keep them for the planner
  if (verbose>=1) sys.displayCurrentState("posture estimate phase 2", false, false);
  //if (verbose>=2) sys.gl->watch();
}

void setGraspGoals(OrsSystem& sys, uint T, uint shapeId, uint side, uint phase) {
  sys.setTox0();
  
  //load parameters only once!
  double positionPrec = biros().getParameter<double>("graspPlanPositionPrec");
  double oppositionPrec = biros().getParameter<double>("graspPlanOppositionPrec");
  double alignmentPrec = biros().getParameter<double>("graspPlanAlignmentPrec");
  double fingerDistPrec = biros().getParameter<double>("graspPlanFingerDistPrec");
  double colPrec = biros().getParameter<double>("graspPlanColPrec");
  double limPrec = biros().getParameter<double>("graspPlanLimPrec");
  double zeroQPrec = biros().getParameter<double>("graspPlanZeroQPrec");
  
  //set the time horizon
  CHECK(T==sys.get_T(), "");
  
  //deactivate all variables
  activateAll(sys.vars(), false);
  
  //activate collision testing with target shape
  ors::Shape *obj = sys.getOrs().shapes(shapeId);
  obj->cont=true;
  sys.getSwift().initActivations(sys.getOrs());
  
  TaskVariable *V;
  
  //general target
  arr xtarget(obj->X.pos.p, 3);
  //xtarget(2) += .02; //grasp it 2cm above center
  
  // graspCenter -> predefined point (xtarget)
  V = new DefaultTaskVariable("graspCenter", sys.getOrs(), posTVT, "graspCenter", NULL, NoArr);
  V->y_target = xtarget;
  V->y_prec = positionPrec;
  V->setInterpolatedTargetsEndPrecisions(4*T/5, 0., 0.);
  V->appendConstTargetsAndPrecs(T);
  sys.vars().append(V);
  
  //up: align either with cylinder axis or one of the box sides -- works good
  V=new DefaultTaskVariable("upAlign", sys.getOrs(), zalignTVT, "graspCenter", obj->name, NoArr);
  ((DefaultTaskVariable*)V)->irel.setText("<d(90 1 0 0)>");
  switch (obj->type) {
    case ors::cylinderST:
      V->y_target = 0.;  //y-axis of m9 is orthogonal to world z-axis (tricky :-) )
      break;
    case ors::boxST: {
      ((DefaultTaskVariable*)V)->jrel=obj->X;
      if (side==1)((DefaultTaskVariable*)V)->jrel.addRelativeRotationDeg(90,1,0,0);
      if (side==2)((DefaultTaskVariable*)V)->jrel.addRelativeRotationDeg(90,0,1,0);
      V->y_target = 1.;  //y-axis of m9 is aligned with one of the 3 sides of the cube
    } break;
    default: NIY;
  }
  V->updateState(sys.getOrs());
  if (V->y(0)<0.)((DefaultTaskVariable*)V)->irel.addRelativeRotationDeg(180,1,0,0); //flip vector to become positive
  V->updateState(sys.getOrs());
  V->y_prec = alignmentPrec;
  //V->setInterpolatedTargetsEndPrecisions(T, midPrec, 0.);
  V->setInterpolatedTargetsEndPrecisions(4*T/5, 0., 0.);
  V->appendConstTargetsAndPrecs(T);
  sys.vars().append(V);
  
  if (phase==0) return;
  
  //finger tips close to surface : using ProxyTaskVariable
  uintA shapes = stringListToShapeIndices(
                   ARRAY<const char*>("tip1Shape",
                                      "tip2Shape",
                                      "tip3Shape"), sys.getOrs().shapes);
  shapes.append(shapeId); shapes.append(shapeId); shapes.append(shapeId);
  shapes.reshape(2,3); shapes = ~shapes;
  V = new ProxyTaskVariable("graspContacts", sys.getOrs(), vectorCTVT, shapes, .05, true);
  double grip=.8; //specifies the desired proxy value
  V->y_target = ARR(grip,grip,grip);  V->v_target = ARR(.0,.0,.0);
  V->y_prec = fingerDistPrec;
  V->setInterpolatedTargetsEndPrecisions(T,colPrec,fingerDistPrec,0.,0.);
  for (uint t=0; t<=T; t++) { //interpolation: 0 up to 4/5 of the trajectory, then interpolating in the last 1/5
    if (5*t<4*T) V->y_trajectory[t]()=0.;
    else V->y_trajectory[t]() = (grip*double(5*t-4*T))/T;
  }
  sys.vars().append(V);
  
  //collisions with other objects
  shapes = ARRAY<uint>(shapeId);
  V = new ProxyTaskVariable("otherCollisions", sys.getOrs(), allExceptListedCTVT, shapes, .04, true);
  V->y_target = ARR(0.);  V->v_target = ARR(.0);
  V->y_prec = colPrec;
  V->setConstTargetsConstPrecisions(T);
  if (V->y(0)>0.) { //we are in collision/proximity -> depart slowly
    double a=V->y(0);
    for (uint t=0; t<=T/5; t++)
      V->y_trajectory[t]() = a*double(T-5*t)/T;
  }
  sys.vars().append(V);
  
  //opposing fingers
  V = new DefaultTaskVariable("oppose12", sys.getOrs(), zalignTVT, "tip1", "<d(90 1 0 0)>", "tip2", "<d( 90 1 0 0)>", 0);
  V->y_target = ARR(-1.);  V->v_target = ARR(0.);
  V->y_prec=oppositionPrec;  V->setInterpolatedTargetsEndPrecisions(4*T/5, 0., oppositionPrec, 0., 0.);  V->appendConstTargetsAndPrecs(T);
  sys.vars().append(V);
  V = new DefaultTaskVariable("oppose13", sys.getOrs(), zalignTVT, "tip1", "<d(90 1 0 0)>", "tip3", "<d( 90 1 0 0)>", 0);
  V->y_target = ARR(-1.);  V->v_target = ARR(0.);
  V->y_prec=oppositionPrec;  V->setInterpolatedTargetsEndPrecisions(4*T/5, 0., oppositionPrec, 0., 0.);  V->appendConstTargetsAndPrecs(T);
  sys.vars().append(V);
  
  //MT_MSG("TODO: fingers should be in relaxed position, or aligned with surface (otherwise they remain ``hooked'' as in previous posture)");
  
  //col lim and relax
  arr limits;
  limits <<"[-2. 2.; -2. 2.; -2. 0.2; -2. 2.; -2. 0.2; -3. 3.; -2. 2.; \
      -1.5 1.5; -1.5 1.5; -1.5 1.5; -1.5 1.5; -1.5 1.5; -1.5 1.5; -1.5 1.5; -1.5 1.5; -1.5 1.5 ]";
  //TODO: limits as parameter!
  V = new DefaultTaskVariable("limits", sys.getOrs(), qLimitsTVT, 0, 0, 0, 0, limits);
  V->y=0.;  V->y_target=0.;  V->y_prec=limPrec;  V->setConstTargetsConstPrecisions(T);
  sys.vars().append(V);
  V = new DefaultTaskVariable("qitself", sys.getOrs(), qItselfTVT, 0, 0, 0, 0, 0);
  V->y_prec=zeroQPrec;
  V->y=0.;  V->y_target=V->y;  V->v=0.;  V->v_target=V->v;  V->setConstTargetsConstPrecisions(T);
  sys.vars().append(V);
}

void reattachShape(ors::Graph& ors, SwiftInterface *swift, const char* objShape, const char* toBody);

void setPlaceGoals(OrsSystem& sys, uint T, uint shapeId, int belowToShapeId, const arr& locationTo){
  CHECK(belowToShapeId == -1 || &locationTo == NULL, "Only one thing at a time");
  sys.setTox0();
  
  double midPrec          = biros().getParameter<double>("placeMidPrec");
  double alignmentPrec    = biros().getParameter<double>("placeAlignmentPrec");
  double limPrec          = biros().getParameter<double>("placePlanLimPrec");
  double colPrec          = biros().getParameter<double>("placePlanColPrec");
  double zeroQPrec        = biros().getParameter<double>("placePlanZeroQPrec");
  double positionPrec     = biros().getParameter<double>("placePositionPrec");
  double upDownVelocity   = biros().getParameter<double>("placeUpDownVelocity");
  double upDownVelocityPrec = biros().getParameter<double>("placeUpDownVelocityPrec");

  
  //set the time horizon
  CHECK(T==sys.get_T(), "");
  
  //deactivate all variables
  activateAll(sys.vars(), false);
  
  //activate collision testing with target shape
  ors::Shape *obj  = sys.ors->shapes(shapeId);
  ors::Shape *onto = NULL;
  if(belowToShapeId != -1)
     onto = sys.ors->shapes(belowToShapeId);
  if (obj->body!=sys.ors->getBodyByName("m9")){
    reattachShape(*sys.ors, NULL, obj->name, "m9");
  }
  CHECK(obj->body==sys.getOrs().getBodyByName("m9"), "called planPlaceTrajectory without right object in hand");
  obj->cont=true;
  if(onto) onto->cont=false;
  sys.swift->initActivations(*sys.ors, 3); //the '4' means to deactivate collisions between object and fingers (which have joint parents on level 4)
  
  TaskVariable *V;
  
  //general target
  arr xtarget;
  if(onto) {
    xtarget.setCarray(onto->X.pos.p, 3);
    xtarget(2) += .5*(onto->size[2]+obj->size[2])+.005; //above 'place' shape
  }
  else {
    xtarget = locationTo;  
  }
  
  //endeff
  V = new DefaultTaskVariable("graspCenter", sys.getOrs(), posTVT, "graspCenter", NULL, NoArr);
  ((DefaultTaskVariable*)V)->irel = obj->rel;
  V->updateState(sys.getOrs());
  V->y_target = xtarget;
  V->setInterpolatedTargetsEndPrecisions(T, midPrec, positionPrec, 0., 0.);
  //special: condition effector velocities:
  uint t, M=T/8;
  for(t=0; t<M; t++){
    V -> v_trajectory[t]() = (1./M*t)*ARR(0., 0., upDownVelocity);
    V -> v_prec_trajectory(t) = upDownVelocityPrec;
  }
  for(t=T-M; t<T; t++){
    V -> v_trajectory[t]() = (1./M*(T-t))*ARR(0., 0., -upDownVelocity); //0.2
    V -> v_prec_trajectory(t) = upDownVelocityPrec; // 1e1
  }
  sys.vars().append(V);
  
  //up1
  V = new DefaultTaskVariable("up1", sys.getOrs(), zalignTVT, "m9", "<d(90 1 0 0)>", 0, 0, 0);
  ((DefaultTaskVariable*)V)->irel = obj->rel;  ((DefaultTaskVariable*)V) -> irel.addRelativeRotationDeg(90, 1, 0, 0);
  V->updateState(sys.getOrs());
  V->y_target = 0.;
  V->setInterpolatedTargetsEndPrecisions(T, midPrec, alignmentPrec, 0., 0.);
  sys.vars().append(V);
  
  //up2
  V = new DefaultTaskVariable("up2", sys.getOrs(), zalignTVT, "m9", "<d( 0 1 0 0)>", 0, 0, 0);
  ((DefaultTaskVariable*)V)->irel = obj->rel;  ((DefaultTaskVariable*)V)-> irel.addRelativeRotationDeg(90, 0, 1, 0);
  V->updateState(sys.getOrs());
  V->y_target = 0.;
  V->setInterpolatedTargetsEndPrecisions(T, midPrec, alignmentPrec, 0., 0.);
  sys.vars().append(V);
  
  //collisions except obj-from and obj-to
  uintA shapes = ARRAY<uint>(shapeId, shapeId, belowToShapeId);
  V = new ProxyTaskVariable("otherCollisions", sys.getOrs(), allExceptListedCTVT, shapes, .04, true);
  V->y_target = ARR(0.);  V->v_target = ARR(.0);
  V->y_prec = colPrec;
  V->setConstTargetsConstPrecisions(T);
  if (V->y(0)>0.) { //we are in collision/proximity -> depart slowly
    double a=V->y(0);
    for (uint t=0; t<=T/5; t++)
      V->y_trajectory[t]() = a*double(T-5*t)/T;
  }
  sys.vars().append(V);
  
  //col lim and relax
  //TODO: there are no collisions!
  arr limits;
  limits <<"[-2. 2.; -2. 2.; -2. 0.2; -2. 2.; -2. 0.2; -3. 3.; -2. 2.; \
      -1.5 1.5; -1.5 1.5; -1.5 1.5; -1.5 1.5; -1.5 1.5; -1.5 1.5; -1.5 1.5; -1.5 1.5; -1.5 1.5 ]";
  //TODO: limits as parameter!
  V = new DefaultTaskVariable("limits", sys.getOrs(), qLimitsTVT, 0, 0, 0, 0, limits);
  V->y=0.;  V->y_target=0.;  V->y_prec=limPrec;  V->setConstTargetsConstPrecisions(T);
  sys.vars().append(V);
  V = new DefaultTaskVariable("qitself", sys.getOrs(), qItselfTVT, 0, 0, 0, 0, 0);
  V->y_prec=zeroQPrec;
  V->y=0.;  V->y_target=V->y;  V->v=0.;  V->v_target=V->v;  V->setConstTargetsConstPrecisions(T);
  sys.vars().append(V);
}

void setHomingGoals(OrsSystem& sys, uint T){
  sys.setTox0();
  
  //deactivate all variables
  activateAll(sys.vars(), false);
  
  sys.swift->initActivations(*sys.ors);
  
  TaskVariable *V;
  
  //general target
  double midPrec, endPrec, limPrec, colPrec;
  MT::getParameter(midPrec, "homingPlanMidPrec");
  MT::getParameter(endPrec, "homingPlanEndPrec");
  MT::getParameter(limPrec, "homingPlanLimPrec");
  MT::getParameter(colPrec, "homingPlanColPrec");

  
  //-- limits
  arr limits;
  limits <<"[-2. 2.; -2. 2.; -2. 0.2; -2. 2.; -2. 0.2; -3. 3.; -2. 2.; \
      -1.5 1.5; -1.5 1.5; -1.5 1.5; -1.5 1.5; -1.5 1.5; -1.5 1.5; -1.5 1.5; -1.5 1.5; -1.5 1.5 ]";
  V = new DefaultTaskVariable("limits", *sys.ors, qLimitsTVT, 0, 0, 0, 0, limits);
  V->y=0.;  V->y_target=0.;  V->y_prec=limPrec;  V->setConstTargetsConstPrecisions(T);
  sys.vars.append(V);

  //-- standard collisions
  double margin = .05;
  V = new DefaultTaskVariable("collision", *sys.ors, collTVT, 0, 0, 0, 0, ARR(margin));
  V->y=0.;  V->y_target=0.;  V->y_prec=colPrec;  V->setConstTargetsConstPrecisions(T);
  sys.vars.append(V);

  //-- qitself
  V = new DefaultTaskVariable("qitself", *sys.ors, qItselfTVT, 0, 0, 0, 0, 0);
  V->updateState(*sys.ors);
  V->y_target.resizeAs(V->y);  V->y_target.setZero();
  V->v=0.;  V->v_target=V->v; 
  V->setInterpolatedTargetsEndPrecisions(T, midPrec, endPrec, 0., 0.);
  sys.vars.append(V);
  
}

//From Dmitry
void decomposeMatrix(arr& A1,arr& A2,arr A) { // returns diagonal blocks of equal size
  int dim = sqrt(A.N)/2;
  A.resize(2*dim,2*dim);
  A1.resize(dim,dim);
  A2.resize(dim,dim);
  for (int i=0; i<dim; i++)
    for (int j=0; j<dim; j++) {
      A1(i,j) = A(i,j);
      A2(i,j) = A(dim+i,dim+j);
    }
}

double SumOfRow(int p,int k) { // sum of geometric series
  double sum=0;
  switch (k) {
    case 0: sum=p;  break;
    case 1: sum=p*(p+1)/2.0;  break;
    case 2: sum=p*(p+1)*(2.0*p+1)/6.0;  break;
    default: NIY;
  }
  if (sum>0)
    return sum;
  else return 1;
}


double keyframeOptimizer(arr& x, ControlledSystem& sys, double stopTolerance, bool x_is_initialized, uint verbose) {
  arr sqrtWinv,x0;
  
  if (sys.isKinematic()) {
    arr W;
    sys.getControlCosts(W, NoArr, 0);
    arr wdiag;
    getDiag(wdiag, W);
    wdiag *= double(sys.get_T());
    for (uint i=0; i<wdiag.N; i++) wdiag(i) = 1./sqrt(wdiag(i));
    sqrtWinv = diag(wdiag);
  } else {
    //From Dmitry
    double T = sys.get_T();
    //control costs
    arr Hinv,HrateInv;
    sys.getControlCosts(NoArr, Hinv, 0);
    HrateInv = Hinv*sys.get_tau();

    //dynamics noise
    arr A,a,B,Q,Qrate,Q1,Q2;
    sys.getDynamics(A,a,B,Q,0);
    Qrate = Q/sys.get_tau();
    decomposeMatrix(Q1,Q2,Q);

    double tau = sys.get_T()*sys.get_tau();// tau is basically = time
    double tau2=tau*tau;
    int dim=sqrt(Q.N)/2;
    
    arr I,Z,AT,Zv;
    I.setId(dim); Z.resize(dim,dim); Z.setZero();
    AT.setBlockMatrix(I,tau*I,Z,I);  // A to the power of T
    
    double S0 = SumOfRow(T,0); double S1 = SumOfRow(T-1,1); double S2 = SumOfRow(T-1,2);  // sums of geometric series
    arr sigma1,sigma2,sigma3,sigma4; // Blocks of sigma matrix
    sigma1 = tau2*tau*HrateInv*(S0+2.0*S1 + S2)/pow(T,3) + tau2*tau*Q2*S2/pow(T,3)+ tau*S0*Q1/T;
    sigma2 = tau2*HrateInv*(S0+S1)/pow(T,2) + tau2*S1*Q2/pow(T,2);
    sigma3 = sigma2;
    sigma4 = tau*S0*(HrateInv + Q2)/T;
    
    arr sumA,sumAinv;
    sumA.setBlockMatrix(sigma1,sigma2,sigma3,sigma4);
    inverse_SymPosDef(sumAinv,sumA);
    //suma= AT*x0;
    lapack_cholesky(sqrtWinv, sumAinv);
  }
  
  sys.getx0(x0);
  if (!x_is_initialized) x=x0;
  
  struct MyOptimizationProblem:VectorFunction {
    ControlledSystem *sys;
    arr sqrtWinv,x0;
    bool verbose;
    
    void   fv(arr& Phi, arr& J, const arr& x) {
      sys->setx(x);
      if (verbose) {
        sys->displayCurrentState("posture", false, true);
        sys->gl->watch();
      }
      sys->getTaskCosts(Phi, J, sys->get_T());
      Phi.append(sqrtWinv*(x-x0));
      if (&J) J.append(sqrtWinv);
    }
  } F;
  F.sys = &sys;
  F.sqrtWinv = sqrtWinv;
  F.x0=x0;
  F.verbose=false;
  if (verbose>=3) checkJacobian(F, x, 1e-6);
  F.verbose = verbose>=3;
  
  double cost;
  optOptions opt;
  opt.fmin_return=&cost;
  opt.stopTolerance=1e-2;
  opt.stopEvals=100;
  opt.initialDamping=1.;
  opt.maxStep=.5;
  opt.verbose=verbose?verbose-1:0;
  optGaussNewton(x, F, opt);
  
  return cost;
}


void interpolate_trajectory(arr &q, const arr& q0, const arr& qT, uint T){
  q.resize(T+1,q0.N);
  for (uint t=0; t<=T; t++) {
    double a=double(t)/T;
    q[t] = (1.-a)*q0 + a*qT;
  }
}<|MERGE_RESOLUTION|>--- conflicted
+++ resolved
@@ -2,11 +2,7 @@
 #include "FeedbackControlTasks.h"
 
 #include <MT/aico.h>
-<<<<<<< HEAD
 #include <MT/socNew.h>
-=======
-#include <MT/opengl.h>
->>>>>>> 6da4d7d9
 #include <unistd.h>
 
 Process* newMotionPlanner(MotionPrimitive& m){
@@ -87,10 +83,6 @@
     
     //pull start condition
     arr x0;
-<<<<<<< HEAD
-    frame0->get_x_estimate(x0, this);
-    CHECK(x0.N==s->sys.get_xDim(),"You need to initialize frame0 to start pose!");
-=======
     m->get_frame0(x0, this);
     if(m->count==0 && !x0.N){ //assume this is the FIRST frame of all
       VAR(HardwareReference);
@@ -99,48 +91,11 @@
       m->set_frame0(x0, this);
     }
     CHECK(x0.N==2*s->sys.qDim(),"You need to initialize frame0 to start pose!");
->>>>>>> 6da4d7d9
     s->sys.setx0(x0);
     //cout <<"0-state! in motion primitive\n" <<x0 <<"\n ...frame=" <<x0->frameCount <<' ' <<frame1->frameCount <<' ' <<m->frameCount <<endl;
 
     //-- estimate the keyframe
     arr xT;
-<<<<<<< HEAD
-    if (!frame1->get_converged(this)){
-      if (actionSymbol==Action::grasp || actionSymbol == Action::reach) {
-        uint shapeId = s->sys.getOrs().getShapeByName(action->get_objectRef1(this))->index;
-        threeStepGraspHeuristic(xT, s->sys, x0, shapeId, s->verbose);
-      }
-      else if (actionSymbol==Action::place) {
-        s->sys.setx0(x0);
-        listDelete(s->sys.vars);
-        uint shapeId = s->sys.ors->getShapeByName(action->get_objectRef1(this))->index;
-        uint toId = s->sys.ors->getShapeByName(action->get_objectRef2(this))->index;
-        setPlaceGoals(s->sys, s->sys.get_T(), shapeId, toId, NoArr);
-        keyframeOptimizer(xT, s->sys, 1e-2, false, s->verbose);
-      }
-      else if (actionSymbol==Action::place_location) {
-        s->sys.setx0(x0);
-        listDelete(s->sys.vars);
-        uint shapeId = s->sys.ors->getShapeByName(action->get_objectRef1(this))->index;
-        arr location = action->get_locationRef(this);
-        setPlaceGoals(s->sys, s->sys.get_T(), shapeId, -1, location);
-        keyframeOptimizer(xT, s->sys, 1e-2, false, s->verbose);
-      }
-      else if (actionSymbol==Action::homing) {
-        setHomingGoals(s->sys, s->sys.get_T());
-        keyframeOptimizer(xT, s->sys, 1e-2, false, s->verbose);
-      }
-      
-      //--push it
-      frame1->writeAccess(this);
-      frame1->x_estimate = xT;
-      frame1->duration_estimate = s->sys.get_T()*s->sys.get_tau();
-      frame1->converged = true;
-      frame1->deAccess(this);
-    }else{
-      frame1->get_x_estimate(xT, this);
-=======
 //    if (!xT->get_converged(this)){
     if (actionSymbol==MotionPrimitive::grasp || actionSymbol == MotionPrimitive::reach) {
       uint shapeId = s->sys.ors->getShapeByName(m->get_objectRef1(this))->index;
@@ -159,7 +114,6 @@
       arr location = m->get_locationRef(this);
       setPlaceGoals(s->sys, s->sys.get_T(), shapeId, -1, location);
       keyframeOptimizer(xT, s->sys, 1e-2, false, s->verbose);
->>>>>>> 6da4d7d9
     }
     else if (actionSymbol==MotionPrimitive::homing) {
       setHomingGoals(s->sys, s->sys.get_T());
@@ -179,31 +133,6 @@
         interpolate_trajectory(q,x0,xT,T);
       } break;
       case sMotionPlanner::AICO_noinit: {
-<<<<<<< HEAD
-          //enforce zero velocity start/end vel
-          if (!s->sys.isKinematic()) x0.subRange(x0.N/2,-1) = 0.;
-          if (!s->sys.isKinematic()) xT.subRange(xT.N/2,-1) = 0.;
-
-	  if(!s->aico){
-            s->aico = new AICO(s->sys);
-            s->aico->fix_initial_state(x0);
-            s->aico->fix_final_state(xT);
-	    interpolate_trajectory(q,x0,xT,T);
-	    s->aico->init_trajectory(q);
-          } else { //we've been optimizing this before!!
-            s->aico->fix_initial_state(x0);
-            s->aico->fix_final_state(xT);
-	    s->aico->prepare_for_changed_task();
-          }
-          s->aico->iterate_to_convergence();
-          //cout << s->aico->cost() << endl;
-          motionPrimitive->writeAccess(this);
-          motionPrimitive->cost = s->aico->cost();
-          motionPrimitive->deAccess(this);
-
-          q = s->aico->q();
-	  //delete s->aico;
-=======
         //enforce zero velocity start/end vel
         if (s->sys.dynamic) x0.subRange(x0.N/2,-1) = 0.;
         if (s->sys.dynamic) xT.subRange(xT.N/2,-1) = 0.;
@@ -227,7 +156,6 @@
 
         q = s->aico->q();
         //delete s->aico;
->>>>>>> 6da4d7d9
       } break;
       default:
         HALT("no mode set!");
