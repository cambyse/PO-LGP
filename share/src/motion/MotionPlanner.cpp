--- conflicted
+++ resolved
@@ -130,28 +130,19 @@
         listDelete(s->sys.vars);
         uint shapeId = s->sys.ors->getShapeByName(action->get_objectRef1(this))->index;
         uint toId = s->sys.ors->getShapeByName(action->get_objectRef2(this))->index;
-<<<<<<< HEAD
         setPlaceGoals(s->sys, s->sys.nTime(), shapeId, toId, NoArr);
-=======
-        setPlaceGoals(s->sys, s->sys.get_T(), shapeId, toId);
->>>>>>> 5644f87f
         keyframeOptimizer(xT, s->sys, 1e-2, false, s->verbose);
       }
       else if (actionSymbol==Action::place_location) {
         s->sys.setx0(x0);
         listDelete(s->sys.vars);
         uint shapeId = s->sys.ors->getShapeByName(action->get_objectRef1(this))->index;
-<<<<<<< HEAD
         arr location = action->get_locationRef(this);
         setPlaceGoals(s->sys, s->sys.nTime(), shapeId, -1, location);
         keyframeOptimizer(xT, s->sys, 1e-2, false, s->verbose);
       }
       else if (actionSymbol==Action::homing) {
         setHomingGoals(s->sys, s->sys.nTime());
-=======
-        uint toId = s->sys.ors->getShapeByName(action->get_objectRef2(this))->index;
-        setHomingGoals(s->sys, s->sys.get_T(), shapeId, toId);
->>>>>>> 5644f87f
         keyframeOptimizer(xT, s->sys, 1e-2, false, s->verbose);
       }
       
