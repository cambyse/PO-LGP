%inline %{
  #include <Core/array.h>
  #include <Core/array_t.h>
  #define SWIG_FILE_WITH_INIT
%}

%include "numpy.i"
%fragment("NumPy_Fragments");
%init %{
import_array();
%}

//===========================================================================
// MT::Array wrapper to numpy
//===========================================================================
// For numerical types, we want to get numpy arrays, to keep the shape of the
// array, etc.


// actual translation of numpy array to MT::Array<double>
%fragment("ArrayTransform", "header") {
  template<class T>
  void asMTArray(MT::Array<T>& result, PyObject *nparray, int type) {
    uint size = 1;
    for(uint i=0; i<array_numdims(nparray); ++i)
      size *= array_size(nparray, i);
    result.resize(size);

    PyArrayObject* src = (PyArrayObject*) nparray;

    // cast array entries to the correct type if necessary
    if (PyArray_TYPE(src) != type) {
      if (PyArray_CanCastSafely(PyArray_TYPE(src), type)) {
        src = (PyArrayObject*) PyArray_SimpleNew(array_numdims(nparray), array_dimensions(nparray), type);
        PyArray_CastTo(src, (PyArrayObject*) nparray);
      }
      else {
        PyErr_SetString(PyExc_TypeError, "Not an array of compatible numeric values");
      }
    }

    // Copy actual data
    memcpy(result.p, PyArray_DATA(src), size*sizeof(T));

    // reshape to the correct size
    if(array_numdims(nparray) == 1)
      result.reshape(array_size(nparray, 0));
    else if(array_numdims(nparray) == 2)
      result.reshape(array_size(nparray, 0), array_size(nparray, 1));
    else if(array_numdims(nparray) == 3)
      result.reshape(array_size(nparray, 0), array_size(nparray, 1), array_size(nparray, 2));
    else
      PyErr_SetString(PyExc_TypeError, "MT::Array does not support matrices with more than 3 dimensions.");
  }
}


//===========================================================================
// The typemap macro, to get all our types done with one piece of code
//===========================================================================
%define %Array_Typemap(Type)

// Calls the transform template with the right numpy type etc.
%fragment("asMTArray"{Type}, "header", fragment="ArrayTransform", fragment="getNP_TYPE"{Type}) {
  void asMTArray(MT::Array<Type>& result, PyObject *nparray) {
    asMTArray(result, nparray, numpy_type_##Type());
  }
}

//===========================================================================
// The actual typemaps for value, reference and pointer arguments
//===========================================================================
%typemap(in, fragment="asMTArray"{Type}) MT::Array<Type> {
  if(is_array($input)) {
    asMTArray($1, $input);
  }
  else {
    PyErr_SetString(PyExc_TypeError, "Not a numpy array");
    return NULL;
  }
}

%typemap(in, fragment="asMTArray"{Type}) MT::Array<Type> & {
  if(is_array($input)) {
    $1 = new MT::Array<Type>();
    asMTArray(*$1, $input);
  }
  else {
    PyErr_SetString(PyExc_TypeError, "Not a numpy array");
    return NULL;
  }
}



//===========================================================================
// Garbage collection
//===========================================================================

%typemap(freearg) MT::Array<Type> & {
  delete $1;
}

//===========================================================================
// members
//===========================================================================

%typemap(memberin) MT::Array<Type> {
  $1 = $input;  
}

%typemap(memberin) MT::Array<Type> & {
  $1 = new MT::Array<Type>;
  *$1 = *$input;  
}
//===========================================================================
// Typecheck typemaps for all kinds of overloading magic
//===========================================================================
%typemap(typecheck) MT::Array<Type> {
  if(is_array($input)) $1 = 1;
  else $1 = 0;
}

%typemap(typecheck) MT::Array<Type> & = MT::Array<Type>;

//===========================================================================
// Out typemaps 
//===========================================================================
%fragment("out_tm"{Type}, "header", fragment="getNP_TYPE"{Type}) {
  PyObject *MTArray_As_NumpyArray(MT::Array<Type> in) {
    long dims[3] = { in.d0, in.d1, in.d2 };
    PyArrayObject *a = (PyArrayObject*) PyArray_SimpleNew(in.nd, dims, numpy_type_##Type());
    memcpy(PyArray_DATA(a), in.p, in.N*sizeof(Type));
    /*a->data = reinterpret_cast<char*>(in.p);*/
    return PyArray_Return(a);
  }
}

%typemap(out, fragment="out_tm"{Type}) MT::Array<Type> {
  $result = MTArray_As_NumpyArray($1);
}

%typemap(out, fragment="out_tm"{Type}) MT::Array<Type> & {
  $result = MTArray_As_NumpyArray(*$1);
}

%typemap(argout, fragment="out_tm"{Type}) MT::Array<Type> & {
  %append_output(MTArray_As_NumpyArray(*$1));
}

// const types can't be outputs (or they are pretty useless anyway)
%typemap(argout, fragment="out_tm"{Type}) const MT::Array<Type> & {
}

%apply MT::Array<Type> & { MT::Array<Type> * }

%enddef

//===========================================================================
// List Wrapper
//===========================================================================
// MT::Array is also used as list datatype. This is kind of a functional
// overload. However, we translate the list-like types to normal python Lists,
// whereas we translate arr, intA and uintA to their corresponding numpy array.
// We could translate everything to Lists, but the we would loose the shape
// information.
// BEWARE: if you define a array of typemapped types you won't get what you
// expect. (But you will get a list of not typemapped SWIG_Objects.)


%fragment("asMTArrayList", "header") {
  template<class T>
  int asMTArrayList(MT::Array<T>& list, PyObject* pylist, swig_type_info* swigtype) {
    list.resize(PyList_Size(pylist));
    for(uint i=0; i<PyList_Size(pylist); ++i) {
      T obj;
      int res = SWIG_ConvertPtr(PyList_GetItem(pylist, i), (void**) &obj, swigtype, 0);
      if(SWIG_IsOK(res)) {
        list(i) = obj;
      }
      else {
        PyErr_SetString(PyExc_TypeError, "Not a list of compatible objects.");
        return 0;
      }
    } 
    return 1;
  }
}

//===========================================================================
// The macro to generate typemaps for new lists
//===========================================================================
%define %List_Typemap(Type)

//===========================================================================
// The actual typemaps for value, reference and pointer arguments
//===========================================================================
// This is super hacky. Kids don't try at home. I abused the $typemap macro to
// get some kind of recursive typemaps. It would be much nicer, to put it in a
// fragment or so, but SWIG doesn't provide that functionality.

%typemap(in, fragment="asMTArrayList") MT::Array<Type*> {
  if(PyList_Check($input)) {
    $1.resize(PyList_Size($input));
    for(uint i=0; i<PyList_Size($input); ++i) {
      Type *tm;
      PyObject *iter = PyList_GetItem($input, i);
      {
        Type *$1;
        PyObject *$input = iter;
        $typemap(in, Type*)
        tm = $1;
      }
      $1(i) = tm;
    }
  }
  else {
    // the typecheck typemap should ensure, that this never happens
    PyErr_SetString(PyExc_TypeError, "Not a list");
    return NULL;
  }
}

%typemap(in, fragment="asMTArrayList") MT::Array<Type*> & {
  if(PyList_Check($input)) {
    $1 = new MT::Array<Type*>(PyList_Size($input));
    for(uint i=0; i<PyList_Size($input); ++i) {
      Type *tm;
      PyObject *iter = PyList_GetItem($input, i);
      {
        Type *$1;
        PyObject *$input = iter;
        $typemap(in, Type*)
        tm = $1;
      }
      (*$1)(i) = tm;
    }
  }
  else {
    // the typecheck typemap should ensure, that this never happens
    PyErr_SetString(PyExc_TypeError, "Not a list");
    return NULL;
  }
}


//===========================================================================
// Output
//===========================================================================

%typemap(out) MT::Array<Type*> {
  $result = PyList_New($1.N);
  for(uint i=0; i<$1.N; ++i) {
    PyObject *obj = NULL;
    Type **iter = &($1(i));
    {
      Type *$1 = *iter;
      PyObject *$result = NULL;

      // this sets result.
      $typemap(out, Type*)

      obj = $result; 
    }
    PyList_SetItem($result, i, obj);
  }
}

%typemap(out) MT::Array<Type*> & {
  $result = PyList_New($1->N);
  for(uint i=0; i<$1->N; ++i) {
    PyObject *obj = NULL;
    Type **iter = &((*$1)(i));
    {
      Type *$1 = *iter;
      PyObject *$result = NULL;
      
      // this sets result.
      $typemap(out, Type*)

      obj = $result; 
    }
    PyList_SetItem($result, i, obj);
  }
}

%typemap(argout) MT::Array<Type*> & {
  PyObject *argout = PyList_New($1->N);
  for(uint i=0; i<$1->N; ++i) {
    PyObject *obj = NULL;
    Type **iter = &((*$1)(i));
    {
      Type *$1 = *iter;
      int $owner = 0; // this is hacky
      PyObject *$result = NULL;

      // this sets result.
      $typemap(out, Type*)

      obj = $result; 
    }
    PyList_SetItem(argout, i, obj);
  }
  %append_output(argout);
}

%typemap(argout) const MT::Array<Type*> & { }

//===========================================================================
// Garbage collection
//===========================================================================

%typemap(freearg) MT::Array<Type*> & {
  delete $1;
}

//===========================================================================
// members
//===========================================================================

%typemap(memberin) MT::Array<Type*> {
<<<<<<< HEAD
#ifdef SWIG_DEREFERENCE_MEMBERS
  $1 = *$input;
#else
  $1 = $input;
#endif
=======
  $1 = *$input;  
>>>>>>> cbd49d95
}

%typemap(memberin) MT::Array<Type*> & {
  $1 = new MT::Array<Type*>;
  *$1 = *$input;  
}

//===========================================================================
// Typechecking for overload magic 
//===========================================================================

%typemap(typecheck) MT::Array<Type*> {
  if (PyList_Check($input)) {
    Type *obj;
    int res = SWIG_ConvertPtr(PyList_GetItem($input, 0), (void**) &obj, $descriptor(Type*), 0);
    if (SWIG_IsOK(res)) $1 = 1;
    else $1 = 0;
  }
  else $1 = 0;
}

%typemap(typecheck) MT::Array<Type*> & = MT::Array<Type*>;

%apply MT::Array<Type*> & { MT::Array<Type*> * }

%enddef<|MERGE_RESOLUTION|>--- conflicted
+++ resolved
@@ -319,15 +319,7 @@
 //===========================================================================
 
 %typemap(memberin) MT::Array<Type*> {
-<<<<<<< HEAD
-#ifdef SWIG_DEREFERENCE_MEMBERS
-  $1 = *$input;
-#else
-  $1 = $input;
-#endif
-=======
   $1 = *$input;  
->>>>>>> cbd49d95
 }
 
 %typemap(memberin) MT::Array<Type*> & {
