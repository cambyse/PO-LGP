--- conflicted
+++ resolved
@@ -188,16 +188,10 @@
   T& operator()(uint i, uint j, uint k) const;
   T& operator()(const Array<uint> &I) const;
   Array<T> operator[](uint i) const;     // calls referToDim(*this, i)
-<<<<<<< HEAD
-  Array<T> subDim(uint i, uint j) const; // calls referToDim(*this, i, j)
-  Array<T> subDim(uint i, uint j, uint k) const; // calls referToDim(*this, i, j, k)
-  Array<T> subRef(int i, int I) const; // calls referToSub(*this, i, I)
-  Array<T> refRange(uint i, int j, int J) const;
-=======
   Array<T> refDim(uint i, uint j) const; // calls referToDim(*this, i, j)
   Array<T> refDim(uint i, uint j, uint k) const; // calls referToDim(*this, i, j, k)
   Array<T> refRange(int i, int I) const; // calls referToRange(*this, i, I)
->>>>>>> 615208a6
+  Array<T> refRange(uint i, int j, int J) const;
   Array<T>& operator()(){ return *this; } //TODO: replace by scalar reference!
   T** getCarray(Array<T*>& Cpointers) const;
   
