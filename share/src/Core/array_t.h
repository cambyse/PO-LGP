--- conflicted
+++ resolved
@@ -725,14 +725,10 @@
 template<class T> MT::Array<T> MT::Array<T>::subDim(uint i, uint j) const { return Array(*this, i, j); }
 
 /// get a subarray (e.g., row of a rank-3 tensor); use in conjuction with operator()() to get a reference
-<<<<<<< HEAD
+template<class T> MT::Array<T> MT::Array<T>::subDim(uint i, uint j, uint k) const { return Array(*this, i, j, k); }
+
+/// get a subarray (e.g., row of a rank-3 tensor); use in conjuction with operator()() to get a reference
 template<class T> MT::Array<T> MT::Array<T>::subRange(int i, int I) const { MT::Array<T> z;  z.referToSubRange(*this, i, I);  return z; }
-=======
-template<class T> MT::Array<T> MT::Array<T>::subDim(uint i, uint j, uint k) const { return Array(*this, i, j, k); }
-
-/// get a subarray (e.g., row of a rank-3 tensor); use in conjuction with operator()() to get a reference
-template<class T> MT::Array<T> MT::Array<T>::subRange(uint i, int I) const { MT::Array<T> z;  z.referToSubRange(*this, i, I);  return z; }
->>>>>>> afb7ddd9
 
 
 /// convert a subarray into a reference (e.g. a[3]()+=.123)
