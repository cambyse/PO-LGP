/*  ---------------------------------------------------------------------
    Copyright 2013 Marc Toussaint
    email: mtoussai@cs.tu-berlin.de
    
    This program is free software: you can redistribute it and/or modify
    it under the terms of the GNU General Public License as published by
    the Free Software Foundation, either version 3 of the License, or
    (at your option) any later version.
    
    This program is distributed in the hope that it will be useful,
    but WITHOUT ANY WARRANTY; without even the implied warranty of
    MERCHANTABILITY or FITNESS FOR A PARTICULAR PURPOSE.  See the
    GNU General Public License for more details.
    
    You should have received a COPYING file of the GNU General Public License
    along with this program. If not, see <http://www.gnu.org/licenses/>
    -----------------------------------------------------------------  */

/** The purpose of the 'Module' package is to provide a most minimal
    interface for method-programmers to DEFINE Modules. This interface
    is independent from the specific engine or middleware that is
    eventually used to run these modules and organize their
    communication. Here only the declaration of modules is
    standardized. This is also the reason why this file resides in
    'Core' instead of 'System' -- package that want to provide Modules
    only need to load 'Core' -- not any specific lib for running
    modules. In fact, libs providing Modules should NOT link to
    'System'. The design aim is to be as minimalistic as possible. */

#ifndef Core_module_h
#define Core_module_h

#include <Core/array.h>
#include <Core/registry.h>

struct Access;
struct Module;
typedef MT::Array<Access*> AccessL;

//===========================================================================
//
/** VariableAccess is an abstraction of how a module may access
    variables. Its implementation is engine dependent. Currently a
    shared memory (mutexed and revisioned) is used. ROS topics could
    equally be used. */

struct VariableAccess{
  MT::String name;  ///< Variable name
  Type *type;       ///< Variable type
  void *data;       ///< pointer to data struct; Access_typed knows how to cast it
  VariableAccess(const char* _name):name(_name), type(NULL), data(NULL){}
  virtual int writeAccess(Module*) = 0; ///< tell the engine that a module accesses -> mutex or publish
  virtual int readAccess(Module*) = 0;  ///< tell the engine that a module accesses
  virtual int deAccess(Module*) = 0;    ///< tell the engine that the module de-accesses
  virtual double revisionTime() = 0;
  virtual int revisionNumber() = 0;
  virtual int waitForNextWriteAccess() = 0;
  virtual int waitForRevisionGreaterThan(int rev) = 0; //returns the revision
};


extern Module *currentlyCreating;

//===========================================================================
//
/** This is the core abstraction for users to code modules: derive
    from this class (and perhaps REGISTER_MODULE(...)) to enable the
    engine to instantiate your module and run/schedule it. The
    accesses stores all accesses of this module; the engine can
    automatically analyze them and instantiate respective variables if
    necessary */

struct Module{
  MT::String name;
  AccessL accesses;
  struct ModuleThread *thread;

  /** DON'T open drivers/devices/files or so here in the constructor,
      but in open(). Sometimes a module might be created only to see
      which accesses it needs. The default constructure should really
      do nothing */
  Module(const char* _name=NULL):name(_name), thread(NULL){ currentlyCreating=this; }
  virtual ~Module(){};

  /** The most important method of all of this: step does the actual
      computation of the module. Modules should be state less. Access
      the variables by calling the x.get(), x.set() or
      x.[read|write|de]Access(), where ACCESS(TYPE, x) was
      declared. */
  virtual void step() = 0;

  /** use this to open drivers/devices/files and initialize
      parameters; this is called within the thread */
  virtual void open(){};

  /** use this to close drivers/devices/files; this is called within
      the thread */
  virtual void close(){}; 
  virtual bool test(){ return true; } ///< define a unit test
};


//===========================================================================
//
/** When defining a module you need to declare which variables the
    module needs access to (for reading or writing). This is done by
    declaring members as 'Access_typed<TYPE> name;' instead of 'TYPE
    name;'. The macro ACCESS(TYPE, name); makes this simpler. Access
    is the base class of Access_typed */

struct Access{
  MT::String name; ///< name; by default the access' name; redefine to a variable's name to autoconnect
  Type *type;      ///< type; must be the same as the variable's type
  Module *module;  ///< which module is this a member of
  VariableAccess *var; ///< which variable does it access
  Access(const char* _name):name(_name), type(NULL), module(NULL), var(NULL){}
  int readAccess(){  CHECK(var,""); return var->readAccess(module); }
  int writeAccess(){ CHECK(var,""); return var->writeAccess(module); }
  int deAccess(){    CHECK(var,""); return var->deAccess(module); }
};


/** See Access. This provides read/write 'tokens' (generated by get()
    and set()) which allow convenient and typed read/write access to
    the variable's content */
template<class T>
struct Access_typed:Access{
  struct ReadToken{
    Access_typed<T> *a;
    ReadToken(Access_typed<T> *_a):a(_a){ a->readAccess(); }
    ~ReadToken(){ a->deAccess(); }
    operator const T&(){ return (*a)(); }
<<<<<<< HEAD
//    const T& operator()(){ return (*a)(); }
=======
    const T& operator()(){ return (*a)(); }
>>>>>>> 0d21dc73
  };
  struct WriteToken{
    Access_typed<T> *a;
    WriteToken(Access_typed<T> *_a):a(_a){ a->writeAccess(); }
    ~WriteToken(){ a->deAccess(); }
    WriteToken& operator=(const T& x){ (*a)() = x; return *this; }
<<<<<<< HEAD
//    T& operator()(){ return (*a)(); }
=======
    T& operator()(){ return (*a)(); }
>>>>>>> 0d21dc73
  };

  Access_typed(const char* name, Module *m=NULL, VariableAccess *d=NULL):Access(name){ type=new Type_typed<T, void>();  module=currentlyCreating; var=d; if(module) module->accesses.append(this); }
  T& operator()(){ CHECK(var && var->data,""); return *((T*)var->data); }
  ReadToken get(){ return ReadToken(this); } ///< read access to the variable's data
  WriteToken set(){ return WriteToken(this); } ///< write access to the variable's data
};


//===========================================================================
//
/** Instead of declaring 'Access_typed<TYPE> name;' as a module
    member, use the macro ACCESS(TYPE, name). This is almost
    equivalent, but automatically assigns the name. */

#define ACCESS(type, name)\
struct __##name##__Access:Access_typed<type>{ \
  __##name##__Access():Access_typed<type>(#name){} \
} name; \


//===========================================================================
//
/** Use this in the cpp-file to register the module. Once it is
    registered it appears in the global registry, no matter if you
    #included its definition. This allows anyone (the engine) to
    instantiate the module just by referring to its string name. */

#define REGISTER_MODULE(name) \
  Item_typed<Type> name##_ModuleRegistryItem(ARRAY<MT::String>(MT::String("Decl_Module"), MT::String(#name)), ItemL(), new Type_typed<name, void>(NULL,NULL), &registry());


//===========================================================================
//
/** Macros for a most standard declaration of a module */

#define BEGIN_MODULE(name) \
  struct name : Module { \
    struct s##name *s; \
    name(): Module(#name), s(NULL) {} \
    virtual void open(); \
    virtual void step(); \
    virtual void close();

#define END_MODULE() };

#define FIELD(type, name) type name;

//===========================================================================
//
// dummy pipe operators
//

inline void operator>>(istream&, Module&){ NIY }
inline void operator<<(ostream& os, const Module& m){ os <<"Module '" <<m.name <<'\''; }

inline void operator>>(istream&, Access&){ NIY }
inline void operator<<(ostream& os, const Access& a){ os <<"Access '" <<a.name <<"' from '" <<a.module->name <<"' to '" << (a.var ? a.var->name : String("??")) <<'\''; }

#endif<|MERGE_RESOLUTION|>--- conflicted
+++ resolved
@@ -130,22 +130,14 @@
     ReadToken(Access_typed<T> *_a):a(_a){ a->readAccess(); }
     ~ReadToken(){ a->deAccess(); }
     operator const T&(){ return (*a)(); }
-<<<<<<< HEAD
-//    const T& operator()(){ return (*a)(); }
-=======
     const T& operator()(){ return (*a)(); }
->>>>>>> 0d21dc73
   };
   struct WriteToken{
     Access_typed<T> *a;
     WriteToken(Access_typed<T> *_a):a(_a){ a->writeAccess(); }
     ~WriteToken(){ a->deAccess(); }
     WriteToken& operator=(const T& x){ (*a)() = x; return *this; }
-<<<<<<< HEAD
-//    T& operator()(){ return (*a)(); }
-=======
     T& operator()(){ return (*a)(); }
->>>>>>> 0d21dc73
   };
 
   Access_typed(const char* name, Module *m=NULL, VariableAccess *d=NULL):Access(name){ type=new Type_typed<T, void>();  module=currentlyCreating; var=d; if(module) module->accesses.append(this); }
