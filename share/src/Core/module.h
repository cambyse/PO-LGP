/*  ---------------------------------------------------------------------
    Copyright 2014 Marc Toussaint
    email: marc.toussaint@informatik.uni-stuttgart.de
    
    This program is free software: you can redistribute it and/or modify
    it under the terms of the GNU General Public License as published by
    the Free Software Foundation, either version 3 of the License, or
    (at your option) any later version.
    
    This program is distributed in the hope that it will be useful,
    but WITHOUT ANY WARRANTY; without even the implied warranty of
    MERCHANTABILITY or FITNESS FOR A PARTICULAR PURPOSE.  See the
    GNU General Public License for more details.
    
    You should have received a COPYING file of the GNU General Public License
    along with this program. If not, see <http://www.gnu.org/licenses/>
    -----------------------------------------------------------------  */


/** The purpose of the 'Module' package is to provide a most minimal
    interface for method-programmers to DEFINE Modules. This interface
    is independent from the specific engine or middleware that is
    eventually used to run these modules and organize their
    communication. Here only the declaration of modules is
    standardized. This is also the reason why this file resides in
    'Core' instead of 'System' -- package that want to provide Modules
    only need to load 'Core' -- not any specific lib for running
    modules. In fact, libs providing Modules should NOT link to
    'System'. The design aim is to be as minimalistic as possible. */

#ifndef Core_module_h
#define Core_module_h

#include <Core/array.h>
#include <Core/registry.h>
#include <Core/thread.h>

struct Access;
struct Module;
typedef mlr::Array<Access*> AccessL;
typedef mlr::Array<Module*> ModuleL;
extern Singleton<ConditionVariable> moduleShutdown;

//===========================================================================

Node *getModuleNode(Module*);
Node *getVariable(const char* name);
RevisionedAccessGatedClassL getVariables();
void openModules();
void stepModules();
void closeModules();
void threadOpenModules(bool waitForOpened, bool setSignalHandler=true);
void threadCloseModules();
void threadCancelModules();
void modulesReportCycleTimes();

//===========================================================================
//
/** This is the core abstraction for users to code modules: derive
    from this class (and perhaps REGISTER_MODULE(...)) to enable the
    engine to instantiate your module and run/schedule it. The
    accesses store all accesses of this module; the engine can
    automatically analyze them and instantiate respective variables if
    necessary */

struct Module : Thread{
  Module(const char* name=NULL, double beatIntervalSec=-1.):Thread(name, beatIntervalSec){
    new Node_typed<Module*>(registry(), {"Module", name}, {}, this);
  }
  virtual ~Module(){}
  virtual void step(){ HALT("you should not run a virtual module"); }
  virtual void open(){}
  virtual void close(){}
};

inline bool operator==(const Module&,const Module&){ return false; }

//===========================================================================
//
/** When defining a module you need to declare which variables the
    module needs access to (for reading or writing). This is done by
    declaring members as 'Access_typed<TYPE> name;' instead of 'TYPE
    name;'. The macro ACCESS(TYPE, name); makes this simpler. Access
    is the base class of Access_typed */

struct Access{
  mlr::String name; ///< name; by default the access' name; redefine to a variable's name to autoconnect
  Type *type;      ///< type; must be the same as the variable's type
  Module *module;  ///< which module is this a member of
  RevisionedAccessGatedClass *var;   ///< which variable does it access
  Access(const char* _name, Type *_type, Module *_module, RevisionedAccessGatedClass *_var):name(_name), type(_type), module(_module), var(_var){}
  virtual ~Access(){}
  bool hasNewRevision(){ CHECK(var,"This Access has not been associated to any Variable"); return var->hasNewRevision(); }
  int readAccess(){  CHECK(var,"This Access has not been associated to any Variable"); return var->readAccess((Thread*)module); }
  int writeAccess(){ CHECK(var,"This Access has not been associated to any Variable"); return var->writeAccess((Thread*)module); }
  int deAccess(){    CHECK(var,"This Access has not been associated to any Variable"); return var->deAccess((Thread*)module); }
  int waitForNextRevision(){    CHECK(var,"This Access has not been associated to any Variable"); return var->waitForNextRevision(); }
  int waitForRevisionGreaterThan(int rev){    CHECK(var,"This Access has not been associated to any Variable"); return var->waitForRevisionGreaterThan(rev); }
//  double& tstamp(){ CHECK(var,""); return var->data_time; } ///< reference to the data's time. Variable should be locked while accessing this.
  double& dataTime(){ CHECK(var,""); return var->data_time; } ///< reference to the data's time. Variable should be locked while accessing this.
};


/** See Access. This provides read/write 'tokens' (generated by get()
    and set()) which allow convenient and typed read/write access to
    the variable's content */
template<class T>
struct Access_typed:Access{
  Variable<T> *v;

//  Access_typed(const Access_typed<T>& acc) = delete;

  /// searches for globally registrated variable 'name', checks type equivalence, and becomes an access for '_module'
  Access_typed(Module* _module, const char* name, bool moduleListens=false, bool requirePreviousExistance=false)
    : Access(name, new Type_typed<T, void>(), _module, NULL), v(NULL){
    Node *vnode = registry().getNode({"Variable", name});
<<<<<<< HEAD
    if(!vnode){
      if(requirePreviousExistance) HALT("you required previous existance of variable 'name'");
      v = new Variable<T>(name);
      vnode = new Node_typed<Variable<T> >(registry(), {"Variable", name}, {}, v, true);
    }else{
      v = &vnode->V<Variable<T> >();
    }
    var=(RevisionedAccessGatedClass*)v;
=======
    v = acc.v;
    var = acc.var;
    CHECK(vnode && vnode->get<Variable<T>* >()==v,"something's wrong")
>>>>>>> b874aafd
    if(module){
      Node *m = getModuleNode(module);
      new Node_typed<Access_typed<T>* >(registry(), {"Access", name}, {m,vnode}, this);
      if(moduleListens) module->listenTo(*var);
    }else{
      new Node_typed<Access_typed<T>* >(registry(), {"Access", name}, {vnode}, this);
    }
  }

  /// A "copy" of acc: An access to the same variable as acc refers to, but now for '_module'
  Access_typed(Module* _module, const Access_typed<T>& acc, bool moduleListens=false)
    : Access(acc.name, new Type_typed<T, void>(), _module, NULL), v(NULL){
    Node *vnode = registry().getNode({"Variable", name});
<<<<<<< HEAD
    v = acc.v;
    var = acc.var;
    CHECK(vnode && &vnode->V<Variable<T> >()==v,"something's wrong")
=======
    if(!vnode){
      v = new Variable<T>(name);
      vnode = new Node_typed<Variable<T>* >(registry(), {"Variable", name}, {}, v);
    }else{
      v = vnode->get<Variable<T>* >();
    }
    var=(RevisionedAccessGatedClass*)v;
>>>>>>> b874aafd
    if(module){
      Node *m = getModuleNode(module);
      new Node_typed<Access_typed<T>* >(registry(), {"Access", name}, {m,vnode}, this);
      if(moduleListens) module->listenTo(*var);
    }else{
      new Node_typed<Access_typed<T>* >(registry(), {"Access", name}, {vnode}, this);
    }
  }

  ~Access_typed(){ delete type; }
  T& operator()(){ CHECK(v && var,"This Access has not been associated to any Variable"); CHECK(v->rwlock.isLocked(),"");  return v->data; }
  T* operator->(){ CHECK(v && var,"This Access has not been associated to any Variable"); CHECK(v->rwlock.isLocked(),"");  return &(v->data); }
  typename Variable<T>::ReadToken get(){ CHECK(v && var,"");  return v->get((Thread*)module); } ///< read access to the variable's data
  typename Variable<T>::WriteToken set(){ CHECK(v && var,"");  return v->set((Thread*)module); } ///< write access to the variable's data
  typename Variable<T>::WriteToken set(const double& dataTime){ CHECK(v && var,"");  return v->set(dataTime, (Thread*)module); } ///< write access to the variable's data
};

inline bool operator==(const Access&,const Access&){ return false; }

//===========================================================================
//
// old method
//

template<class T> T* addModule(const char *name, double beat){
  T *m = new T(name, beat);
  CHECK(dynamic_cast<Module*>(m)!=NULL, "this thing is not derived from Module");
  return m;
}

template<class T> T* addModule(){
  T *m = new T;
  CHECK(dynamic_cast<Module*>(m)!=NULL, "this thing is not derived from Module");
  return m;
}

template<class T> T* addModule(const char *name, const StringA& accessConnectRules, double beat=0.){
  NIY;
  return new T;
}


//===========================================================================
//
/** Instead of declaring 'Access_typed<TYPE> name;' as a module
    member, use the macro ACCESS(TYPE, name). This is almost
    equivalent, but automatically assigns the name. */

#if 1

#define ACCESS(type, name)\
struct __##name##__Access:Access_typed<type>{ \
  __##name##__Access():Access_typed<type>(NULL, #name){} \
} name;

#else

#define ACCESS(type, name) Access_typed<type> name = Access_typed<type>(this, #name);


#endif

#define ACCESSnew(type, name) Access_typed<type> name = Access_typed<type>(this, #name);
#define ACCESSlisten(type, name) Access_typed<type> name = Access_typed<type>(this, #name, true);
#define ACCESSname(type, name) Access_typed<type> name = Access_typed<type>(NULL, #name);

//===========================================================================
//
/** Use this in the cpp-file to register the module. Once it is
    registered it appears in the global registry, no matter if you
    #included its definition. This allows anyone (the engine) to
    instantiate the module just by referring to its string name. */

#define REGISTER_MODULE(name) \
  RUN_ON_INIT_BEGIN(Decl_Module##_##name) \
  new Node_typed<Type*>(registry(), {mlr::String("Decl_Module"), mlr::String(#name)}, NodeL(), new Type_typed<name, void>(NULL,NULL)); \
  RUN_ON_INIT_END(Decl_Module##_##name)



//===========================================================================
//
/** Macros for a most standard declaration of a module */

#define BEGIN_MODULE(name) \
  struct name : Module { \
    struct s##name *s; \
    name(): Module(#name), s(NULL) {} \
    virtual void open(); \
    virtual void step(); \
    virtual void close();

#define END_MODULE() };

#define FIELD(type, name) type name;

//===========================================================================
//
// dummy pipe operators
//

inline void operator>>(istream&, Module&){ NIY }
inline void operator<<(ostream& os, const Module& m){ os <<"Module '" <<m.name <<'\''; }

inline void operator>>(istream&, Access&){ NIY }
inline void operator<<(ostream& os, const Access& a){ os <<"Access '" <<a.name <<"' from '" <<(a.module?a.module->name:mlr::String("NIL")) <<"' to '" << (a.var ? a.var->name : String("??")) <<'\''; }


//===========================================================================
//
// generic recorder module
//

template <class T>
struct Recorder : Module{
  Access_typed<T> access;
  T buffer;
  ofstream fil;

  Recorder(const char* var_name):Module(STRING("Recorder_"<<var_name)), access(this, var_name, true){}

  void open(){
    mlr::open(fil, STRING("z." <<access.name <<'.' <<mlr::getNowString() <<".dat"));
  }
  void step(){
    uint rev = access.readAccess();
    buffer = access();
    double time = access.var->revisionTime();
    access.deAccess();
    mlr::String tag;
    tag.resize(30, false);
    sprintf(tag.p, "%6i %13.6f", rev, time);
    fil <<tag <<' ' <<buffer <<endl;
  }
  void close(){
    fil.close();
  }
};


//===========================================================================
//
// file replayer
//

template<class T>
struct FileReplay : Module{
  Access_typed<T> access;
  T x;
  FileReplay(const char* file_name, const char* var_name, double beatIntervalSec)
    : Module(STRING("FileReplay_"<<var_name), beatIntervalSec),
      access(this, var_name, false) {
    x <<FILE(file_name);
  }
  void open(){}
  void step(){ access.set() = x; }
  void close(){}
};

#endif<|MERGE_RESOLUTION|>--- conflicted
+++ resolved
@@ -110,24 +110,13 @@
 
 //  Access_typed(const Access_typed<T>& acc) = delete;
 
-  /// searches for globally registrated variable 'name', checks type equivalence, and becomes an access for '_module'
-  Access_typed(Module* _module, const char* name, bool moduleListens=false, bool requirePreviousExistance=false)
-    : Access(name, new Type_typed<T, void>(), _module, NULL), v(NULL){
+  /// A "copy" of acc: An access to the same variable as acc refers to, but now for '_module'
+  Access_typed(Module* _module, const Access_typed<T>& acc, bool moduleListens=false)
+    : Access(acc.name, new Type_typed<T, void>(), _module, NULL), v(NULL){
     Node *vnode = registry().getNode({"Variable", name});
-<<<<<<< HEAD
-    if(!vnode){
-      if(requirePreviousExistance) HALT("you required previous existance of variable 'name'");
-      v = new Variable<T>(name);
-      vnode = new Node_typed<Variable<T> >(registry(), {"Variable", name}, {}, v, true);
-    }else{
-      v = &vnode->V<Variable<T> >();
-    }
-    var=(RevisionedAccessGatedClass*)v;
-=======
     v = acc.v;
     var = acc.var;
     CHECK(vnode && vnode->get<Variable<T>* >()==v,"something's wrong")
->>>>>>> b874aafd
     if(module){
       Node *m = getModuleNode(module);
       new Node_typed<Access_typed<T>* >(registry(), {"Access", name}, {m,vnode}, this);
@@ -137,23 +126,18 @@
     }
   }
 
-  /// A "copy" of acc: An access to the same variable as acc refers to, but now for '_module'
-  Access_typed(Module* _module, const Access_typed<T>& acc, bool moduleListens=false)
-    : Access(acc.name, new Type_typed<T, void>(), _module, NULL), v(NULL){
+  /// searches for globally registrated variable 'name', checks type equivalence, and becomes an access for '_module'
+  Access_typed(Module* _module, const char* name, bool moduleListens=false, bool requirePreviousExistance=false)
+    : Access(name, new Type_typed<T, void>(), _module, NULL), v(NULL){
     Node *vnode = registry().getNode({"Variable", name});
-<<<<<<< HEAD
-    v = acc.v;
-    var = acc.var;
-    CHECK(vnode && &vnode->V<Variable<T> >()==v,"something's wrong")
-=======
     if(!vnode){
+      if(requirePreviousExistance) HALT("you required previous existance of variable 'name'");
       v = new Variable<T>(name);
       vnode = new Node_typed<Variable<T>* >(registry(), {"Variable", name}, {}, v);
     }else{
       v = vnode->get<Variable<T>* >();
     }
     var=(RevisionedAccessGatedClass*)v;
->>>>>>> b874aafd
     if(module){
       Node *m = getModuleNode(module);
       new Node_typed<Access_typed<T>* >(registry(), {"Access", name}, {m,vnode}, this);
