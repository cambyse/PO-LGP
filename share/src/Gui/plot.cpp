--- conflicted
+++ resolved
@@ -178,13 +178,8 @@
   for(uint j=0; j<tF.d0; j++) plotFunction(tF[j], x0, x1);
 }
 
-<<<<<<< HEAD
 void plotFunctionPoints(const arr& x, const arr& f, MT::String title) {
-  CHECK(x.d0==f.d0, "Domain and image of function have different size!")
-=======
-void plotFunctionPoints(const arr& x, const arr& f) {
   CHECK_EQ(x.d0,f.d0, "Domain and image of function have different size!")
->>>>>>> 22dab272
   arr X(x.d0, x.d1+1);
   uint i, j;
   for(i=0; i<X.d0; i++) {
