/*  ---------------------------------------------------------------------
    Copyright 2013 Marc Toussaint
    email: mtoussai@cs.tu-berlin.de

    This program is free software: you can redistribute it and/or modify
    it under the terms of the GNU General Public License as published by
    the Free Software Foundation, either version 3 of the License, or
    (at your option) any later version.

    This program is distributed in the hope that it will be useful,
    but WITHOUT ANY WARRANTY; without even the implied warranty of
    MERCHANTABILITY or FITNESS FOR A PARTICULAR PURPOSE.  See the
    GNU General Public License for more details.

    You should have received a COPYING file of the GNU General Public License
    along with this program. If not, see <http://www.gnu.org/licenses/>
    -----------------------------------------------------------------  */


/** @file
 * @ingroup group_ors
 * The higher level interface to interarct with objects.
 */
/** @ingroup group_ors
 * @{
 **/


#include "ors.h"
#include "ors_oldTaskVariables.h"
#include "ors_swift.h"
#include "ors_ode.h"
#include "ors_actionInterface.h"
#include <Gui/opengl.h>
#include <Gui/plot.h>
#include <sstream>
#include <limits.h>
#include <unistd.h>

// huepfen der bloecke, falls sie zb runterfallen
#define ODE_COLL_BOUNCE 0.0
//usually .2!! stiffness (time-scale of contact reaction) umso groesser, desto mehr Fehlerkorrektur; muss zwischen 0.1 und 0.5 sein (ungefaehr)
#define ODE_COLL_ERP 0.4
// 0.3
//softness // umso groesser, desto breiter, desto weicher, desto weniger Fehlerkorrektur; zwischen 10e-10 und 10e5
#define ODE_COLL_CFM 10e-4
//1e-2
//alternative: dInfinity;
#define ODE_FRICTION 0.02

#define DROP_TARGET_NOISE 0.11
#define SEC_ACTION_ABORT 500


inline const char* getObjectString(uint ID) {
  std::stringstream ss;
  ss <<"o" <<ID;
  return ss.str().c_str();
}

arr q0, W;

void drawOrsActionInterfaceEnv(void*) {
  glStandardLight(NULL);
  glDrawFloor(4., 1, 1, 1);
}

void oneStep(const arr &q, ors::KinematicWorld *C, OdeInterface *ode, SwiftInterface *swift) {
  C->setJointState(q);
  C->calc_fwdPropagateFrames();
#ifdef MT_ODE
  if(ode) {
    C->ode().exportStateToOde();
    C->ode().step(.01);
    C->ode().importStateFromOde();
    //C->ode().importProxiesFromOde(*C);
    //C->getJointState(q);
  }
#endif
  if(swift) {
    swift->step();
  } else {
#ifdef MT_ODE
    C->ode().importProxiesFromOde();
#endif
  }
  
}

void controlledStep(arr &q, arr &W, ors::KinematicWorld *C, OdeInterface *ode, SwiftInterface *swift, TaskVariableList& TVs) {
  static arr dq;
  updateState(TVs, *C);
  updateChanges(TVs); //computeXchangeWithAttractor(globalSpace);
  bayesianControl(TVs, dq, W);
  q += dq;
  oneStep(q, C, ode, swift);
}

ActionInterface::ActionInterface() {
  C=0;
  gl=0;
  ode=0;
  swift=0;
  
  Tabort = SEC_ACTION_ABORT;
}

ActionInterface::~ActionInterface() {
  shutdownAll();
}

void ActionInterface::shutdownAll() {
  if(C) delete C;          C=0;
  if(gl) delete gl;        gl=0;
#ifdef MT_ODE
  if(ode) delete ode;      ode=0;
#endif
  if(swift) delete swift;  swift=0;
}

void ActionInterface::loadConfiguration(const char* ors_filename) {

//  char *path, *name, cwd[200];
//  MT::decomposeFilename(path, name, ors_filename);
//  getcwd(cwd, 200);
//  chdir(path);
  
  if(C) delete C;
  C = new ors::KinematicWorld();
  FILE(ors_filename) >> *C;
<<<<<<< HEAD
  C->calcBodyFramesFromJoints();
=======
  C->calc_fwdPropagateFrames();
>>>>>>> 6192422d
  //C->reconfigureRoot(C->getName("rfoot"));
  
  C->getJointState(q0);
  
  //compute generic q-metric depending on tree depth
  uint i;
  arr BM(C->bodies.N);
  BM=1.;
  for(i=BM.N; i--;) {
    if(C->bodies(i)->outLinks.N) {
      BM(i) += BM(C->bodies(i)->outLinks(0)->to->index);
    }
  }
  arr Wdiag(q0.N);
  for(i=0; i<q0.N; i++) Wdiag(i)=BM(C->joints(i)->to->index);
  //cout <<Wdiag;
  //Wdiag <<"[20 20 20 10 10 10 10 1 1 1 1 10 10 1 1 1 1 1 1 1 1 1 1 1 1 1 1 1 1
// 1 1 20 20 10 10 10 10 10 10 ]";
  W.setDiag(Wdiag);
  
  // determine number of objects
  noObjects = 0;
  // assuming that all objects start with "o"
  std::stringstream ss;
  for(i=1;; i++) {
    ss.str("");
    ss <<"o" <<i;
    ors::Body *n = C->getBodyByName(ss.str().c_str());
    if(n==0)
      break;
    noObjects++;
  }
  
  if(gl) return;
  gl=new OpenGL;
  gl->add(drawOrsActionInterfaceEnv, 0);
  gl->add(ors::glDrawGraph, C);
  //gl->setClearColors(1., 1., 1., 1.);
  gl->camera.setPosition(7., -0., 2.);
  gl->camera.focus(0, 0, .8);
  gl->camera.upright();
  //gl->camera.setPosition(5., -7., 4.);
  //gl->camera.focus(0, -.3, .5);
  //gl->resize(800, 800);
  gl->update();
}

void ActionInterface::watch() {
  gl->text.clear() <<"watch" <<endl;
  gl->watch();
}

void ActionInterface::startOde(double ode_coll_bounce, double ode_coll_erp,
                               double ode_coll_cfm, double ode_friction) {
  CHECK(C, "load a configuration first");
#ifdef MT_ODE
  C->ode();
  
  // SIMULATOR PARAMETER
  C->ode().coll_bounce = ode_coll_bounce; // huepfen der bloecke, falls sie zb runterfallen
  C->ode().coll_ERP = ode_coll_erp;   //usually .2!! stiffness (time-scale of contact reaction) umso groesser, desto mehr Fehlerkorrektur; muss zwischen 0.1 und 0.5 sein (ungefaehr)
  C->ode().coll_CFM = ode_coll_cfm;  //softness // umso groesser, desto breiter, desto weicher, desto weniger Fehlerkorrektur; zwischen 10e-10 und 10e5
  C->ode().friction = ode_friction;  //alternative: dInfinity;
//  C->ode().createOde(*C);
#endif
}

void ActionInterface::startSwift() {
  if(swift) delete swift;
  swift = new SwiftInterface(*C);
}

/*void ActionInterface::startSchunk(){
  if(schunk) delete schunk;
  schunk = new SchunkModule;

  createSwift(*C, *swift);
}*/

void ActionInterface::startIBDS() {
  NIY;
}

void ActionInterface::simulate(uint t) {
  arr q;
  C->getJointState(q);
  for(; t--;) {
    oneStep(q, C, ode, swift);
    gl->text.clear() <<"simulation -- time " <<t <<endl;
    gl->update();
  }
}

void ActionInterface::relaxPosition() {
  arr q, dq;
  C->getJointState(q);
  
  arr I(q.N, q.N); I.setId();
  
  DefaultTaskVariable x("full state", *C, qLinearTVT, 0, 0, 0, 0, I);
  x.setGainsAsAttractor(20, .1);
  x.y_prec=1000.;
  x.y_target=q0;
  
//   /*DefaultTaskVariable c("collision", *C, collTVT, 0, 0, 0, 0, ARR());*/
//   c.setGainsAsAttractor(20, .1);
//   c.y_prec=10000.;
//   c.state_tol=.005;
//   if(!swift) c.active=false;

  uint t;
  for(t=0; t<Tabort; t++) {
    controlledStep(q, W, C, ode, swift, TVs);
    gl->text.clear() <<"relaxPosition --  time " <<t <<endl;
    gl->update();
    if(x.err<.2) break;
  }
  if(t==Tabort) { indicateFailure(); return; }
}

// void ActionInterface::catchObject(const char *man_id, const char *obj_id){
//   DefaultTaskVariable x("endeffector", *C, posTVT, man_id, 0, 0, 0, ARR());
//   x.setGainsAsAttractor(20, .2);
//   x.y_prec=1000.;
//   ors::KinematicWorld::node obj=C->getName(obj_id);
//
//   uint t;
//   arr q, dq;
//   C->getJointState(q);
//   for(t=0;;t++){
//     x.y_target.setCarray(obj->X.p.v, 3);
//     controlledStep(q, W, C, ode, swift, TVs);
//     gl->text.clear() <<"catchObject --  time " <<t <<endl;
//     gl->update();
//     if(x.state==1 || C->getContact(x.i, obj->index)) break;
//   }
//
//   C->glueBodies(C->bodies(x.i), obj);
// }
//
// void ActionInterface::catchObject(uint ID){
//   catchObject("fing1c", convertObjectID2name(ID));
// }
//
// void ActionInterface::catchObject(const char* obj){
//   catchObject("fing1c", obj);
// }

void ActionInterface::moveTo(const char *man_id, const arr& target) {
  DefaultTaskVariable x("endeffector", *C, posTVT, man_id, 0, 0, 0, ARR());
  x.setGainsAsAttractor(20, .2);
  x.y_prec=1000.;
  
  uint t;
  arr q, dq;
  C->getJointState(q);
  for(t=0; t<Tabort; t++) {
    x.y_target=target;
    controlledStep(q, W, C, ode, swift, TVs);
    gl->text.clear() <<"catchObject --  time " <<t <<endl;
    gl->update();
    if(x.err<.05) break;
  }
  if(t==Tabort) { indicateFailure(); return; }
}

void ActionInterface::grab(const char *man_id, const char *obj_id) {
  ors::Body *obj=C->getBodyByName(obj_id);
  
  DefaultTaskVariable x("endeffector", *C, posTVT, man_id, 0, 0, 0, ARR());
  x.setGainsAsAttractor(20, .2);
  x.y_prec=1000.;
  
//   DefaultTaskVariable c("collision", *C, collTVT, 0, 0, 0, 0, ARR());
//   c.setGainsAsAttractor(20, .1);
//   c.y_prec=10000.;
//   c.state_tol=.005;
//   if(!swift) c.active=false;

  // (1) drop object if one is in hand
  ors::Joint *e;
  uint i;
  for_list(i, e, C->bodies(x.i)->outLinks) {
    NIY;
    //C->del_edge(e);
  }
  
  // (2) move towards new object
  uint t;
  arr q, dq;
  C->getJointState(q);
  for(t=0; t<Tabort; t++) {
    x.y_target = ARRAY(obj->X.pos);
    controlledStep(q, W, C, ode, swift, TVs);
    gl->text.clear() <<"catchObject --  time " <<t <<endl;
    gl->update();
    if(x.err<.05 || C->getContact(x.i, obj->index)) break;
  }
  if(t==Tabort) { indicateFailure(); return; }
  
  // (3) grasp if not table or world
  if(obj->index!=getTableID()) {
    C->glueBodies(C->bodies(x.i), obj);
  } else {
    //indicateFailure()?
  }
  
  // (4) move upwards (to avoid collisions)
  for(t=0; t<Tabort; t++) {
    x.y_target = ARRAY(obj->X.pos);
    x.y_target(2) = 1.2;
    controlledStep(q, W, C, ode, swift, TVs);
    gl->text.clear() <<"catchObject --  time " <<t <<endl;
    gl->update();
    if(x.err<.05) break;
  }
  if(t==Tabort) { indicateFailure(); return; }
}

void ActionInterface::grab(uint ID) {
  grab("fing1c", convertObjectID2name(ID));
}

void ActionInterface::grab(const char* obj) {
  grab("fing1c", obj);
}



void ActionInterface::dropObjectAbove(const char *obj_id55, const char *rel_id) {
  arr I(q0.N, q0.N); I.setId();
  bool obj_is_inhand = strlen(obj_id55) > 0;
  char* obj_id1;
  if(obj_is_inhand) {
    obj_id1 = new char[strlen(obj_id55)];
    strcpy(obj_id1, obj_id55);
  } else
    obj_id1 = (char*) "fing1c";
    
  DefaultTaskVariable x("obj", *C, posTVT, obj_id1, 0, 0, 0, ARR());
  DefaultTaskVariable z;
  //
  int obj_index=C->getBodyByName(obj_id1)->index;
  delete[] obj_id1;
  ors::Quaternion rot;
  rot = C->bodies(obj_index)->X.rot;
  ors::Vector upvec; double maxz=-2;
  if((rot*Vector_x).z>maxz) { upvec=Vector_x; maxz=(rot*upvec).z; }
  if((rot*Vector_y).z>maxz) { upvec=Vector_y; maxz=(rot*upvec).z; }
  if((rot*Vector_z).z>maxz) { upvec=Vector_z; maxz=(rot*upvec).z; }
  if((rot*(-Vector_x)).z>maxz) { upvec=-Vector_x; maxz=(rot*upvec).z; }
  if((rot*(-Vector_y)).z>maxz) { upvec=-Vector_y; maxz=(rot*upvec).z; }
  if((rot*(-Vector_z)).z>maxz) { upvec=-Vector_z; maxz=(rot*upvec).z; }
  ors::Transformation f;
  f.rot.setDiff(Vector_z, upvec);
  z.set("obj-z-align", *C, zalignTVT, obj_index, f, -1, Transformation_Id, ARR());
  //
  DefaultTaskVariable r("full state", *C, qLinearTVT, 0, 0, 0, 0, I);
  DefaultTaskVariable c("collision", *C, collTVT, 0, 0, 0, 0, ARR());
  
  r.setGainsAsAttractor(50, .1);
  r.y_prec=1.;
  r.y_target=q0;
  r.active=false;
  x.setGainsAsAttractor(20, .2);
  x.y_prec=1000.;
  z.setGainsAsAttractor(20, .2);
  z.y_prec=1000.;
  z.y_target.resize(1);  z.y_target = 1.;
  
  c.setGainsAsAttractor(20, .1);
  c.y_prec=10000.;
  if(!swift) c.active=false;
  
  uint t;
  arr q, dq;
  C->getJointState(q);
  
  // tl, 02 july 08
  // Noise for puton position
  double x_noise, y_noise;
  // object dependent noise [START]
//   double* relObj_shape = getShape(convertObjectName2ID(rel_id));
//   double std_dev_noise = DROP_TARGET_NOISE * relObj_shape[0];
  // object dependent noise [END]
  // hard noise [START]
  double std_dev_noise;
  if(convertObjectName2ID(rel_id) == getTableID()) {
    std_dev_noise = DROP_TARGET_NOISE * 0.7;
    uint tries = 0;
    while(true) {
      tries++;
      if(tries>1000)
        HALT("Can't find empty position on table")
        x_noise = std_dev_noise * rnd.gauss();
      y_noise = std_dev_noise * rnd.gauss();
      if(x_noise>0.5 || y_noise>0.5) // stay on table
        continue;
      if(freePosition(C->getBodyByName(rel_id)->X.pos.x+x_noise, C->getBodyByName(rel_id)->X.pos.y+y_noise, 0.05))
        break;
    }
  } else {
    std_dev_noise = DROP_TARGET_NOISE * 0.06;
    x_noise = std_dev_noise * rnd.gauss();
    y_noise = std_dev_noise * rnd.gauss();
  }
  // hard noise [END]
  
  //phase 1: up
  updateState(TVs, *C);
  x.y_target(2) += .3;
  for(t=0; t<Tabort; t++) {
    //x.y_target.setCarray(C->getBodyByName(rel_id)->X.p.v, 3);
    //x.y_target(2) += .3;
    controlledStep(q, W, C, ode, swift, TVs);
    gl->text.clear() <<"dropObject --  time " <<t <<endl;
    gl->update();
    if(x.err<.05) break;
  }
  if(t==Tabort) { indicateFailure(); return; }
  
  //phase 2: above object
  double HARD_LIMIT_DIST_Y = -0.8;
  
  double z_target;
  for(t=0; t<Tabort; t++) {
    x.y_target = ARRAY(C->getBodyByName(rel_id)->X.pos);
    // BRING IN NOISE HERE
    x.y_target(0) += x_noise; // tl
    x.y_target(1) += y_noise; // tl
    // WHERE TO GO ABOVE
    z_target = highestPosition(x.y_target(0), x.y_target(1), 0.06, obj_index); // tl
    // hard limit on y-distance to robot
    if(x.y_target(1) < HARD_LIMIT_DIST_Y)
      x.y_target(1) = HARD_LIMIT_DIST_Y;
    x.y_target(2) = z_target + .2; // distance in m
    controlledStep(q, W, C, ode, swift, TVs);
    gl->text.clear() <<"catchObject --  time " <<t <<endl;
    gl->update();
    if(x.err<.05) break;
  }
  if(t==Tabort) { indicateFailure(); return; }
  
  //turn off collision avoidance
  c.active=false;
  
  //phase 3: down
  double* obj_shape = getShape(obj_index);
  for(t=0; t<Tabort; t++) {
    x.y_target = ARRAY(C->getBodyByName(rel_id)->X.pos);
    // BRING IN NOISE HERE
    x.y_target(0) += x_noise; // tl
    x.y_target(1) += y_noise; // tl
    // WHERE TO GO ABOVE
    z_target = highestPosition(x.y_target(0), x.y_target(1), 0.06, obj_index); // tl
    // hard limit on y-distance to robot
    if(x.y_target(1) < HARD_LIMIT_DIST_Y)
      x.y_target(1) = HARD_LIMIT_DIST_Y;
    // IMPORTANT PARAM: set distance to target (relative height-distance in which "hand is opened" / object let loose)
    double Z_ADD_DIST = obj_shape[0]/2 + .05;
    x.y_target(2) = z_target + Z_ADD_DIST; // distance in m where obj is let loose
    controlledStep(q, W, C, ode, swift, TVs);
    gl->text.clear() <<"catchObject --  time " <<t <<endl;
    gl->update();
    if(x.err<.002 && z.err<.002) break;
  }
  if(t==Tabort) { indicateFailure(); return; }
  
  if(obj_is_inhand) {
    NIY;
    //ors::Joint *e=C->bodies(x.i)->inLinks(0);
    //C->del_edge(e); //otherwise: no object in hand
  }
}

void ActionInterface::dropObjectAbove(uint obj_id, uint rel_id) {
  dropObjectAbove(convertObjectID2name(obj_id), convertObjectID2name(rel_id));
}

void ActionInterface::dropObjectAbove(uint rel_id) {
  dropObjectAbove(getCatched(), rel_id);
}



bool ActionInterface::partOfBody(uint id) {
  NIY;
  return false;
}

uint ActionInterface::getCatched(uint man_id) {
#if 0
  //   ors::KinematicWorld::node n = C->bodies(man_id);
  ors::Proxy *p;
  //  cout <<"davor";
  uint obj=C->getBodyByName(convertObjectID2name(man_id))->index;
  //   cout <<"danach";
  uint i;
  //   cout <<obj <<std::flush;
  //
  for(i=0; i<C->proxies.N; i++)
    if(!C->proxies(i).age && C->proxies(i).d<0.) {
      p=&C->proxies(i);
      //      cout <<"DOES THIS EVER HAPPEN?" <<endl;
      if(p->a==(int)obj && p->b!=(int)obj) {
        // TODO look only for objects "o"
        return p->b;
        //        cout <<"!!!!!!!!!" <<C->bodies(p->b)->name <<" and " <<C->bodies(p->a)->name <<std::flush <<endl;
      }
      if(p->b==(int)obj && p->a!=(int)obj) {
        // look only for objects "o"
        return p->a;
        //        cout <<"!!!!!!!!!" <<C->bodies(p->a)->name <<" and " <<C->bodies(p->b)->name <<std::flush <<endl;
      }
    }
  return UINT_MAX;
#else
  ors::Joint *e;
  e=C->bodies(man_id)->outLinks(0);
  if(!e) return UINT_MAX;
  return e->to->index;
#endif
}

uint ActionInterface::getCatched() {
  return getCatched(convertObjectName2ID("fing1c"));
}

void ActionInterface::writeAllContacts(uint id) {
  ors::Proxy *p;
  //  cout <<"davor";
  uint obj=C->getBodyByName(convertObjectID2name(id))->index;
  //   cout <<"danach";
  uint i;
  //   cout <<obj <<std::flush;
  cout <<convertObjectID2name(id) <<" is in contact with ";
  for(i=0; i<C->proxies.N; i++)
    if(C->proxies(i)->d<0.) {
      p=C->proxies(i);
      //      cout <<"DOES THIS EVER HAPPEN?" <<endl;
      if(p->a==(int)obj && p->b!=(int)obj) {
        // TODO look only for objects "o"
        cout <<C->bodies(p->b)->name <<" ";
        //        cout <<"!!!!!!!!!" <<C->bodies(p->b)->name <<" and " <<C->bodies(p->a)->name <<std::flush <<endl;
      }
      if(p->b==(int)obj && p->a!=(int)obj) {
        // look only for objects "o"
        cout <<C->bodies(p->a)->name <<" ";
      }
    }
  cout <<endl;
}


void ActionInterface::getObjectsAbove(uintA& list, const char *obj_id) {
  list.clear();
  ors::Proxy *p;
  uint obj=C->getBodyByName(obj_id)->index;
//   writeAllContacts(convertObjectName2ID(obj_id));
  uint i;
  double TOL_COEFF = 0.9;
  double obj_rad = 0.5 * getShape(convertObjectName2ID(obj_id))[2];
  double other_rad;
  double dist;
  for(i=0; i<C->proxies.N; i++) if(C->proxies(i)->d<0.) {
      p=C->proxies(i);
      if(p->b == -1 || p->a == -1) // on bottom
        continue;
      if(p->a==(int)obj) {
        other_rad = 0.5 * getShape(p->b)[2];
        dist = TOL_COEFF * (obj_rad + other_rad);
        if(C->bodies(p->b)->X.pos.z - C->bodies(obj)->X.pos.z > dist)
          list.setAppend(p->b);
      } else if(p->b==(int)obj) {
        other_rad = 0.5 * getShape(p->a)[2];
        dist = TOL_COEFF * (obj_rad + other_rad);
        if(C->bodies(p->a)->X.pos.z - C->bodies(obj)->X.pos.z > dist)
          list.setAppend(p->a);
      }
    }
}

void ActionInterface::getObjectsAbove(uintA& list, const uint obj_id) {
  getObjectsAbove(list, convertObjectID2name(obj_id));
}


// void ActionInterface::getObjectsBelow(uintA& list, const char *obj_id){
//   list.clear();
//   ors::Proxy *p;
//   uint obj=C->getBodyByName(obj_id)->index;
//   uint i;
//   for(i=0;i<C->proxies.N;i++) if(!C->proxies(i).age && C->proxies(i).d<0.){
//     p=&C->proxies(i);
//     if(p->a==(int)obj && C->bodies(obj)->X.p(2)>C->bodies(p->b)->X.p(2)){
//       if(list.contains(p->b) < 0)
//         list.append(p->b);
//     }
//     if(p->b==(int)obj && C->bodies(obj)->X.p(2)>C->bodies(p->a)->X.p(2)){
//       if(list.contains(p->a) < 0)
//         list.append(p->a);
//     }
//   }
// }
//
// void ActionInterface::getObjectsBelow(uintA& list, const uint obj_id){
//   getObjectsBelow(list, convertObjectID2name(obj_id));
// }

void ActionInterface::getObjects(uintA& objects) { ///< return list all objects
  objects.clear();
  getManipulableObjects(objects);
  objects.append(getTableID());
}

void ActionInterface::getManipulableObjects(uintA& objects) {
  objects.clear();
  // assuming that all objects start with "o"
  std::stringstream ss;
  uint i, obj;
  for(i=1; i<=noObjects; i++) {
    ss.str("");
    ss <<"o" <<i;
    ors::Body *n = C->getBodyByName(ss.str().c_str());
    obj=n->index;
    objects.append(obj);
  }
}

uint ActionInterface::getTableID() {
  ors::Body *n = C->getBodyByName("table");
  return n->index;
}


bool ActionInterface::inContact(uint a, uint b) {
  if(C->getContact(a, b)) return true;
  return false;
}

bool ActionInterface::isUpright(uint id) {
  double TOLERANCE = 0.05; // in radians
  
  ors::Quaternion rot;
  rot = C->bodies(id)->X.rot;
  ors::Vector upvec; double maxz=-2;
  if((rot*Vector_x).z>maxz) { upvec=Vector_x; maxz=(rot*upvec).z; }
  if((rot*Vector_y).z>maxz) { upvec=Vector_y; maxz=(rot*upvec).z; }
  if((rot*Vector_z).z>maxz) { upvec=Vector_z; maxz=(rot*upvec).z; }
  if((rot*(-Vector_x)).z>maxz) { upvec=-Vector_x; maxz=(rot*upvec).z; }
  if((rot*(-Vector_y)).z>maxz) { upvec=-Vector_y; maxz=(rot*upvec).z; }
  if((rot*(-Vector_z)).z>maxz) { upvec=-Vector_z; maxz=(rot*upvec).z; }
  double angle;
  angle = acos(maxz);
  
//   cout <<id <<" angle = " <<angle <<endl;
  if(fabs(angle) < TOLERANCE)
    return true;
  else
    return false;
}

uint ActionInterface::convertObjectName2ID(const char* name) {
  return C->getBodyByName(name)->index;
}


const char* ActionInterface::convertObjectID2name(uint ID) {
  if(C->bodies.N > ID)
    return C->bodies(ID)->name;
  else
    return "";
}

// object = Body in ors.h
int ActionInterface::getType(uint id) {
  //  Body* corp = C->bodies(id);
  //  int q = corp->type;
  return C->bodies(id)->shapes(0)->type;
}

double* ActionInterface::getShape(uint id) {
  return C->bodies(id)->shapes(0)->size;
}

double* ActionInterface::getColor(uint id) {
  return C->bodies(id)->shapes(0)->color;
}

double* ActionInterface::getPosition(uint id) {
  return C->bodies(id)->X.pos.p();
}


// void ActionInterface::printAboveBelowInfos(){
//   uintA objects;
//   getManipulableObjects(objects);
//   uintA objects2;
//   uint i;
//   FOR1D(objects, i){
//     cout <<convertObjectID2name(objects(i)) <<" (" <<objects(i) <<"): " <<std::flush;
//     getObjectsAbove(objects2, objects(i));
//     cout <<"above=" <<objects2 <<" " <<std::flush;
//     getObjectsBelow(objects2, objects(i));
//     cout <<"below=" <<objects2 <<" ";
//     cout <<endl;
//   }
// }

void ActionInterface::printObjectInfo() {
  uintA objects;
  getObjects(objects);
  uint i;
  FOR1D(objects, i) {
    cout <<objects(i) <<" " <<convertObjectID2name(objects(i)) <<endl;
  }
}

void ActionInterface::indicateFailure() {
  // drop object
  ors::Joint *e;
  uint i;
  for_list(i, e, C->getBodyByName("fing1c")->outLinks) {
    NIY;
    //C->del_edge(e); //otherwise: no object in hand
  }
  std::cerr <<"ActionInterface: CONTROL FAILURE" <<endl;
  relaxPosition();
}

// if z-value of objects is beneath THRESHOLD
bool ActionInterface::onBottom(uint id) {
  double THRESHOLD = 0.15;
  ors::Body *obj=C->bodies(id);
  if(obj->X.pos.z < THRESHOLD)
    return true;
  else
    return false;
}

void ActionInterface::getObservableObjects(uintA& objs) {
  getManipulableObjects(objs);
  objs.setAppend(getTableID());
  uint i;
  FOR1D_DOWN(objs, i) {
    if(onBottom(objs(i)))
      objs.remove(i);
  }
}

bool ActionInterface::freePosition(double x, double y, double radius) {
  uintA manipObjs;
  getManipulableObjects(manipObjs);
//     cout <<"Asking for pos " <<x <<"/" <<y <<" within radius " <<radius<<endl;
  uint i;
  FOR1D(manipObjs, i) {
    double* pos = getPosition(manipObjs(i));
//         cout <<manipObjs(i) <<" has pos " <<pos[0] <<"/" <<pos[1] <<endl;
    if(fabs(pos[0] - x) < radius)
      return false;
    if(fabs(pos[1] - y) < radius)
      return false;
  }
  return true;
}
double ActionInterface::highestPosition(double x, double y, double radius, uint id_ignored) {
  uint DEBUG = 0;
  uintA manipObjs;
  getManipulableObjects(manipObjs);
  if(DEBUG>0) {
    cout <<"highestPosition:" <<endl;
    cout <<"Asking for pos " <<x <<"/" <<y <<" within radius " <<radius<<endl;
  }
  uint i;
  double max_z;
  double* table_pos = getPosition(getTableID());
  max_z = table_pos[2];
  if(DEBUG>0) {cout <<"table_z: " <<max_z <<endl;}
  FOR1D(manipObjs, i) {
    if(manipObjs(i) == id_ignored)
      continue;
    double* pos = getPosition(manipObjs(i));
//         cout <<manipObjs(i) <<" has pos " <<pos[0] <<"/" <<pos[1] <<endl;
    if(fabs(pos[0] - x) < radius  &&  fabs(pos[1] - y) < radius) {
      if(DEBUG>0) cout <<"Object " <<manipObjs(i) <<" within radius at height " <<pos[2] <<endl;
      if(pos[2] > max_z)
        max_z = pos[2];
    }
  }
  if(DEBUG>0) cout <<"max_z = " <<max_z <<endl;
  return max_z;
}
/** @} */<|MERGE_RESOLUTION|>--- conflicted
+++ resolved
@@ -128,11 +128,7 @@
   if(C) delete C;
   C = new ors::KinematicWorld();
   FILE(ors_filename) >> *C;
-<<<<<<< HEAD
-  C->calcBodyFramesFromJoints();
-=======
   C->calc_fwdPropagateFrames();
->>>>>>> 6192422d
   //C->reconfigureRoot(C->getName("rfoot"));
   
   C->getJointState(q0);
