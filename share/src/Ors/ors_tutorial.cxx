/*  ---------------------------------------------------------------------
    Copyright 2012 Marc Toussaint
    email: mtoussai@cs.tu-berlin.de
    
    This program is free software: you can redistribute it and/or modify
    it under the terms of the GNU General Public License as published by
    the Free Software Foundation, either version 3 of the License, or
    (at your option) any later version.
    
    This program is distributed in the hope that it will be useful,
    but WITHOUT ANY WARRANTY; without even the implied warranty of
    MERCHANTABILITY or FITNESS FOR A PARTICULAR PURPOSE.  See the
    GNU General Public License for more details.
    
    You should have received a COPYING file of the GNU General Public License
    along with this program. If not, see <http://www.gnu.org/licenses/>
    -----------------------------------------------------------------  */

/**
 * @file
 * @ingroup group_ors
 */
/**
 * @ingroup group_ors
 * @{
 */


#include <Gui/opengl.h>
#include <Gui/plot.h>
#include "ors.h"

#include "ors_actionInterface.h"
#include <sstream>
#include <limits.h>


// huepfen der bloecke, falls sie zb runterfallen
#define ODE_COLL_BOUNCE 0.0
//usually .2!! stiffness (time-scale of contact reaction) umso groesser, desto mehr Fehlerkorrektur; muss zwischen 0.1 und 0.5 sein (ungefaehr)
#define ODE_COLL_ERP 0.4
// 0.3
//softness // umso groesser, desto breiter, desto weicher, desto weniger Fehlerkorrektur; zwischen 10e-10 und 10e5
#define ODE_COLL_CFM 10e-4
//1e-2
//alternative: dInfinity;
#define ODE_FRICTION 0.02

#define DROP_TARGET_NOISE 0.11
#define SEC_ACTION_ABORT 500


inline const char* getObjectString (uint ID) {
  std::stringstream ss;
  ss << "o" << ID;
  return ss.str().c_str();
}

arr q0,W;

void drawEnv(void*){
  glStandardLight(NULL);
  glDrawFloor(4.,1,1,1);
}

void oneStep(const arr &q,ors::KinematicWorld *C,OdeModule *ode,SwiftInterface *swift){
  C->setJointState(q);
  C->calc_fwdPropagateFrames();
#ifdef MT_ODE
  if(ode){
    ode->exportStateToOde(*C);
    ode->step(.01);
    ode->importStateFromOde(*C);
    //ode->importProxiesFromOde(*C);
	//C->getJointState(q);
  }
#endif
  if(swift){
    swift->computeProxies(*C);
  }else{
#ifdef MT_ODE
    if(ode) ode->importProxiesFromOde(*C);
#endif
  }
		
}

void controlledStep(arr &q,arr &W,ors::KinematicWorld *C,OdeModule *ode,SwiftInterface *swift,TaskVariableList& TVs){
  static arr dq;
  updateState(TVs);
  updateChanges(TVs); //computeXchangeWithAttractor(globalSpace);
  bayesianControl_obsolete(TVs,dq,W);
  q += dq;
  oneStep(q,C,ode,swift);
}

ActionInterface::ActionInterface(){
  C=0;
  gl=0;
  ode=0;
  swift=0;
  
  Tabort = SEC_ACTION_ABORT;
}

ActionInterface::~ActionInterface(){
  shutdownAll();
}

void ActionInterface::shutdownAll(){
  if(C) delete C;          C=0;
  if(gl) delete gl;        gl=0;
#ifdef MT_ODE
  if(ode) delete ode;      ode=0;
#endif
  if(swift) delete swift;  swift=0;
}

void ActionInterface::loadConfiguration(const char* ors_filename){
  
  char *path,*name,cwd[200];
  MT::decomposeFilename(path,name,ors_filename);
  getcwd(cwd,200);
  chdir(path);

  if(C) delete C;
  C = new ors::KinematicWorld();
  *C <<FILE(name);
<<<<<<< HEAD
  C->calcBodyFramesFromJoints();
=======
  C->calc_fwdPropagateFrames();
>>>>>>> 6192422d
  //C->reconfigureRoot(C->getName("rfoot"));

  chdir(cwd);

  C->getJointState(q0);
  
  //compute generic q-metric depending on tree depth
  uint i;
  arr BM(C->bodies.N);
  BM=1.;
  for(i=BM.N;i--;){
    if(C->bodies(i)->outLinks.N){
      BM(i) += BM(C->bodies(i)->outLinks(0)->to->index);
    }
  }
  arr Wdiag(q0.N);
  for(i=0;i<q0.N;i++) Wdiag(i)=BM(C->joints(i)->to->index);
  //cout <<Wdiag;
  //Wdiag <<"[20 20 20 10 10 10 10 1 1 1 1 10 10 1 1 1 1 1 1 1 1 1 1 1 1 1 1 1 1 1 1 20 20 10 10 10 10 10 10 ]";
  W.setDiag(Wdiag);
  
  // determine number of objects
  noObjects = 0;
  // assuming that all objects start with "o"
  std::stringstream ss;
  for (i=1;;i++) {
    ss.str("");
    ss << "o" << i;
    ors::Body *n = C->getBodyByName(ss.str().c_str());
    if (n==0)
      break;
    noObjects++;
  }

  if(gl) return;
  gl=new OpenGL;
  gl->add(drawEnv,0);
  gl->add(ors::glDrawGraph,C);
  //gl->setClearColors(1.,1.,1.,1.);
  gl->camera.setPosition(7.,-0.,2.);
  gl->camera.focus(0,0,.8);
  //gl->camera.setPosition(5.,-7.,4.);
  //gl->camera.focus(0,-.3,.5);
  //gl->resize(800, 800);
  gl->update();
}

void ActionInterface::watch(){
  gl->text.clear() <<"watch" <<endl;
  gl->watch();
}

void ActionInterface::startOde(double ode_coll_bounce, double ode_coll_erp, double ode_coll_cfm, double ode_friction) {
  CHECK(C,"load a configuration first");
#ifdef MT_ODE
  if(ode) delete ode;
  ode = new OdeModule;
#endif

  // SIMULATOR PARAMETER
#ifdef MT_ODE
  ode->coll_bounce = ode_coll_bounce; // huepfen der bloecke, falls sie zb runterfallen
  ode->coll_ERP = ode_coll_erp;   //usually .2!! stiffness (time-scale of contact reaction) umso groesser, desto mehr Fehlerkorrektur; muss zwischen 0.1 und 0.5 sein (ungefaehr)
  ode->coll_CFM = ode_coll_cfm;  //softness // umso groesser, desto breiter, desto weicher, desto weniger Fehlerkorrektur; zwischen 10e-10 und 10e5
  ode->friction = ode_friction;  //alternative: dInfinity;
  ode->createOde(*C);
#endif
}

void ActionInterface::startSwift(){
  if(swift) delete swift;
  swift = new SwiftInterface;

  swift->init(*C);
}

/*void ActionInterface::startSchunk(){
  if(schunk) delete schunk;
  schunk = new SchunkModule;

  createSwift(*C,*swift);
}*/

void ActionInterface::startIBDS(){
  NIY;
}

void ActionInterface::simulate(uint t){
  arr q;
  C->getJointState(q);
  for(;t--;){
    oneStep(q,C,ode,swift);
    gl->text.clear() <<"simulation -- time " <<t <<endl;
    gl->update();
  }
}

void ActionInterface::relaxPosition(){
  arr q,dq;
  C->getJointState(q);
  
  arr I(q.N,q.N); I.setId();
  
  TaskVariable x("full state",*C,qLinearTVT,0,0,0,0,I);
  x.setGainsAsAttractor(20,.1);
  x.y_prec=1000.;
  x.y_target=q0;
  x.state_tol=.2;
  
//   /*TaskVariable c("collision",*C,collTVT,0,0,0,0,ARR());*/
//   c.setGainsAsAttractor(20,.1);
//   c.y_prec=10000.;
//   c.state_tol=.005;
//   if(!swift) c.active=false;
  
  uint t;
  for(t=0;t<Tabort;t++){
    controlledStep(q,W,C,ode,swift,TVs);
    gl->text.clear() <<"relaxPosition --  time " <<t <<endl;
    gl->update();
    if(x.state==1) break;
  }
  if(t==Tabort){ indicateFailure(); return; }
}

// void ActionInterface::catchObject(const char *man_id,const char *obj_id){
//   TaskVariable x("endeffector",*C,posTVT,man_id,0,0,0,ARR());
//   x.setGainsAsAttractor(20,.2);
//   x.y_prec=1000.;
//   ors::KinematicWorld::node obj=C->getName(obj_id);
//   
//   uint t;
//   arr q,dq;
//   C->getJointState(q);
//   for(t=0;;t++){
//     x.y_target.setCarray(obj->X.p.v,3);
//     controlledStep(q,W,C,ode,swift,TVs);
//     gl->text.clear() <<"catchObject --  time " <<t <<endl;
//     gl->update();
//     if(x.state==1 || C->getContact(x.i,obj->index)) break;
//   }
//   
//   C->glueBodies(C->bodies(x.i),obj);
// }
// 
// void ActionInterface::catchObject(uint ID) {
//   catchObject("fing1c", convertObjectID2name(ID));
// }
// 
// void ActionInterface::catchObject(const char* obj) {
//   catchObject("fing1c", obj);
// }

void ActionInterface::moveTo(const char *man_id,const arr& target){
  TaskVariable x("endeffector",*C,posTVT,man_id,0,0,0,ARR());
  x.setGainsAsAttractor(20,.2);
  x.y_prec=1000.;
  
  uint t;
  arr q,dq;
  C->getJointState(q);
  for(t=0;t<Tabort;t++){
    x.y_target=target;
    controlledStep(q,W,C,ode,swift,TVs);
    gl->text.clear() <<"catchObject --  time " <<t <<endl;
    gl->update();
    if(x.state==1) break;
  }
  if(t==Tabort){ indicateFailure(); return; }
}

void ActionInterface::grab(const char *man_id,const char *obj_id){
  ors::Body *obj=C->getBodyByName(obj_id);
	
  TaskVariable x("endeffector",*C,posTVT,man_id,0,0,0,ARR());
  x.setGainsAsAttractor(20,.2);
  x.y_prec=1000.;
  
//   TaskVariable c("collision",*C,collTVT,0,0,0,0,ARR());
//   c.setGainsAsAttractor(20,.1);
//   c.y_prec=10000.;
//   c.state_tol=.005;
//   if(!swift) c.active=false;
  
  // (1) drop object if one is in hand
  ors::Joint *e;
  uint i;
  for_list(i,e,C->bodies(x.i)->outLinks){
    NIY;
    //C->del_edge(e);
  }
  
  // (2) move towards new object
  uint t;
  arr q,dq;
  C->getJointState(q);
  for(t=0;t<Tabort;t++){
    x.y_target.setCarray(obj->X.pos.p,3);
    controlledStep(q,W,C,ode,swift,TVs);
    gl->text.clear() <<"catchObject --  time " <<t <<endl;
    gl->update();
    if(x.state==1 || C->getContact(x.i,obj->index)) break;
  }
  if(t==Tabort){ indicateFailure(); return; }
		
  // (3) grasp if not table or world
  if(obj->index!=getTableID()){
    C->glueBodies(C->bodies(x.i),obj);
  }else{
    //indicateFailure()?
  }

  // (4) move upwards (to avoid collisions)
  x.state_tol=.05;
  for(t=0;t<Tabort;t++){
    x.y_target.setCarray(obj->X.pos.p,3);
    x.y_target(2) = 1.2;
    controlledStep(q,W,C,ode,swift,TVs);
    gl->text.clear() <<"catchObject --  time " <<t <<endl;
    gl->update();
    if(x.state==1) break;
  }
  if(t==Tabort){ indicateFailure(); return; }
}

void ActionInterface::grab(uint ID) {
  grab("fing1c", convertObjectID2name(ID));
}

void ActionInterface::grab(const char* obj) {
  grab("fing1c", obj);
}



void ActionInterface::dropObjectAbove(const char *obj_id55, const char *rel_id){
  arr I(q0.N,q0.N); I.setId();
  bool obj_is_inhand = strlen(obj_id55) > 0;
  char* obj_id1;
  if (obj_is_inhand) {
    obj_id1 = new char[strlen(obj_id55)];
    strcpy(obj_id1, obj_id55);
  }
  else
    obj_id1 = "fing1c";
  
  TaskVariable x("obj",*C,posTVT,obj_id1,0,0,0,ARR());
  TaskVariable z;
  //
  int obj_index=C->getBodyByName(obj_id1)->index;
  delete[] obj_id1;
  ors::Quaternion rot;
  rot = C->bodies(obj_index)->X.rot;
  ors::Vector upvec; double maxz=-2;
  if((rot*Vector_x)(2)>maxz){ upvec=Vector_x; maxz=(rot*upvec)(2); }
  if((rot*Vector_y)(2)>maxz){ upvec=Vector_y; maxz=(rot*upvec)(2); }
  if((rot*Vector_z)(2)>maxz){ upvec=Vector_z; maxz=(rot*upvec)(2); }
  if((rot*(-Vector_x))(2)>maxz){ upvec=-Vector_x; maxz=(rot*upvec)(2); }
  if((rot*(-Vector_y))(2)>maxz){ upvec=-Vector_y; maxz=(rot*upvec)(2); }
  if((rot*(-Vector_z))(2)>maxz){ upvec=-Vector_z; maxz=(rot*upvec)(2); }
  ors::Transformation f;
  f.rot.setDiff(Vector_z, upvec);
  z.set("obj-z-align",*C,zalignTVT,obj_index,f,-1,Transformation_Id,ARR());
  //
  TaskVariable r("full state",*C,qLinearTVT,0,0,0,0,I);
  TaskVariable c("collision",*C,collTVT,0,0,0,0,ARR());
  
  r.setGainsAsAttractor(50,.1);
  r.y_prec=1.;
  r.y_target=q0;
  r.active=false;
  x.setGainsAsAttractor(20,.2);
  x.y_prec=1000.;
  x.state_tol=.005;
  z.setGainsAsAttractor(20,.2);
  z.y_prec=1000.;
  z.y_target.resize(1);  z.y_target = 1.;
  z.state_tol=.005;
  
  c.setGainsAsAttractor(20,.1);
  c.y_prec=10000.;
  c.state_tol=.005;
  if(!swift) c.active=false;
  
  uint t;
  arr q,dq;
  C->getJointState(q);
  
  // tl, 02 july 08
  // Noise for puton position
  double x_noise, y_noise;
  // object dependent noise [START]
//   double* relObj_shape = getShape(convertObjectName2ID(rel_id));
//   double std_dev_noise = DROP_TARGET_NOISE * relObj_shape[0];
  // object dependent noise [END]
  // hard noise [START]
  double std_dev_noise;
  if (convertObjectName2ID(rel_id) == getTableID()) {
    std_dev_noise = DROP_TARGET_NOISE * 0.7;
    uint tries = 0;
    while (true) {
      tries++;
      if (tries>1000)
        HALT("Can't find empty position on table")
            x_noise = std_dev_noise * rnd.gauss();
      y_noise = std_dev_noise * rnd.gauss();
      if (x_noise>0.5 || y_noise>0.5) // stay on table
        continue;
      if (freePosition(C->getBodyByName(rel_id)->X.pos.x+x_noise, C->getBodyByName(rel_id)->X.pos.y+y_noise, 0.05))
        break;
    }
  }
  else {
    std_dev_noise = DROP_TARGET_NOISE * 0.06;
    x_noise = std_dev_noise * rnd.gauss();
    y_noise = std_dev_noise * rnd.gauss();
  }
  // hard noise [END]
  
  //phase 1: up
  updateState(TVs);
  x.y_target(2) += .3;
  x.state_tol=.05;
  for(t=0;t<Tabort;t++){
    //x.y_target.setCarray(C->getBodyByName(rel_id)->X.p.v,3);
    //x.y_target(2) += .3;
    controlledStep(q,W,C,ode,swift,TVs);
    gl->text.clear() <<"dropObject --  time " <<t <<endl;
    gl->update();
    if(x.state==1) break;
  }
  if(t==Tabort){ indicateFailure(); return; }
  
  //phase 2: above object
  x.state_tol=.05;
  
  double HARD_LIMIT_DIST_Y = -0.8;
  
  double z_target;
  for(t=0;t<Tabort;t++){
    x.y_target.setCarray(C->getBodyByName(rel_id)->X.pos.p,3);
    // BRING IN NOISE HERE
    x.y_target(0) += x_noise; // tl
    x.y_target(1) += y_noise; // tl
    // WHERE TO GO ABOVE
    z_target = highestPosition(x.y_target(0), x.y_target(1), 0.06, obj_index); // tl
    // hard limit on y-distance to robot
    if (x.y_target(1) < HARD_LIMIT_DIST_Y)
      x.y_target(1) = HARD_LIMIT_DIST_Y;
    x.y_target(2) = z_target + .2; // distance in m
    controlledStep(q,W,C,ode,swift,TVs);
    gl->text.clear() <<"catchObject --  time " <<t <<endl;
    gl->update();
    if(x.state==1) break;
  }
  if(t==Tabort){ indicateFailure(); return; }

  //turn off collision avoidance
  c.active=false;

  //phase 3: down
  x.state_tol=.002;
  double* obj_shape = getShape(obj_index);
  for(t=0;t<Tabort;t++){
    x.y_target.setCarray(C->getBodyByName(rel_id)->X.pos.p,3);
    // BRING IN NOISE HERE
    x.y_target(0) += x_noise; // tl
    x.y_target(1) += y_noise; // tl
    // WHERE TO GO ABOVE
    z_target = highestPosition(x.y_target(0), x.y_target(1), 0.06, obj_index); // tl
    // hard limit on y-distance to robot
    if (x.y_target(1) < HARD_LIMIT_DIST_Y)
      x.y_target(1) = HARD_LIMIT_DIST_Y;
    // IMPORTANT PARAM: set distance to target (relative height-distance in which "hand is opened" / object let loose)
    double Z_ADD_DIST = obj_shape[0]/2 + .05;
    x.y_target(2) = z_target + Z_ADD_DIST; // distance in m where obj is let loose
    controlledStep(q,W,C,ode,swift,TVs);
    gl->text.clear() <<"catchObject --  time " <<t <<endl;
    gl->update();
    if(x.state==1 && z.state==1) break;
  }
  if(t==Tabort){ indicateFailure(); return; }
  
  ors::Joint *e;
  e=C->bodies(x.i)->inLinks(0);
  if (obj_is_inhand){
    NIY;
    //C->del_edge(e); //otherwise: no object in hand
  }
}

void ActionInterface::dropObjectAbove(uint obj_id, uint rel_id) {
  dropObjectAbove(convertObjectID2name(obj_id), convertObjectID2name(rel_id));
}

void ActionInterface::dropObjectAbove(uint rel_id) {
  dropObjectAbove(getCatched(), rel_id);
}



bool ActionInterface::partOfBody(uint id){
  NIY;
  return false;
}

uint ActionInterface::getCatched(uint man_id){
#if 0
  //   ors::KinematicWorld::node n = C->bodies(man_id);
  ors::Proxy *p;
  // 	cout << "davor";
  uint obj=C->getBodyByName(convertObjectID2name(man_id))->index;
  //   cout << "danach";
  uint i;
  //   cout << obj << std::flush;
  //
  for(i=0;i<C->proxies.N;i++)
  if(!C->proxies(i).age && C->proxies(i).d<0.){
  p=&C->proxies(i);
      // 			cout << "DOES THIS EVER HAPPEN?" << endl;
  if(p->a==(int)obj && p->b!=(int)obj) {
	// TODO look only for objects "o"
  return p->b;
	// 				cout << "!!!!!!!!!" << C->bodies(p->b)->name << " and " << C->bodies(p->a)->name << std::flush << endl;
}
  if(p->b==(int)obj && p->a!=(int)obj) {
	// look only for objects "o"
  return p->a;
	// 				cout << "!!!!!!!!!" << C->bodies(p->a)->name << " and " << C->bodies(p->b)->name << std::flush << endl;
}
}
  return UINT_MAX;
#else
  ors::Joint *e;
  e=C->bodies(man_id)->outLinks(0);
  if(!e) return UINT_MAX;
  return e->to->index;
#endif
}

uint ActionInterface::getCatched() {
  return getCatched(convertObjectName2ID("fing1c"));
}

void ActionInterface::writeAllContacts(uint id) {
  ors::Proxy *p;
  // 	cout << "davor";
  uint obj=C->getBodyByName(convertObjectID2name(id))->index;
  //   cout << "danach";
  uint i;
  //   cout << obj << std::flush;
  cout << convertObjectID2name(id) << " is in contact with ";
  for(i=0;i<C->proxies.N;i++)
    if(!C->proxies(i)->age)  // PROXIES SIND LEER!
      if (C->proxies(i)->d<0.){
    p=C->proxies(i);
      // 			cout << "DOES THIS EVER HAPPEN?" << endl;
    if(p->a==(int)obj && p->b!=(int)obj) {
	// TODO look only for objects "o"
      cout << C->bodies(p->b)->name << " ";
	// 				cout << "!!!!!!!!!" << C->bodies(p->b)->name << " and " << C->bodies(p->a)->name << std::flush << endl;
    }
    if(p->b==(int)obj && p->a!=(int)obj) {
	// look only for objects "o"
      cout << C->bodies(p->a)->name << " ";
    }
      }
      cout << endl;
}


void ActionInterface::getObjectsAbove(uintA& list,const char *obj_id){
  list.clear();
  ors::Proxy *p;
  uint obj=C->getBodyByName(obj_id)->index;
//   writeAllContacts(convertObjectName2ID(obj_id));
  uint i;
  double TOL_COEFF = 0.9;
  double obj_rad = 0.5 * getShape(convertObjectName2ID(obj_id))[2];
  double other_rad;
  double dist;
  for(i=0;i<C->proxies.N;i++) if(!C->proxies(i)->age && C->proxies(i)->d<0.){
    p=C->proxies(i);
    if (p->b == -1 || p->a == -1) // on bottom
      continue;
    if(p->a==(int)obj) {
      other_rad = 0.5 * getShape(p->b)[2];
      dist = TOL_COEFF * (obj_rad + other_rad);
      if (C->bodies(p->b)->X.pos.z - C->bodies(obj)->X.pos.z > dist)
        list.setAppend(p->b);
    }
    else if(p->b==(int)obj) {
      other_rad = 0.5 * getShape(p->a)[2];
      dist = TOL_COEFF * (obj_rad + other_rad);
      if (C->bodies(p->a)->X.pos.z - C->bodies(obj)->X.pos.z > dist)
        list.setAppend(p->a);
    }
  }
}

void ActionInterface::getObjectsAbove(uintA& list,const uint obj_id) {
  getObjectsAbove(list, convertObjectID2name(obj_id));
}


// void ActionInterface::getObjectsBelow(uintA& list,const char *obj_id){
//   list.clear();
//   ors::Proxy *p;
//   uint obj=C->getBodyByName(obj_id)->index;
//   uint i;
//   for(i=0;i<C->proxies.N;i++) if(!C->proxies(i).age && C->proxies(i).d<0.){
//     p=&C->proxies(i);
//     if(p->a==(int)obj && C->bodies(obj)->X.p(2)>C->bodies(p->b)->X.p(2)) {
//       if (list.contains(p->b) < 0)
//         list.append(p->b);
//     }
//     if(p->b==(int)obj && C->bodies(obj)->X.p(2)>C->bodies(p->a)->X.p(2)) {
//       if (list.contains(p->a) < 0)
//         list.append(p->a);
//     }
//   }
// }
// 
// void ActionInterface::getObjectsBelow(uintA& list,const uint obj_id) {
//   getObjectsBelow(list, convertObjectID2name(obj_id));
// }

void ActionInterface::getObjects(uintA& objects) { ///< return list all objects
  objects.clear();
  getManipulableObjects(objects);
  objects.append(getTableID());
}

void ActionInterface::getManipulableObjects(uintA& objects) {
  objects.clear();
  // assuming that all objects start with "o"
  std::stringstream ss;
  uint i, obj;
  for (i=1;i<=noObjects;i++) {
    ss.str("");
    ss << "o" << i;
    ors::Body *n = C->getBodyByName(ss.str().c_str());
    obj=n->index;
    objects.append(obj);
  }
}

uint ActionInterface::getTableID() {
  ors::Body *n = C->getBodyByName("table");
  return n->index;
}


bool ActionInterface::inContact(uint a,uint b){
  if(C->getContact(a,b)) return true;
  return false;
}

bool ActionInterface::isUpright(uint id){
  double TOLERANCE = 0.05; // in radians
  
  ors::Quaternion rot;
  rot = C->bodies(id)->X.rot;
  ors::Vector upvec; double maxz=-2;
  if((rot*Vector_x)(2)>maxz){ upvec=Vector_x; maxz=(rot*upvec)(2); }
  if((rot*Vector_y)(2)>maxz){ upvec=Vector_y; maxz=(rot*upvec)(2); }
  if((rot*Vector_z)(2)>maxz){ upvec=Vector_z; maxz=(rot*upvec)(2); }
  if((rot*(-Vector_x))(2)>maxz){ upvec=-Vector_x; maxz=(rot*upvec)(2); }
  if((rot*(-Vector_y))(2)>maxz){ upvec=-Vector_y; maxz=(rot*upvec)(2); }
  if((rot*(-Vector_z))(2)>maxz){ upvec=-Vector_z; maxz=(rot*upvec)(2); }
  double angle;
  angle = acos(maxz);
  
//   cout << id << " angle = " << angle << endl;
  if (fabs(angle) < TOLERANCE)
    return true;
  else
    return false;
}

uint ActionInterface::convertObjectName2ID(const char* name) {
  return C->getBodyByName(name)->index;
}


const char* ActionInterface::convertObjectID2name(uint ID) {
  if (C->bodies.N > ID)
    return C->bodies(ID)->name;
  else
    return "";
}

// object = Body in ors.h
int ActionInterface::getType(uint id) {
  // 	Body* corp = C->bodies(id);
  // 	int q = corp->type;
  return C->bodies(id)->shapes(0)->type;
}

double* ActionInterface::getShape(uint id) {
  return C->bodies(id)->shapes(0)->size;
}

double* ActionInterface::getColor(uint id) {
  return C->bodies(id)->shapes(0)->color;
}

double* ActionInterface::getPosition(uint id) {
  return C->bodies(id)->X.pos.p;
}


// void ActionInterface::printAboveBelowInfos() {
//   uintA objects;
//   getManipulableObjects(objects);
//   uintA objects2;
//   uint i;
//   FOR1D(objects, i) {
//     cout << convertObjectID2name(objects(i)) << " (" << objects(i) << "): " << std::flush;
//     getObjectsAbove(objects2, objects(i));
//     cout << "above=" << objects2 << " " << std::flush;
//     getObjectsBelow(objects2, objects(i));
//     cout << "below=" << objects2 << " ";
//     cout << endl;
//   }
// }

void ActionInterface::printObjectInfo() {
  uintA objects;
  getObjects(objects);
  uint i;
  FOR1D(objects, i) {
    cout << objects(i) << " " << convertObjectID2name(objects(i)) << endl;
  }
}

void ActionInterface::indicateFailure(){
  // drop object
  ors::Joint *e;
  uint i;
  for_list(i,e,C->getBodyByName("fing1c")->outLinks){
    NIY;
    //C->del_edge(e); //otherwise: no object in hand
  }
  std::cerr << "ActionInterface: CONTROL FAILURE" << endl;
  relaxPosition();
}

// if z-value of objects is beneath THRESHOLD
bool ActionInterface::onBottom(uint id) {
  double THRESHOLD = 0.15;
  ors::Body *obj=C->bodies(id);
  if (obj->X.pos.z < THRESHOLD)
    return true;
  else
    return false;
}

void ActionInterface::getObservableObjects(uintA& objs) {
  getManipulableObjects(objs);
  objs.setAppend(getTableID());
  uint i;
  FOR1D_DOWN(objs, i) {
    if (onBottom(objs(i)))
      objs.remove(i);
  }
}

bool ActionInterface::freePosition(double x, double y, double radius) {
  uintA manipObjs;
  getManipulableObjects(manipObjs);
//     cout<<"Asking for pos "<<x<<"/"<<y<<" within radius "<<radius<<endl;
  uint i;
  FOR1D(manipObjs, i) {
    double* pos = getPosition(manipObjs(i));
//         cout<<manipObjs(i)<<" has pos "<<pos[0]<<"/"<<pos[1]<<endl;
    if (fabs(pos[0] - x) < radius)
      return false;
    if (fabs(pos[1] - y) < radius)
      return false;
  }
  return true;
}
double ActionInterface::highestPosition(double x, double y, double radius, uint id_ignored) {
  uint DEBUG = 0;
  uintA manipObjs;
  getManipulableObjects(manipObjs);
  if (DEBUG>0) {
    cout << "highestPosition:"<<endl;
    cout<<"Asking for pos "<<x<<"/"<<y<<" within radius "<<radius<<endl;
  }
  uint i;
  double max_z;
  double* table_pos = getPosition(getTableID());
  max_z = table_pos[2];
  if (DEBUG>0) {cout<<"table_z: "<<max_z<<endl;}
  FOR1D(manipObjs, i) {
    if (manipObjs(i) == id_ignored)
      continue;
    double* pos = getPosition(manipObjs(i));
//         cout<<manipObjs(i)<<" has pos "<<pos[0]<<"/"<<pos[1]<<endl;
    if (fabs(pos[0] - x) < radius  &&  fabs(pos[1] - y) < radius) {
      if (DEBUG>0) cout<<"Object "<<manipObjs(i)<<" within radius at height "<<pos[2]<<endl;
      if (pos[2] > max_z)
        max_z = pos[2];
    }
  }
  if (DEBUG>0) cout<<"max_z = "<<max_z<<endl;
  return max_z;
}
/** @} */<|MERGE_RESOLUTION|>--- conflicted
+++ resolved
@@ -126,11 +126,7 @@
   if(C) delete C;
   C = new ors::KinematicWorld();
   *C <<FILE(name);
-<<<<<<< HEAD
-  C->calcBodyFramesFromJoints();
-=======
   C->calc_fwdPropagateFrames();
->>>>>>> 6192422d
   //C->reconfigureRoot(C->getName("rfoot"));
 
   chdir(cwd);
