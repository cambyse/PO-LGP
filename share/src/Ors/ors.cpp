--- conflicted
+++ resolved
@@ -109,7 +109,7 @@
 #endif
 }
 
-void ors::Body::parseAts() {
+void ors::Body::parseAts(Graph *G) {
   //interpret some of the attributes
   arr x;
   MT::String str;
@@ -138,36 +138,20 @@
     MT::String* filename = item->value<MT::String>();
 
     // if mesh is not .obj we only have one shape
-<<<<<<< HEAD
-    if (MT::String(*filename).getLastN(3) != "obj") {
-      new Shape(this);
-=======
     if (MT::String(*filename).endsWith("obj")) {
-      this->shapes.append(new Shape(this));
->>>>>>> 0ce461b1
-    }
-    // if .obj file create Shape for all submeshes
-    else {
+      new Shape(G, this);
+    }else{  // if .obj file create Shape for all submeshes
       auto subMeshPositions = getSubMeshPositions(*filename);
       for (auto parsing_pos : subMeshPositions) {
-        Shape* shape = new Shape(this);
+        Shape* shape = new Shape(G, this);
         shape->mesh.parsing_pos_start = std::get<0>(parsing_pos);
         shape->mesh.parsing_pos_end = std::get<1>(parsing_pos);
-        this->shapes.append(shape);
       }
     }
   }
 
   // add shape if there is no shape exists yet
-<<<<<<< HEAD
-  if(ats.getItem("type") && !shapes.N) new Shape(this);
-=======
-  if(ats.getItem("type")) {
-    if (shapes.N == 0) {
-      this->shapes.append(new Shape(this));
-    }
-  }
->>>>>>> 0ce461b1
+  if(ats.getItem("type") && !shapes.N) new Shape(G, this);
 
   // copy body attributes to shapes 
   const auto attributes = { "mesh", "type", "size", "color", "rel", "meshscale", "contact" };
@@ -193,7 +177,7 @@
   reset();
   ats.read(is);
   if(!is.good()) HALT("body '" <<name <<"' read error: in ");
-  parseAts();
+  parseAts(NULL);
 }
 
 void ors::Body::read(const char* string) {
@@ -214,18 +198,15 @@
 
 ors::Shape::Shape() { reset(); }
 
-ors::Shape::Shape(Body *b) : ibody(b->index), body(b) {
-  reset();
-}
-
 ors::Shape::Shape(const Shape& s) { body=NULL; *this=s; }
 
-ors::Shape::Shape(Graph& G, Body *b, const Shape *copyShape) {
+ors::Shape::Shape(Graph *G, Body *b, const Shape *copyShape):body(b) {
   reset();
   if(copyShape) *this = *copyShape;
-  index=G.shapes.N;
-  G.shapes.append(this);
-  body=b;
+  if(G){
+    index=G->shapes.N;
+    G->shapes.append(this);
+  }
   if(b){
     b->shapes.append(this);
     ibody=b->index;
@@ -1439,12 +1420,7 @@
     Body *b=new Body(*this);
     b->name = it->keys(1);
     b->ats = *it->value<KeyValueGraph>();
-    b->parseAts();
-
-    for (auto shape : b->shapes) {
-        shape->index = shapes.N;
-        shapes.append(shape);
-    }
+    b->parseAts(this);
   }
   
   ItemL ss = G.getItems("shape");
@@ -1457,9 +1433,9 @@
     if(it->parents.N==1){
       Body *b = listFindByName(bodies, it->parents(0)->keys(1));
       CHECK(b,"");
-      s=new Shape(*this, b);
+      s=new Shape(this, b);
     }else{
-      s=new Shape(*this, NULL);
+      s=new Shape(this, NULL);
     }
     if(it->keys.N>1) s->name=it->keys(1);
     s->ats = *it->value<KeyValueGraph>();
