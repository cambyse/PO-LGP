/*  ---------------------------------------------------------------------
    Copyright 2013 Marc Toussaint
    email: mtoussai@cs.tu-berlin.de

    This program is free software: you can redistribute it and/or modify
    it under the terms of the GNU General Public License as published by
    the Free Software Foundation, either version 3 of the License, or
    (at your option) any later version.

    This program is distributed in the hope that it will be useful,
    but WITHOUT ANY WARRANTY; without even the implied warranty of
    MERCHANTABILITY or FITNESS FOR A PARTICULAR PURPOSE.  See the
    GNU General Public License for more details.

    You should have received a COPYING file of the GNU General Public License
    along with this program. If not, see <http://www.gnu.org/licenses/>
    -----------------------------------------------------------------  */

/**
 * @file
 * @ingroup group_ors
 */
/**
 * @addtogroup group_ors
 * @{
 */


#undef abs
#include <algorithm>
#include <sstream>
#include "ors.h"

#ifndef MT_ORS_ONLY_BASICS
#  include <Core/registry.h>
//#  include <Gui/plot.h>
#endif
#ifdef MT_extern_ply
#  include <extern/ply/ply.h>
#endif

#define ORS_NO_DYNAMICS_IN_FRAMES

#define SL_DEBUG_LEVEL 1
#define SL_DEBUG(l, x) if(l<=SL_DEBUG_LEVEL) x;

#define Qstate

void lib_ors(){ cout <<"force loading lib/ors" <<endl; }

#define LEN .2

#ifndef MT_ORS_ONLY_BASICS

//===========================================================================
//
// contants
//

ors::Body& NoBody = *((ors::Body*)NULL);
ors::Shape& NoShape = *((ors::Shape*)NULL);
ors::Joint& NoJoint = *((ors::Joint*)NULL);
ors::Graph& NoGraph = *((ors::Graph*)NULL);

//===========================================================================
//
// Body implementations
//


/* dm 15.06.2006--these had to be changed with the switch to ODE 0.6
   void Body::copyFrameToOde(){
   CHECK(X.r.isNormalized(), "quaternion is not normalized!");
   CP3(b->posr.pos, X.p);                // dxBody changed in ode-0.6 ! 14. Jun 06 (hh)
   CP4(b->q, X.r); dQtoR(b->q, b->posr.R);
   CP3(b->lvel, X.v);
   CP3(b->avel, X.w);
   }
   void Body::getFrameFromOde(){
   CP3(X.p.v, b->posr.pos);
   CP4(X.r.q, b->q);
   CP3(X.v.v, b->lvel);
   CP3(X.w.v, b->avel);
   CHECK(X.r.isNormalized(), "quaternion is not normalized!");
   }
*/

ors::Body::Body() { reset(); }

ors::Body::Body(const Body& b) { reset(); *this=b; }

ors::Body::Body(Graph& G, const Body* copyBody) {
  reset();
  if(copyBody) *this=*copyBody;
  index=G.bodies.N;
  G.bodies.append(this);
}

ors::Body::~Body() {
  reset();
  listDelete(inLinks);
  listDelete(outLinks);
  listDelete(shapes);
}

void ors::Body::reset() {
  listDelete(ats);
  X.setZero();
  type=dynamicBT;
  shapes.memMove=true;
  com.setZero();
#if 1
  mass = 0.;
  inertia.setZero();
#else
  mass=1.;
  inertia.setId();
  inertia *= .3;
#endif
}

void ors::Body::parseAts(Graph& G) {
  //interpret some of the attributes
  arr x;
  MT::String str;
  ats.getValue<Transformation>(X, "X");
  ats.getValue<Transformation>(X, "pose");
  
  //mass properties
//  double d;
//  if(ats.getValue<double>(d, "mass")) {
//    mass=d;
//    inertia.setId();
//    inertia *= .2*d;
//  }
  
  type=dynamicBT;
  if(ats.getValue<bool>("fixed"))      type=staticBT;
  if(ats.getValue<bool>("static"))     type=staticBT;
  if(ats.getValue<bool>("kinematic"))  type=kinematicBT;
  
  // SHAPE handling
  Item* item;
  // a mesh which consists of multiple convex sub meshes creates multiple
  // shapes that belong to the same body
  item = ats.getItem("mesh");
  if(item){
    MT::String *filename = item->value<MT::String>();

    // if mesh is not .obj we only have one shape
    if(!filename->endsWith("obj")) {
      new Shape(G, *this);
    }else{  // if .obj file create Shape for all submeshes
      auto subMeshPositions = getSubMeshPositions(*filename);
      for (auto parsing_pos : subMeshPositions) {
        Shape* shape = new Shape(G, *this);
        shape->mesh.parsing_pos_start = std::get<0>(parsing_pos);
        shape->mesh.parsing_pos_end = std::get<1>(parsing_pos);
      }
    }
  }

  // add shape if there is no shape exists yet
  if(ats.getItem("type") && !shapes.N) new Shape(G, *this);

  // copy body attributes to shapes 
  const auto attributes = { "mesh", "type", "size", "color", "rel", "meshscale", "contact" };
  for (auto& shape : shapes) {
    for (const auto& itemname : attributes) {
      item=ats.getItem(itemname);
      if (item) {
        shape->ats.append(item->newClone()); 
      }
    }
    shape->parseAts();
  }
}

void ors::Body::write(std::ostream& os) const {
  if(!X.isZero()) os <<"pose=<T " <<X <<" > ";
  uint i; Item *a;
  for_list(i, a, ats)
  if(a->keys(0)!="X" && a->keys(0)!="pose") os <<*a <<' ';
}

void ors::Body::read(std::istream& is) {
  reset();
  ats.read(is);
  if(!is.good()) HALT("body '" <<name <<"' read error: in ");
  parseAts(NoGraph);
}

namespace ors {
std::ostream& operator<<(std::ostream& os, const Body& x) { x.write(os); return os; }
std::ostream& operator<<(std::ostream& os, const Shape& x) { x.write(os); return os; }
std::ostream& operator<<(std::ostream& os, const Joint& x) { x.write(os); return os; }
}

//===========================================================================
//
// Shape implementations
//

ors::Shape::Shape() { reset(); }

ors::Shape::Shape(const Shape& s): body(NULL){ *this=s; }

ors::Shape::Shape(Graph& G, Body& b, const Shape *copyShape):body(NULL) {
  reset();
  if(copyShape) *this = *copyShape;
  if(&b && !&G) MT_MSG("You're attaching a Shape to a Body, but not to a Graph -- you're not supposed to do that!");
  if(&G){
    index=G.shapes.N;
    G.shapes.append(this);
  }
  if(&b){
    body = &b;
    b.shapes.append(this);
    ibody=b.index;
  }
}

ors::Shape::~Shape() {
  reset();
  if(body) body->shapes.removeValue(this);
}

void ors::Shape::parseAts() {
  double d;
  arr x;
  MT::String str;
  ats.getValue<Transformation>(rel, "rel");
  if(ats.getValue<arr>(x, "size"))          { CHECK(x.N==4,"size=[] needs 4 entries"); memmove(size, x.p, 4*sizeof(double)); }
  if(ats.getValue<arr>(x, "color"))         { CHECK(x.N==3,"color=[] needs 3 entries"); memmove(color, x.p, 3*sizeof(double)); }
  if(ats.getValue<double>(d, "type"))       { type=(ShapeType)(int)d;}
  if(ats.getValue<bool>("contact"))         { cont=true; }
  if(ats.getValue<MT::String>(str, "mesh")) { mesh.readFile(str); }
  if(ats.getValue<double>(d, "meshscale"))  { mesh.scale(d); }

  //add inertia to the body
  if(body) {
    Matrix I;
    double mass=-1.;
    switch(type) {
      case sphereST:   inertiaSphere(I.p(), mass, 1000., size[3]);  break;
      case boxST:      inertiaBox(I.p(), mass, 1000., size[0], size[1], size[2]);  break;
      case cappedCylinderST:
      case cylinderST: inertiaCylinder(I.p(), mass, 1000., size[2], size[3]);  break;
      case noneST:
      default: ;
    }
    if(mass>0.){
      body->mass += mass;
      body->inertia += I;
    }
  }

}

void ors::Shape::reset() {
  type=noneST;
  size[0]=size[1]=size[2]=size[3]=1.;
  color[0]=color[1]=color[2]=.8;
  listDelete(ats);
  rel.setZero();
  mesh.V.clear();
  cont=false;
}

void ors::Shape::write(std::ostream& os) const {
  os <<"type=" <<type <<' ';
  if(!rel.isZero()) os <<"rel=<T " <<rel <<" > ";
  uint i; Item *a;
  for_list(i,a,ats)
  if(a->keys(0)!="rel" && a->keys(0)!="type") os <<*a <<' ';
}

void ors::Shape::read(std::istream& is) {
  reset();
  ats.read(is);
  if(!is.good()) HALT("shape read error");
  parseAts();
}

uintA stringListToShapeIndices(const MT::Array<const char*>& names, const MT::Array<ors::Shape*>& shapes) {
  uintA I(names.N);
  for(uint i=0; i<names.N; i++) {
    ors::Shape *s = listFindByName(shapes, names(i));
    if(!s) HALT("shape name '"<<names(i)<<"' doesn't exist");
    I(i) = s->index;
  }
  return I;
}

void makeConvexHulls(ShapeL& shapes){
  for_list_(ors::Shape, s, shapes) s->mesh.makeConvexHull();
}


//===========================================================================
//
// Joint implementations
//

ors::Joint::Joint()
  : index(0), qIndex(-1), ifrom(0), ito(0), from(NULL), to(NULL), coupledTo(NULL) { reset(); }

ors::Joint::Joint(const Joint& j)
  : index(0), qIndex(-1), ifrom(0), ito(0), from(NULL), to(NULL), coupledTo(NULL) { reset(); *this=j; }

ors::Joint::Joint(Graph& G, Body *f, Body *t, const Joint* copyJoint)
  : index(0), qIndex(-1), ifrom(0), ito(0), from(NULL), to(NULL), coupledTo(NULL){
  reset();
  if(copyJoint) *this=*copyJoint;
  index=G.joints.N;
  G.joints.append(this);
  from=f;  ifrom=f->index;
  to=t;    ito  =t->index;
  f->outLinks.append(this);
  t-> inLinks.append(this);
}

ors::Joint::~Joint() {
  reset();
  from->outLinks.removeValue(this);
  to->inLinks.removeValue(this);
}

void ors::Joint::parseAts() {
  //interpret some of the attributes
  double d;
  ats.getValue<Transformation>(A, "A");
  ats.getValue<Transformation>(A, "from");
  if(ats.getValue<bool>("BinvA")) B.setInverse(A);
  ats.getValue<Transformation>(B, "B");
  ats.getValue<Transformation>(B, "to");
  ats.getValue<Transformation>(Q, "Q");
  ats.getValue<Transformation>(Q, "q");
  ats.getValue<Transformation>(X, "X");
  if(ats.getValue<double>(d, "type")) type=(JointType)(int)d; else type=JT_hingeX;
  //axis
  arr axis;
  ats.getValue<arr>(axis, "axis");
  if(axis.N) {
    CHECK(axis.N==3,"");
    Vector ax(axis);
    Quaternion rot;  rot.setDiff(Vector_x, ax);
    A.rot = A.rot * rot;
    B.rot = -rot * B.rot;
  }
  //coupled to another joint requires post-processing by the Graph::read!!
  if(ats.getValue<MT::String>("coupledTo")) coupledTo=(Joint*)1;
}

uint ors::Joint::qDim() {
  if(type>=JT_hingeX && type<=JT_transZ) return 1;
  if(type==JT_trans3) return 3;
  if(type==JT_universal) return 2;
  if(type==JT_glue || type==JT_fixed) return 0;
  HALT("shouldn't be here");
  return 0;
}

void ors::Joint::write(std::ostream& os) const {
  if(!A.isZero()) os <<"from=<T " <<A <<" > ";
  if(!B.isZero()) os <<"to=<T " <<B <<" > ";
  if(!Q.isZero()) os <<"q=<T " <<Q <<" > ";
  uint i; Item *a;
  for_list(i,a,ats)
  if(a->keys(0)!="A" && a->keys(0)!="from"
      && a->keys(0)!="axis" //because this was subsumed in A during read
      && a->keys(0)!="B" && a->keys(0)!="to"
      && a->keys(0)!="Q" && a->keys(0)!="q") os <<*a <<' ';
}

void ors::Joint::read(std::istream& is) {
  reset();
  ats.read(is);
  if(!is.good()) HALT("joint (" <<from->name <<' ' <<to->name <<") read read error");
  parseAts();
}


ors::Proxy::Proxy() {
  colorCode = 0;
}

//===========================================================================
//
// Graph implementations
//

void ors::Graph::init(const char* filename) {
  MT::load(*this, filename, true);
  calcBodyFramesFromJoints();
}

void ors::Graph::clear() {
  listDelete(proxies);
  listDelete(shapes);
  listDelete(joints);
  listDelete(bodies);
  q_dim=0;
  Qlin.clear(); Qoff.clear(); Qinv.clear();
  isLinkTree=false;
}

ors::Graph* ors::Graph::newClone() const {
  Graph *G=new Graph();
  G->q_dim=q_dim;
  G->Qlin = Qlin;  G->Qoff = Qoff;  G->Qinv = Qinv;
  listCopy(G->proxies, proxies);
  listCopy(G->joints, joints);
  listCopy(G->shapes, shapes);
  listCopy(G->bodies, bodies);
  graphMakeLists(G->bodies, G->joints);
  uint i;  Shape *s;  Body *b;
  for_list(i, s, G->shapes) {
    b=G->bodies(s->ibody);
    s->body=b;
    b->shapes.append(s);
  }
  return G;
}

void ors::Graph::operator=(const ors::Graph& G) {
  uint i;  Shape *s;  Body *b;
  q_dim=G.q_dim;
  Qlin = G.Qlin;  Qoff = G.Qoff;  Qinv = G.Qinv;
  listCopy(proxies, G.proxies);
  listCopy(joints, G.joints);
  listCopy(shapes, G.shapes);
  listCopy(bodies, G.bodies);
  graphMakeLists(bodies, joints);
  for_list(i, b, bodies) b->shapes.clear();
  for_list(i, s, shapes) {
    b=bodies(s->ibody);
    s->body=b;
    b->shapes.append(s);
  }
}

void ors::Graph::copyShapesAndJoints(const Graph& G) {
  uint i;  Shape *s;  Body *b;  Joint *j;
  for_list(i, s, shapes)(*s) = *G.shapes(i);
  for_list(i, j, joints)(*j) = *G.joints(i);
  for_list(i, b, bodies) b->shapes.clear();
  for_list(i, s, shapes) {
    b=bodies(s->ibody);
    s->body=b;
    b->shapes.append(s);
  }
  calcBodyFramesFromJoints();
}

/** @brief transforms (e.g., translates or rotates) the joints coordinate system):
  `adds' the transformation f to A and its inverse to B */
void ors::Graph::transformJoint(ors::Joint *e, const ors::Transformation &f) {
  e->A = e->A * f;
  e->B = -f * e->B;
}

void ors::Graph::makeLinkTree() {
  for_list_(Joint, j, joints) {
    for_list_(Shape, s, j->to->shapes)  s->rel = j->B * s->rel;
    for_list_(Joint, j2, j->to->outLinks) j2->A = j->B * j2->A;
    j->B.setZero();
  }
  isLinkTree=true;
}

/// [prelim] some kind of gyroscope
void ors::Graph::getGyroscope(ors::Vector& up) const {
  up.set(0, 0, 1);
  up=bodies(0)->X.rot*up;
}

/** @brief KINEMATICS: given the (absolute) frames of root nodes and the relative frames
    on the edges, this calculates the absolute frames of all other nodes (propagating forward
    through trees and testing consistency of loops). */
void ors::Graph::calcBodyFramesFromJoints() {
  Body *n;
  Joint *e;
  uint i, j;
  ors::Transformation f;
  for_list(j, n, bodies) {
    CHECK(n->inLinks.N<=1,"loopy geometry - body '" <<n->name <<"' has more than 1 input link");
    for_list(i, e, n->inLinks) {
      f = e->from->X;
      f.appendTransformation(e->A);
      e->X = f;
      if(e->type==JT_hingeX || e->type==JT_transX)  e->X.rot.getX(e->axis);
      if(e->type==JT_hingeY || e->type==JT_transY)  e->X.rot.getY(e->axis);
      if(e->type==JT_hingeZ || e->type==JT_transZ)  e->X.rot.getZ(e->axis);
      f.appendTransformation(e->Q);
      if(!isLinkTree) f.appendTransformation(e->B);
      n->X=f;
    }
  }
  calcShapeFramesFromBodies();
}

void ors::Graph::fillInRelativeTransforms() {
  for_list_(Joint, e, joints) {
    if(!e->X.isZero() && e->A.isZero() && e->B.isZero()) {
      e->A.setDifference(e->from->X, e->X);
      e->B.setDifference(e->X, e->to->X);
    }
  }
}

void ors::Graph::calcShapeFramesFromBodies() {
  Body *n;
  Shape *s;
  uint i, j;
  ors::Transformation f;
  for_list(j, n, bodies) {
    for_list(i, s, n->shapes) {
      s->X = n->X;
      s->X.appendTransformation(s->rel);
    }
  }
}

/** @brief given the absolute frames of all nodes and the two rigid (relative)
    frames A & B of each edge, this calculates the dynamic (relative) joint
    frame X for each edge (which includes joint transformation and errors) */
void ors::Graph::calcJointsFromBodyFrames() {
  Joint *e;
  uint i;
  for_list(i, e, joints) {
    ors::Transformation A(e->from->X), B(e->to->X);
    A.appendTransformation(e->A);
    B.appendInvTransformation(e->B);
    e->Q.setDifference(A, B);
  }
}

/** @brief in all edge frames: remove any displacements, velocities and non-x rotations.
    After this, edges and nodes are not coherent anymore. You might want to call
    calcBodyFramesFromJoints() */
void ors::Graph::clearJointErrors() {
  Joint *e;
  ors::Vector xaxis(1, 0, 0);
  uint i;
  for_list(i, e, joints) {
    e->Q.pos.setZero();
    e->Q.vel.setZero();
    e->Q.rot.alignWith(xaxis);
    e->Q.angvel.makeColinear(xaxis);
  }
}

/** @brief invert all velocity variables of all frames */
void ors::Graph::invertTime() {
  Body *n;
  Joint *e;
  uint i, j;
  for_list(j, n, bodies) {
    n->X.vel*=-1.;
    n->X.angvel*=-1.;
    for_list(i, e, n->inLinks) {
      e->Q.vel*=-1.;
      e->Q.angvel*=-1.;
    }
  }
}

arr ors::Graph::naturalQmetric() {
#if 1
  if(!q_dim) getJointStateDimension(true);
  arr Wdiag(q_dim);
  Wdiag=1.;
  return Wdiag;
#else
  //compute generic q-metric depending on tree depth
  arr BM(bodies.N);
  BM=1.;
  for(uint i=BM.N; i--;) {
    for(uint j=0; j<bodies(i)->outLinks.N; j++) {
      BM(i) += BM(bodies(i)->outLinks(j)->to->index);
    }
  }
  if(!q_dim) getJointStateDimension(true);
  arr Wdiag(q_dim);
  for_list_(Joint, j, joints) {
    for(uint i=0; i<j->qDim(); i++) Wdiag(j->qIndex+i)=::pow(BM(j->to->index), 1.);
  }
  if(Qlin.N){
    arr W;
    W.setDiag(Wdiag);
    if(Qlin.N) W = ~Qlin*W*Qlin;
    getDiag(Wdiag, W);
  }
  return Wdiag;
#endif
}

void ors::Graph::computeNaturalQmetric(arr& W) {
  W.setDiag(naturalQmetric());
}

/** @brief revert the topological orientation of a joint (edge),
   e.g., when choosing another body as root of a tree */
void ors::Graph::revertJoint(ors::Joint *e) {
  cout <<"reverting edge (" <<e->from->name <<' ' <<e->to->name <<")" <<endl;
  //revert
  uint i=e->ifrom;  e->ifrom=e->ito;  e->ito=i;
  graphMakeLists(bodies, joints);
  ors::Transformation f;     ///< transformation from parent body to joint (attachment, usually static)
  f=e->A;
  e->A.setInverse(e->B);
  e->B.setInverse(f);
  f=e->Q;
  e->Q.setInverse(f);
}

/** @brief re-orient all joints (edges) such that n becomes
  the root of the configuration */
void ors::Graph::reconfigureRoot(Body *n) {
  MT::Array<Body*> list, list2;
  Body **m,**mstop;
  Joint *e;
  list.append(n);
  uintA level(bodies.N);
  level=0;
  int i=0;
  uint j;
  
  while(list.N>0) {
    i++;
    list2.clear();
    mstop=list.p+list.N;
    for(m=list.p; m!=mstop; m++) {
      level((*m)->index)=i;
      for_list(j, e, (*m)->inLinks) {
        //for_in_edges_save(e, es, (*m))
        if(!level(e->from->index)) { revertJoint(e); j--; }
      }
      for_list(j, e, (*m)->outLinks) list2.append(e->to);
    }
    list=list2;
  }
  
  graphTopsort(bodies, joints);
}

/** @brief returns the joint (actuator) dimensionality */
uint ors::Graph::getJointStateDimension(bool internal) const {
  if(!q_dim) {
    uint jd=0;
    for_list_(Joint, j, joints) {
      if(!j->coupledTo){
        j->qIndex = jd;
        jd += j->qDim();
      }else{
        j->qIndex = j->coupledTo->qIndex;
      }
    }
    ((Graph*)this)->q_dim = jd; //hack to work around const declaration
  }
  
  if(internal || !Qlin.N) return q_dim;
  else {
    CHECK(Qlin.d0==q_dim, "");
    return Qlin.d1;
  }
}

//first version, give series of translated positions of bodies with such indexes (NJ)
void ors::Graph::setExternalState(const arr & x) {
  for(uint i = 0; i < x.N; i+=4) {
    ors::Body *body = bodies((uint)x(i));//index
    body->X.pos = ors::Vector(x(i+1), x(i+2), x(i+3));//3 position coordinates
  }
}

void ors::Graph::zeroGaugeJoints() {
  Body *n;
  Joint *e;
  ors::Vector w;
  uint j;
  for_list(j, n, bodies) if(n->type!=staticBT) {
    e=n->inLinks(0);
    if(e) {
      w=e->Q.rot / e->Q.angvel; e->Q.angvel.setZero();
      e->A.appendTransformation(e->Q);
      e->Q.setZero();
      e->Q.angvel=w;
    }
  }
}

/** @brief returns the joint state vectors separated in positions and
  velocities */
void ors::Graph::getJointState(arr& x, arr& v) const {
  ors::Vector rotv;
  ors::Quaternion rot;
  
  if(!q_dim) getJointStateDimension();
  x.resize(q_dim);
  if(&v) v.resize(q_dim);
  
  uint n=0;
  for_list_(Joint, j, joints) {
    if(j->coupledTo) continue; //don't count dependent joints
    switch(j->type) {
      case JT_hingeX:
      case JT_hingeY:
      case JT_hingeZ: {
        //angle
        j->Q.rot.getRad(x(n), rotv);
        if(x(n)>MT_PI) x(n)-=MT_2PI;
        if(j->type==JT_hingeX && rotv*Vector_x<0.) x(n)=-x(n);  //MT_2PI-x(i);
        if(j->type==JT_hingeY && rotv*Vector_y<0.) x(n)=-x(n);  //MT_2PI-x(i);
        if(j->type==JT_hingeZ && rotv*Vector_z<0.) x(n)=-x(n);  //MT_2PI-x(i);
        //velocity
        if(&v){
          v(n)=j->Q.angvel.length();
          if(j->type==JT_hingeX && j->Q.angvel*Vector_x<0.) v(n)=-v(n);
          if(j->type==JT_hingeY && j->Q.angvel*Vector_y<0.) v(n)=-v(n);
          if(j->type==JT_hingeZ && j->Q.angvel*Vector_z<0.) v(n)=-v(n);
        }
        n++;
      } break;
      case JT_universal:
        //angle
        rot = j->Q.rot;
        if(fabs(rot.w)>1e-15) {
          x(n) = 2.0 * atan(rot.x/rot.w);
          x(n+1) = 2.0 * atan(rot.y/rot.w);
        } else {
          x(n) = MT_PI;
          x(n+1) = MT_PI;
        }
        
        // velocity: need to fix
        if(&v) NIY;

        n+=2;
        break;
      case JT_transX:
        x(n)=j->Q.pos.x;
        if(&v) v(n)=j->Q.vel.x;
        n++;
        break;
      case JT_transY:
        x(n)=j->Q.pos.y;
        if(&v) v(n)=j->Q.vel.y;
        n++;
        break;
      case JT_transZ:
        x(n)=j->Q.pos.z;
        if(&v) v(n)=j->Q.vel.z;
        n++;
        break;
      case JT_trans3:
        x(n)=j->Q.pos.x;
        x(n+1)=j->Q.pos.y;
        x(n+2)=j->Q.pos.z;
        if(&v) {
          v(n)=j->Q.vel.x;
          v(n+1)=j->Q.vel.y;
          v(n+2)=j->Q.vel.z;
        }
        n+=3;
        break;
      case JT_glue:
      case JT_fixed:
        break;
      default: NIY;
    }
  }

  CHECK(n==q_dim,"");

  if(Qlin.N) {
    x=Qinv*(x-Qoff);
    v=Qinv*v;
  }
}

/** @brief returns the joint positions only */
void ors::Graph::getJointState(arr& x) const { getJointState(x, NoArr); }

arr ors::Graph::getJointState() const { arr q; getJointState(q, NoArr); return q; }

/** @brief sets the joint state vectors separated in positions and
  velocities */
void ors::Graph::setJointState(const arr& _q, const arr& _v, bool clearJointErrors) {
  Joint *j;
  uint n=0, i;
  ors::Quaternion rot1, rot2;
  arr q=_q, v;
  if(&_v) v=_v;

  if(Qlin.N) {
    CHECK(_q.N==Qlin.d1,"wrong joint dimensions: ors expected " <<Qlin.d1 <<" joints; you gave " <<_q.N <<" joints");
    q = Qlin*_q + Qoff;
    if(&_v) { v = Qlin*_v;  v.reshape(v.N); }
  }

  if(!q_dim) getJointStateDimension();
  CHECK(q.N==q_dim && (!(&_v) || v.N==q_dim), "wrong joint state dimensionalities");
  
  for_list(i, j, joints) {
    if(j->coupledTo){
      j->Q=j->coupledTo->Q;
    }else switch(j->type) {
      case JT_hingeX: {
        //angle
        j->Q.rot.setRadX(q(n));
        
        // check boundaries
        /*if(e->p[0] < e->p[1]){
        tempAngleDeg = q(n); //dm *180.0/MT_PI;
        if(tempAngleDeg <= e->p[0]){ // joint angle is smaller than lower bound (e->p[0])--> clip it
        e->Q.r.setDeg(e->p[0], Vector_x);
        //  cout <<"lower clipping " <<tempAngleDeg <<endl;
        }else if(tempAngleDeg >= e->p[1]){ // joint angle is larger than upper bound (e->p[1])--> clip it
        e->Q.r.setDeg(e->p[1], Vector_x);
        //  cout <<"upper clipping " <<tempAngleDeg <<endl;
        }
        }*/
        
        //velocity
        if(&_v){  j->Q.angvel.set(v(n) ,0., 0.);  j->Q.zeroVels=false;  }
        else{  j->Q.angvel.setZero();  j->Q.zeroVels=true;  }
        //if(e->Q.w.isZero()) e->Q.w=Vector_x;
        //if(e->Q.w*Vector_x<0.) e->Q.w.setLength(-v(n)); else e->Q.w.setLength(v(n));
        
        if(clearJointErrors) {
          j->Q.pos.setZero();
          j->Q.vel.setZero();
          //truely, also the rotations X.r and X.w should be made orthogonal to the x-axis
        }
        n++;
      } break;

      case JT_hingeY: {
        j->Q.rot.setRadY(q(n));
        if(&_v){  j->Q.angvel.set(0., v(n) ,0.);  j->Q.zeroVels=false;  }
        else{  j->Q.angvel.setZero();  j->Q.zeroVels=true;  }
        if(clearJointErrors) {
          j->Q.pos.setZero();
          j->Q.vel.setZero();
        }
        n++;
      } break;

      case JT_hingeZ: {
        j->Q.rot.setRadZ(q(n));
        if(&_v){  j->Q.angvel.set(0., 0., v(n));  j->Q.zeroVels=false;  }
        else{  j->Q.angvel.setZero();  j->Q.zeroVels=true;  }
        if(clearJointErrors) {
          j->Q.pos.setZero();
          j->Q.vel.setZero();
        }
        n++;
      } break;
      
      case JT_universal:
        //angle
        rot1.setRadX(q(n));
        rot2.setRadY(q(n+1));
        
        //check boundaries
        /*if(e->p[0] < e->p[1]){
        // TODO: both angles are restricted to the same boundaries. Could be enhanced
        //     in order to be able to restrict the two angles differently
        tempAngleDeg = q(n); //dm *180.0/MT_PI;
        if(tempAngleDeg <= e->p[0]){ // joint angle is smaller than lower bound (e->p[0])--> clip it
        rot1.setRadX(e->p[0]);
        rot2.setRadY(e->p[0]);
        //  cout <<"lower clipping " <<tempAngleDeg <<endl;
        }else if(tempAngleDeg >= e->p[1]){ // joint angle is larger than upper bound (e->p[1])--> clip it
        rot1.setRadX(e->p[1]);
        rot2.setRadY(e->p[1]);
        //  cout <<"upper clipping " <<tempAngleDeg <<endl;
        }
        }*/
        
        j->Q.rot = rot1*rot2;
        //velocity
        // need to fix
        
        if(clearJointErrors) {
          j->Q.pos.setZero();
          j->Q.vel.setZero();
        }
        n+=2;
        break;
      case JT_transX: {
        j->Q.pos = q(n)*Vector_x;
        
        // check boundaries
        /*if(e->p[0] < e->p[1]){
        tempDeflection = q(n);
        if(tempDeflection <= e->p[0]){ // joint angle is smaller than lower bound (e->p[0])--> clip it
        e->Q.p = e->p[0]*Vector_x;
        cout <<"lower clipping " <<tempDeflection <<endl;
        }else if(tempDeflection >= e->p[1]){ // joint angle is larger than upper bound (e->p[1])--> clip it
        e->Q.p = e->p[1]*Vector_x;
        cout <<"upper clipping " <<tempDeflection <<endl;
        }
        }*/
        
        //velocity
        if(&_v){ j->Q.vel.set(v(n), 0., 0.); j->Q.zeroVels=false; }
        
        if(clearJointErrors) {
          j->Q.rot.setZero();
          j->Q.angvel.setZero();
        }
        n++;
      } break;

      case JT_transY: {
        j->Q.pos = q(n)*Vector_y;
        if(&_v){ j->Q.vel.set(0., v(n), 0.); j->Q.zeroVels=false; }
        if(clearJointErrors) {
          j->Q.rot.setZero();
          j->Q.angvel.setZero();
        }
        n++;
      } break;

      case JT_transZ: {
        j->Q.pos = q(n)*Vector_z;
        if(&_v){ j->Q.vel.set(0., 0., v(n)); j->Q.zeroVels=false; }
        if(clearJointErrors) {
          j->Q.rot.setZero();
          j->Q.angvel.setZero();
        }
        n++;
      } break;

      case JT_trans3: {
        j->Q.pos.set(q(n), q(n+1), q(n+2));
        if(&_v){ j->Q.vel.set(v(n), v(n+1), v(n+2)); j->Q.zeroVels=false; }
        if(clearJointErrors) {
          j->Q.rot.setZero();
          j->Q.angvel.setZero();
        }
        n+=3;
      } break;

      case JT_glue:
      case JT_fixed:
        j->Q.setZero();
        j->Q.zeroVels=true;
        break;
      default: NIY;
    }
  }

  CHECK(n==q_dim,"");
}

/** @brief sets the joint angles with velocity zero - e.g. for kinematic
  simulation only */
void ors::Graph::setJointState(const arr& x, bool clearJointErrors) {
  setJointState(x, NoArr, clearJointErrors);
}

//===========================================================================
//===========================================================================
//===========================================================================
//
// core: kinematics and dynamics
//
// essential papers:
// David Baraff: "Linear-Time Dynamics using Lagrange Multipliers"
// Roy Featherstone, David Orin: "Robot Dynamics: Equations and Algorithms"

/** @brief return the position \f$x = \phi_i(q)\f$ of the i-th body (3 vector) */
void ors::Graph::kinematicsPos(arr& y, uint a, ors::Vector *rel) const {
  ors::Vector pos=bodies(a)->X.pos;
  if(rel) pos += bodies(a)->X.rot*(*rel);
  y = ARRAY(pos);
}

/** @brief return the jacobian \f$J = \frac{\partial\phi_i(q)}{\partial q}\f$ of the position
  of the i-th body (3 x n tensor)*/
void ors::Graph::jacobianPos(arr& J, uint a, ors::Vector *rel) const {
  uint i;
  Joint *ei;
  ors::Vector tmp;
  
  if(!q_dim) getJointStateDimension(true);
  
  //initialize Jacobian
  J.resize(3, q_dim);
  J.setZero();
  
  //get reference frame
  ors::Vector pos = bodies(a)->X.pos;
  if(rel) pos += bodies(a)->X.rot*(*rel);
  
  if(bodies(a)->inLinks.N) { //body a has no inLinks -> zero jacobian
    ei=bodies(a)->inLinks(0);
    while(ei) {
      i=ei->qIndex;
      if(i>=q_dim) {
        CHECK(ei->type==JT_glue || ei->type==JT_fixed, "");
        if(!ei->from->inLinks.N) break;
        ei=ei->from->inLinks(0);
        continue;
      }
      CHECK(ei->type!=JT_glue && ei->type!=JT_fixed, "resort joints so that fixed and glued are last");


      if(ei->type==JT_hingeX || ei->type==JT_hingeY || ei->type==JT_hingeZ) {
        tmp = ei->axis ^ (pos-ei->X.pos);
        J(0, i) += tmp.x;
        J(1, i) += tmp.y;
        J(2, i) += tmp.z;
      }
      else if(ei->type==JT_transX || ei->type==JT_transY || ei->type==JT_transZ) {
        J(0, i) += ei->axis.x;
        J(1, i) += ei->axis.y;
        J(2, i) += ei->axis.z;
      }
      else if(ei->type==JT_trans3) {
        if(ei->coupledTo) NIY;
        arr R(3,3); ei->X.rot.getMatrix(R.p);
        J.setMatrixBlock(R,0,i);
      }

      if(!ei->from->inLinks.N) break;
      ei=ei->from->inLinks(0);
    }
  }

  if(Qlin.N) J=J*Qlin;
//  if(q_dim<j_dim){
//    //we have coupled joints!
//    arr Jleft  = J.sub(0,-1,0,q_dim-1);
//    arr Jright = J.sub(0,-1,q_dim,-1);
//    J = Jleft + Jright * Qlin;
//  }
}

/** @brief return the Hessian \f$H = \frac{\partial^2\phi_i(q)}{\partial q\partial q}\f$ of the position
  of the i-th body (3 x n x n tensor) */
void ors::Graph::hessianPos(arr& H, uint a, ors::Vector *rel) const {
  HALT("this is buggy: a sign error: see examples/Ors/ors testKinematics");
  uint i, j;
  Joint *ei, *ej;
  ors::Vector r;
  
  if(!q_dim)((ors::Graph*)this)->q_dim = getJointStateDimension(true);
  
  //initialize Jacobian
  H.resize(3, q_dim, q_dim);
  H.setZero();
  
  //get reference frame
  ors::Vector pos = bodies(a)->X.pos;
  if(rel) pos += bodies(a)->X.rot*(*rel);
  
  if(bodies(a)->inLinks.N) {
    ei=bodies(a)->inLinks(0);
    while(ei) {
      i=ei->qIndex;

      ej=ei;
      while(ej) {
        j=ej->qIndex;

        if(ei->type>=JT_hingeX && ei->type<=JT_hingeZ && ej->type>=JT_hingeX && ej->type<=JT_hingeZ) { //both are hinges
          r = ej->axis ^ (ei->axis ^ (pos-ei->X.pos));
          H(0, i, j) = H(0, j, i) = r.x;
          H(1, i, j) = H(1, j, i) = r.y;
          H(2, i, j) = H(2, j, i) = r.z;
        }
        if(ei->type>=JT_transX && ei->type<=JT_transZ && ej->type>=JT_hingeX && ej->type<=JT_hingeZ) { //i=trans, j=hinge
          r = ei->axis ^ ej->axis;
          H(0, i, j) = H(0, j, i) = r.x;
          H(1, i, j) = H(1, j, i) = r.y;
          H(2, i, j) = H(2, j, i) = r.z;
        }
        if(ei->type==JT_trans3 && ej->type>=JT_hingeX && ej->type<=JT_hingeZ) { //i=trans3, j=hinge
          Matrix R,A;
          ei->X.rot.getMatrix(R.p());
          A.setSkew(ej->axis);
          R = R*A;
          H(0, i  , j) = H(0, j  , i) = R.m00;
          H(1, i  , j) = H(1, j  , i) = R.m10;
          H(2, i  , j) = H(2, j  , i) = R.m20;
          H(0, i+1, j) = H(0, j, i+1) = R.m01;
          H(1, i+1, j) = H(1, j, i+1) = R.m11;
          H(2, i+1, j) = H(2, j, i+1) = R.m21;
          H(0, i+2, j) = H(0, j, i+2) = R.m02;
          H(1, i+2, j) = H(1, j, i+2) = R.m12;
          H(2, i+2, j) = H(2, j, i+2) = R.m22;
        }
        if(ei->type>=JT_hingeX && ei->type<=JT_hingeZ && ej->type>=JT_transX && ej->type<=JT_trans3) { //i=hinge, j=trans
          //nothing! Hessian is zero (ej is closer to root than ei)
        }

        if(!ej->from->inLinks.N) break;
        ej=ej->from->inLinks(0);
      }
      if(!ei->from->inLinks.N) break;
      ei=ei->from->inLinks(0);
    }
  }

  if(Qlin.N) H=~Qlin*H*Qlin;
}

/// kinematis of the i-th body's z-orientation vector
void ors::Graph::kinematicsVec(arr& y, uint a, ors::Vector *vec) const {
  ors::Transformation f=bodies(a)->X;
  ors::Vector v;
  if(vec) v=f.rot*(*vec); else f.rot.getZ(v);
  y = ARRAY(v);
}

/* takes the joint state x and returns the jacobian dz of
   the position of the ith body (w.r.t. all joints) -> 2D array */
/// Jacobian of the i-th body's z-orientation vector
void ors::Graph::jacobianVec(arr& J, uint a, ors::Vector *vec) const {
  uint i;
  Joint *ei;
  ors::Vector r, ta;
  
  if(!q_dim)((ors::Graph*)this)->q_dim = getJointStateDimension(true);
  
  //initialize Jacobian
  J.resize(3, q_dim);
  J.setZero();
  
  //get reference frame
  if(vec) ta = bodies(a)->X.rot*(*vec);
  else    bodies(a)->X.rot.getZ(ta);
  
  if(bodies(a)->inLinks.N) {
    ei=bodies(a)->inLinks(0);
    while(ei) {
      i=ei->qIndex;
      if(i>=q_dim) {
        CHECK(ei->type==JT_glue || ei->type==JT_fixed, "");
        if(!ei->from->inLinks.N) break;
        ei=ei->from->inLinks(0);
        continue;
      }
      CHECK(ei->type!=JT_glue && ei->type!=JT_fixed, "resort joints so that fixed and glued are last");

      if(ei->type>=JT_hingeX && ei->type<=JT_hingeZ) { //i=hinge
        r = ei->axis ^ ta;
        J(0, i) += r.x;
        J(1, i) += r.y;
        J(2, i) += r.z;
      }
      if(ei->type>=JT_transX && ei->type<=JT_trans3) { //i=trans
        //J(0, i) = J(1, i) = J(2, i) = 0.; /was set zero already
      }

      if(!ei->from->inLinks.N) break;
      ei=ei->from->inLinks(0);
    }
  }

  if(Qlin.N) J=J*Qlin;
//  if(q_dim<j_dim){
//    //we have coupled joints!
//    arr Jleft  = J.sub(0,-1,0,q_dim-1);
//    arr Jright = J.sub(0,-1,q_dim,-1);
//    J = Jleft + Jright * Qlin;
//  }
}

/* takes the joint state x and returns the jacobian dz of
   the position of the ith body (w.r.t. all joints) -> 2D array */
void ors::Graph::jacobianR(arr& J, uint a) const {
  uint i;
  ors::Transformation Xi;
  Joint *ei;
  ors::Vector ti;
  
  if(!q_dim)((ors::Graph*)this)->q_dim = getJointStateDimension(true);
  
  //initialize Jacobian
  J.resize(3, q_dim);
  J.setZero();
  
  //get reference frame -- in this case we always take
  //the Z and X-axis of the world system as references
  // -> don't need to compute explicit reference for object a
  //  object a is relevant in the sense that only the tree-down
  //  joints contribute to this rotation
  
  if(!bodies(a)->inLinks.N) {
  ei=bodies(a)->inLinks(0);
  while(ei) {
    i=ei->qIndex;
    if(i>=q_dim) {
      CHECK(ei->type==JT_glue || ei->type==JT_fixed, "");
      if(!ei->from->inLinks.N) break;
      ei=ei->from->inLinks(0);
      continue;
    }
    CHECK(ei->type!=JT_glue && ei->type!=JT_fixed, "resort joints so that fixed and glued are last");
    
    Xi = ei->X;
    Xi.rot.getX(ti);
    
    J(0, i) = ti.x;
    J(1, i) = ti.y;
    J(2, i) = ti.z;
    
    if(!ei->from->inLinks.N) break;
    ei=ei->from->inLinks(0);
  }
  }
  
  if(Qlin.N) J=J*Qlin;
}

/** @brief return the configuration's inertia tensor $M$ (n x n tensor)*/
void ors::Graph::inertia(arr& M) {
  uint a, i, j;
  ors::Transformation Xa, Xi, Xj;
  Joint *ei, *ej;
  ors::Vector vi, vj, ti, tj;
  double tmp;
  
  if(!q_dim) q_dim = getJointStateDimension(true);
  
  //initialize Jacobian
  M.resize(q_dim, q_dim);
  M.setZero();
  
  for(a=0; a<bodies.N; a++) {
    //get reference frame
    Xa = bodies(a)->X;
    
    ei=bodies(a)->inLinks(0);
    while(ei) {
      i=ei->qIndex;
      
      Xi = ei->from->X;
      Xi.appendTransformation(ei->A);
      Xi.rot.getX(ti);
      
      vi = ti ^(Xa.pos-Xi.pos);
      
      ej=ei;
      while(ej) {
        j=ej->qIndex;
        
        Xj = ej->from->X;
        Xj.appendTransformation(ej->A);
        Xj.rot.getX(tj);
        
        vj = tj ^(Xa.pos-Xj.pos);
        
        tmp = bodies(a)->mass * (vi*vj);
        //tmp += scalarProduct(bodies(a)->a.inertia, ti, tj);
        
        M(i, j) += tmp;
        
        if(!ej->from->inLinks.N) break;
        ej=ej->from->inLinks(0);
      }
      if(!ei->from->inLinks.N) break;
      ei=ei->from->inLinks(0);
    }
  }
  //symmetric: fill in other half
  for(i=0; i<q_dim; i++) for(j=0; j<i; j++) M(j, i) = M(i, j);
}

void ors::Graph::equationOfMotion(arr& M, arr& F, const arr& qd) {
  if(Qlin.N) NIY;
  static ors::LinkTree tree;
  if(!tree.N) GraphToTree(tree, *this);
  else updateGraphToTree(tree, *this);
  ors::equationOfMotion(M, F, tree, qd);
}

/** @brief return the joint accelerations \f$\ddot q\f$ given the
  joint torques \f$\tau\f$ (computed via Featherstone's Articulated Body Algorithm in O(n)) */
void ors::Graph::dynamics(arr& qdd, const arr& qd, const arr& tau) {
  static ors::LinkTree tree;
  if(!tree.N) GraphToTree(tree, *this);
  else updateGraphToTree(tree, *this);
  //cout <<tree <<endl;
  //ors::fwdDynamics_aba_1D(qdd, tree, qd, tau);
  //ors::fwdDynamics_aba_nD(qdd, tree, qd, tau);
  ors::fwdDynamics_MF(qdd, tree, qd, tau);
}

/** @brief return the necessary joint torques \f$\tau\f$ to achieve joint accelerations
  \f$\ddot q\f$ (computed via the Recursive Newton-Euler Algorithm in O(n)) */
void ors::Graph::inverseDynamics(arr& tau, const arr& qd, const arr& qdd) {
  static ors::LinkTree tree;
  if(!tree.N) GraphToTree(tree, *this);
  else updateGraphToTree(tree, *this);
  ors::invDynamics(tau, tree, qd, qdd);
}

/*void ors::Graph::impulsePropagation(arr& qd1, const arr& qd0){
  static MT::Array<Featherstone::Link> tree;
  if(!tree.N) GraphToTree(tree, *this);
  else updateGraphToTree(tree, *this);
  mimickImpulsePropagation(tree);
  Featherstone::RF_abd(qdd, tree, qd, tau);
}*/

/// [prelim] some heuristic measure for the joint errors
double ors::Graph::getJointErrors() const {
  Joint *e;
  double err=0.0;
  uint i;
  
  for_list(i, e, joints) err+=e->Q.pos.lengthSqr();
  
  return ::sqrt(err);
}

/** @brief checks if all names of the bodies are disjoint */
bool ors::Graph::checkUniqueNames() const {
  Body *n, *m;
  uint i, j;
  for_list(i, n, bodies) for_list(j, m, bodies) {
    if(n==m) break;
    if(n->name==m->name) return false;
  }
  return true;
}

/// find body with specific name
ors::Body* ors::Graph::getBodyByName(const char* name) const {
  for_list_(Body, b, bodies) if(b->name==name) return b;
  if(strcmp("glCamera", name)!=0)
    MT_MSG("cannot find Body named '" <<name <<"' in Graph");
  return 0;
}

///// find body index with specific name
//uint ors::Graph::getBodyIndexByName(const char* name) const {
//  Body *b=getBodyByName(name);
//  return b?b->index:0;
//}

/// find shape with specific name
ors::Shape* ors::Graph::getShapeByName(const char* name) const {
  for_list_(Shape, s, shapes) if(s->name==name) return s;
  MT_MSG("cannot find Shape named '" <<name <<"' in Graph");
  return NULL;
}

///// find shape index with specific name
//uint ors::Graph::getShapeIndexByName(const char* name) const {
//  Shape *s=getShapeByName(name);
//  return s?s->index:0;
//}

/// find shape with specific name
ors::Joint* ors::Graph::getJointByName(const char* name) const {
  for_list_(Joint, j, joints) if(j->name==name) return j;
  MT_MSG("cannot find Joint named '" <<name <<"' in Graph");
  return NULL;
}

/// find joint connecting two bodies with specific names
ors::Joint* ors::Graph::getJointByBodyNames(const char* from, const char* to) const {
  Body *f=NULL, *t=NULL;
  uint j;
  for_list(j, f, bodies) if(f->name==from) break;
  for_list(j, t, bodies) if(t->name==to) break;
  if(!f || !t) return 0;
  return graphGetEdge<Body, Joint>(f, t);
}

/** @brief creates uniques names by prefixing the node-index-number to each name */
void ors::Graph::prefixNames() {
  Body *n;
  uint j;
  for_list(j, n, bodies) n->name=STRING(n->index<< n->name);
}

/** @brief prototype for \c operator<< */
void ors::Graph::write(std::ostream& os) const {
  for_list_(Body, b, bodies) {
    os <<"body " <<b->name <<" { ";
    b->write(os);  os <<" }\n";
  }
  os <<std::endl;
  for_list_(Shape, s, shapes) {
    os <<"shape (" <<s->body->name <<"){ ";
    s->write(os);  os <<" }\n";
  }
  os <<std::endl;
  for_list_(Joint, j, joints) {
    os <<"joint ";
    if (j->name.N) os <<j->name.p <<' ';
    os <<"(" <<j->from->name <<' ' <<j->to->name <<"){ ";
    j->write(os);  os <<" }\n";
  }
}

#define DEBUG(x) //x

/** @brief prototype for \c operator>> */
void ors::Graph::read(std::istream& is) {
  uint i; Item *it;
  KeyValueGraph G;
  
  G.read(is);
  //cout <<"***MAPGRAPH\n" <<G <<endl;
  
  clear();
  
  ItemL bs = G.getItems("body");
  for_list(i, it, bs) {
    CHECK(it->keys(0)=="body","");
    CHECK(it->valueType()==typeid(KeyValueGraph), "bodies must have value KeyValueGraph");
    
    Body *b=new Body(*this);
    b->name = it->keys(1);
    b->ats = *it->value<KeyValueGraph>();
    b->parseAts(*this);
  }
  
  ItemL ss = G.getItems("shape");
  for_list(i, it, ss) {
    CHECK(it->keys(0)=="shape","");
    CHECK(it->parents.N<=1,"shapes must have no or one parent");
    CHECK(it->valueType()==typeid(KeyValueGraph),"shape must have value KeyValueGraph");
    
    Shape *s;
    if(it->parents.N==1){
      Body *b = listFindByName(bodies, it->parents(0)->keys(1));
      CHECK(b,"");
      s=new Shape(*this, *b);
    }else{
      s=new Shape(*this, NoBody);
    }
    if(it->keys.N>1) s->name=it->keys(1);
    s->ats = *it->value<KeyValueGraph>();
    s->parseAts();
  }
  
  uint nCoupledJoints=0;
  ItemL js = G.getItems("joint");
  for_list(i, it, js) {
    CHECK(it->keys(0)=="joint","");
    CHECK(it->parents.N==2,"joints must have two parents");
    CHECK(it->valueType()==typeid(KeyValueGraph),"joints must have value KeyValueGraph");
    
    Body *from=listFindByName(bodies, it->parents(0)->keys(1));
    Body *to=listFindByName(bodies, it->parents(1)->keys(1));
    CHECK(from,"JOINT: from '" <<it->parents(0)->keys(1) <<"' does not exist ["<<*it <<"]");
    CHECK(to,"JOINT: to '" <<it->parents(1)->keys(1) <<"' does not exist ["<<*it <<"]");
    Joint *j=new Joint(*this, from, to);
    if(it->keys.N>1) j->name=it->keys(1);
    j->ats = *it->value<KeyValueGraph>();
    j->parseAts();

    //if the joint is coupled to another:
    if(j->coupledTo) nCoupledJoints++;
  }

#if 0
  if(nCoupledJoints){
    Joint *j; uint i;
    //move them to the back and append a Qlin;
    for_list_rev(i, j, joints) if(j->isCoupled) {
      joints.remove(i);
      joints.append(j);
    }
    for_list(i, j, joints) j->index=i;
    getJointStateDimension();
    CHECK(j_dim == q_dim+nCoupledJoints,"something is wrong");
    MT::String jointName;
    Qlin.resize(nCoupledJoints, q_dim);
    for(i=0; i<nCoupledJoints; i++){
      j=joints(joints.N-nCoupledJoints+i);
      CHECK(j->isCoupled,"");
      bool good = j->ats.getValue<MT::String>(jointName, "coupledTo");
      CHECK(good, "something is wrong");
      Joint *coupledTo = listFindByName(joints, jointName);
      j->type = coupledTo->type;
      if(!coupledTo) HALT("The joint '" <<*j <<"' is declared coupled to '" <<jointName <<"' -- but that doesn't exist!");
      Qlin(i, coupledTo->qIndex) = 1.;
    }
  }
#else
  if(nCoupledJoints){
    for_list_(Joint, j, joints) if(j->coupledTo){
      MT::String jointName;
      bool good = j->ats.getValue<MT::String>(jointName, "coupledTo");
      CHECK(good, "something is wrong");
      j->coupledTo = listFindByName(joints, jointName);
      j->type = j->coupledTo->type;
      if(!j->coupledTo) HALT("The joint '" <<*j <<"' is declared coupled to '" <<jointName <<"' -- but that doesn't exist!");
    }
  }
#endif

  graphMakeLists(bodies, joints);
  fillInRelativeTransforms();
  
  //cout <<"***ORSGRAPH\n" <<*this <<endl;
}

void ors::Graph::writePlyFile(const char* filename) const {
  ofstream os;
  MT::open(os, filename);
  uint nT=0,nV=0;
  uint i,j;
  ors::Shape *s;
  ors::Mesh *m;
  for_list(i,s,shapes) { nV += s->mesh.V.d0; nT += s->mesh.T.d0; }
  
  os <<"\
ply\n\
format ascii 1.0\n\
element vertex " <<nV <<"\n\
property float x\n\
property float y\n\
property float z\n\
property uchar red\n\
property uchar green\n\
property uchar blue\n\
element face " <<nT <<"\n\
property list uchar int vertex_index\n\
end_header\n";

  uint k=0;
  ors::Transformation t;
  ors::Vector v;
  for_list(i,s,shapes) {
    m = &s->mesh;
    t = s->X;
    if(m->C.d0!=m->V.d0) {
      m->C.resizeAs(m->V);
      for(j=0; j<m->C.d0; j++) { m->C(j, 0)=s->color[0]; m->C(j, 1)=s->color[1]; m->C(j, 2)=s->color[2]; }
    }
    for(j=0; j<m->V.d0; j++) {
      v.set(m->V(j, 0), m->V(j, 1), m->V(j, 2));
      v = t*v;
      os <<' ' <<v.x <<' ' <<v.y <<' ' <<v.z
         <<' ' <<int(255.f*m->C(j, 0)) <<' ' <<int(255.f*m->C(j, 1)) <<' ' <<int(255.f*m->C(j, 2)) <<endl;
    }
    k+=j;
  }
  uint offset=0;
  for_list(i,s,shapes) {
    m=&s->mesh;
    for(j=0; j<m->T.d0; j++) {
      os <<"3 " <<offset+m->T(j, 0) <<' ' <<offset+m->T(j, 1) <<' ' <<offset+m->T(j, 2) <<endl;
    }
    offset+=m->V.d0;
  }
}

/// dump the list of current proximities on the screen
void ors::Graph::reportProxies(std::ostream *os) {
  uint i;
  int a, b;
  (*os) <<"Proximity report: #" <<proxies.N <<endl;
  ors::Proxy *p;
  for_list(i,p,proxies) {
    a=p->a;
    b=p->b;
    (*os)
        <<i <<" ("
        <<a <<':' <<(a!=-1?shapes(a)->body->name.p:"earth") <<")-("
        <<b <<':' <<(b!=-1?shapes(b)->body->name.p:"earth")
        <<") d=" <<p->d
        <<" |A-B|=" <<(p->posB-p->posA).length()
        <<" d^2=" <<(p->posB-p->posA).lengthSqr()
        <<" normal=" <<p->normal
        <<" posA=" <<p->posA
        <<" posB=" <<p->posB
        <<endl;
  }
}

bool ProxySortComp(const ors::Proxy *a, const ors::Proxy *b) {
  return (a->a < b->a) || (a->a==b->a && a->b<b->b) || (a->a==b->a && a->b==b->b && a->d < b->d);
}

void ors::Graph::sortProxies(bool deleteMultiple) {
  uint i;
  
  ors::Proxy **proxiesstop=proxies.p+proxies.N;
  std::sort(proxies.p, proxiesstop, ProxySortComp);
  
  if(deleteMultiple) {
    for(i=0; i<proxies.N; i++) {
      if(i && proxies(i)->a==proxies(i-1)->a && proxies(i)->b==proxies(i-1)->b) {
        delete proxies(i);
        proxies.remove(i);
        i--;
      }
    }
  }
}

/** @brief dump a list body pairs for which the upper conditions hold */
void ors::Graph::reportGlue(std::ostream *os) {
  uint i, A, B;
  Body *a, *b;
  bool ag, bg;
  (*os) <<"Glue report: " <<endl;
  for(i=0; i<proxies.N; i++) {
    A=proxies(i)->a; a=(A==(uint)-1?NULL:bodies(A));
    B=proxies(i)->b; b=(B==(uint)-1?NULL:bodies(B));
    if(!a || !b) continue;
    ag=a->ats.getValue<bool>("glue");
    bg=b->ats.getValue<bool>("glue");
    if(ag || bg) {
      (*os)
          <<i <<' '
          <<a->index <<',' <<a->name <<'-'
          <<b->index <<',' <<b->name
          <<" d=" <<proxies(i)->d
          // <<" posA=" <<proxies(i)->posA
          // <<" posB=" <<proxies(i)->posB
          <<" norm=" <<proxies(i)->posB-proxies(i)->posA
          <<endl;
    }
  }
}

void ors::Graph::glueBodies(Body *f, Body *t) {
  Joint *e;
  e=newEdge(f->index, t->index, joints);
  graphMakeLists(bodies, joints);
  e->A.setDifference(f->X, t->X);
  e->A.vel.setZero();
  e->A.angvel.setZero();
  e->type=JT_glue;
  e->Q.setZero();
  e->B.setZero();
}

/** @brief if two bodies touch, the are not yet connected, and one of them has
  the `glue' attribute, add a new edge of FIXED type between them */
void ors::Graph::glueTouchingBodies() {
  uint i, A, B;
  Body *a, *b;//, c;
  bool ag, bg;
  for(i=0; i<proxies.N; i++) {
    A=proxies(i)->a; a=(A==(uint)-1?NULL:bodies(A));
    B=proxies(i)->b; b=(B==(uint)-1?NULL:bodies(B));
    if(!a || !b) continue;
    ag=a->ats.getValue<bool>("glue");
    bg=b->ats.getValue<bool>("glue");
    if(ag || bg) {
      //if(a->index > b->index){ c=a; a=b; b=c; } //order them topolgically
      if(graphGetEdge<Body, Joint>(a, b)) continue;  //they are already connected
      glueBodies(a, b);
      //a->cont=b->cont=false;
    }
  }
}

/// clear all forces currently stored at bodies
void ors::Graph::clearForces() {
  Body *n;
  uint j;
  for_list(j, n, bodies) {
    n->force.setZero();
    n->torque.setZero();
  }
}

/// apply a force on body n at position pos (in world coordinates)
void ors::Graph::addForce(ors::Vector force, Body *n, ors::Vector pos) {
  n->force += force;
  NIY;
  //n->torque += (pos - n->X.p) ^ force;
}

void ors::Graph::frictionToForces(double coeff) {
  HALT("never do this: add it directly in the equations...");
  Joint *e;
  ors::Vector a;
  ors::Transformation X;
  double v;
  uint i;
  for_list(i, e, joints) {
    X = e->from->X;
    X.appendTransformation(e->A);
    X.rot.getX(a);//rotation axis
    
    v=e->Q.angvel.length();
    if(e->Q.angvel*Vector_x<0.) v=-v;
    
    e->from->torque -= (coeff*v)*a;
    e->to->torque   += (coeff*v)*a;
  }
}

void ors::Graph::gravityToForces() {
  Body *n;
  uint j;
  ors::Vector g(0, 0, -9.81);
  for_list(j, n, bodies) n->force += n->mass * g;
}

/// compute forces from the current contacts
void ors::Graph::contactsToForces(double hook, double damp) {
  ors::Vector trans, transvel, force;
  uint i;
  int a, b;
  for(i=0; i<proxies.N; i++) if(proxies(i)->d<0.) {
      a=proxies(i)->a; b=proxies(i)->b;
      
      //if(!i || proxies(i-1).a!=a || proxies(i-1).b!=b) continue; //no old reference sticking-frame
      //trans = proxies(i)->rel.p - proxies(i-1).rel.p; //translation relative to sticking-frame
      trans    = proxies(i)->posB-proxies(i)->posA;
      //transvel = proxies(i)->velB-proxies(i)->velA;
      //d=trans.length();
      
      force.setZero();
      force += (hook) * trans; //*(1.+ hook*hook*d*d)
      //force += damp * transvel;
      SL_DEBUG(1, cout <<"applying force: [" <<a <<':' <<b <<"] " <<force <<endl);
      
      if(a!=-1) addForce(force, shapes(a)->body, proxies(i)->posA);
      if(b!=-1) addForce(-force, shapes(b)->body, proxies(i)->posB);
    }
}

void addAContact(double& y, arr& J, const ors::Proxy *p, const ors::Graph& ors, double margin, bool useCenterDist) {
  //double d;
  ors::Shape *a, *b;
  ors::Vector arel, brel;
  //arr Ja, Jb, dnormal;

<<<<<<< HEAD
  double cenMarg = 20.;
=======
  double cenMarg = 5.;
>>>>>>> cd0cc785

  CHECK(p->cenD<.8*cenMarg, "sorry I made assumption objects are not too large; rescale cenMarg");
  a=ors.shapes(p->a); b=ors.shapes(p->b);

  //costs
  double d1 = 1.-p->d/margin;
  double d2 = 1.-p->cenD/cenMarg;
  //NORMALS ALWAYS GO FROM b TO a !!
  if(!useCenterDist) d2=1.;
  y += d1*d2;
 
  //Jacobian
  if(&J){
    arr Jpos;
    J.resize(1, ors.getJointStateDimension(false)).setZero();
    if(p->d>0.) { //we have a gradient on pos only when outside
      ors::Vector arel=a->X.rot/(p->posA-a->X.pos);
      ors::Vector brel=b->X.rot/(p->posB-b->X.pos);
      CHECK(p->normal.isNormalized(), "proxy normal is not normalized");
      arr posN; posN.referTo(&p->normal.x, 3); posN.reshape(1, 3);
          
      //grad on posA
      ors.jacobianPos(Jpos, a->body->index, &arel); J -= d2/margin*(posN*Jpos);
      //grad on posA
      ors.jacobianPos(Jpos, b->body->index, &brel); J += d2/margin*(posN*Jpos);
    }
        
    if(useCenterDist){
      ors::Vector arel=a->X.rot/(p->cenA-a->X.pos);
      ors::Vector brel=b->X.rot/(p->cenB-b->X.pos);
      CHECK(p->cenN.isNormalized(), "proxy normal is not normalized");
      arr cenN; cenN.referTo(&p->cenN.x, 3); cenN.reshape(1, 3);
        
      //grad on cenA
      ors.jacobianPos(Jpos, a->body->index, &arel); J -= d1/cenMarg*(cenN*Jpos);
      //grad on cenB
      ors.jacobianPos(Jpos, b->body->index, &brel); J += d1/cenMarg*(cenN*Jpos);
    }
  }
}

/// measure (=scalar kinematics) for the contact cost summed over all bodies
void ors::Graph::phiCollision(arr &y, arr& J, double margin, bool useCenterDist) const {
  y.resize(1);
  y=0.;
  uint i;
  Shape *a, *b;
  ors::Vector normal;
  double cenMarg = 2.;
  arr Jpos;
  if(&J) J.resize(1, getJointStateDimension(false)).setZero();
  for(i=0; i<proxies.N; i++) if(proxies(i)->d<margin) {
      CHECK(proxies(i)->cenD<.8*cenMarg, "sorry I made assumption objects are not too large; rescale cenMarg");
      a=shapes(proxies(i)->a); b=shapes(proxies(i)->b);

      //costs
      double d1 = 1.-proxies(i)->d/margin;
      double d2 = 1.-proxies(i)->cenD/cenMarg;
      //NORMALS ALWAYS GO FROM b TO a !!
      if(!useCenterDist) d2=1.;
      y(0) += d1*d2;
      
      //Jacobian
      if(&J) {
        if(proxies(i)->d>0.) { //we have a gradient on pos only when outside
          ors::Vector arel=a->X.rot/(proxies(i)->posA-a->X.pos);
          ors::Vector brel=b->X.rot/(proxies(i)->posB-b->X.pos);
          CHECK(proxies(i)->normal.isNormalized(), "proxy normal is not normalized");
          arr posN; posN.referTo(proxies(i)->normal.p(), 3); posN.reshape(1, 3);
          
          //grad on posA
          jacobianPos(Jpos, a->body->index, &arel); J -= d2/margin*(posN*Jpos);
          //grad on posA
          jacobianPos(Jpos, b->body->index, &brel); J += d2/margin*(posN*Jpos);
        }
        
        if(useCenterDist){
          ors::Vector arel=a->X.rot/(proxies(i)->cenA-a->X.pos);
          ors::Vector brel=b->X.rot/(proxies(i)->cenB-b->X.pos);
          CHECK(proxies(i)->cenN.isNormalized(), "proxy normal is not normalized");
          arr cenN; cenN.referTo(proxies(i)->cenN.p(), 3); cenN.reshape(1, 3);
        
          //grad on cenA
          jacobianPos(Jpos, a->body->index, &arel); J -= d1/cenMarg*(cenN*Jpos);
          //grad on cenB
          jacobianPos(Jpos, b->body->index, &brel); J += d1/cenMarg*(cenN*Jpos);
        }
      }
      
    }
}

#if 0 //obsolete:
void ors::Graph::getContactMeasure(arr &x, double margin, bool linear) const {
  x.resize(1);
  x=0.;
  uint i;
  Shape *a, *b;
  double d, discount;
  for(i=0; i<proxies.N; i++) if(!proxies(i)->age && proxies(i)->d<margin) {
      a=shapes(proxies(i)->a); b=shapes(proxies(i)->b);
      d=1.-proxies(i)->d/margin;
      //NORMALS ALWAYS GO FROM b TO a !!
      discount = 1.;
      if(!a->contactOrientation.isZero()) {  //object has an 'allowed contact orientation'
        CHECK(proxies(i)->normal.isNormalized(), "proxy normal is not normalized");
        CHECK(a->contactOrientation.isNormalized(), "contact orientation is not normalized");
        //double theta = ::acos( proxies(i)->normal*a->contactOrientation);
        double theta = .5*(proxies(i)->normal*a->contactOrientation-1.);
        discount *= theta*theta;
      }
      if(!b->contactOrientation.isZero()) {
        CHECK(proxies(i)->normal.isNormalized(), "proxy normal is not normalized");
        CHECK(a->contactOrientation.isNormalized(), "contact orientation is not normalized");
        //double theta = ::acos(-proxies(i)->normal*b->contactOrientation);
        double theta = .5*(-proxies(i)->normal*a->contactOrientation-1.);
        discount *= theta*theta;
      }
      if(!linear) x(0) += discount*d*d;
      else        x(0) += discount*d;
    }
}

/// gradient (=scalar Jacobian) of this contact cost
double ors::Graph::getContactGradient(arr &grad, double margin, bool linear) const {
  ors::Vector normal;
  uint i;
  Shape *a, *b;
  double d, discount;
  double cost=0.;
  arr J, dnormal;
  grad.resize(1, getJointStateDimension(false));
  grad.setZero();
  ors::Vector arel, brel;
  for(i=0; i<proxies.N; i++) if(proxies(i)->d<margin) {
      a=shapes(proxies(i)->a); b=shapes(proxies(i)->b);
      d=1.-proxies(i)->d/margin;
      discount = 1.;
      if(!a->contactOrientation.isZero()) {  //object has an 'allowed contact orientation'
        CHECK(proxies(i)->normal.isNormalized(), "proxy normal is not normalized");
        CHECK(a->contactOrientation.isNormalized(), "contact orientation is not normalized");
        //double theta = ::acos( proxies(i)->normal*a->contactOrientation);
        double theta = .5*(proxies(i)->normal*a->contactOrientation-1.);
        discount *= theta*theta;
      }
      if(!b->contactOrientation.isZero()) {
        CHECK(proxies(i)->normal.isNormalized(), "proxy normal is not normalized");
        CHECK(a->contactOrientation.isNormalized(), "contact orientation is not normalized");
        //double theta = ::acos(-proxies(i)->normal*b->contactOrientation);
        double theta = .5*(-proxies(i)->normal*a->contactOrientation-1.);
        discount *= theta*theta;
      }
      if(!linear) cost += discount*d*d;
      else        cost += discount*d;
      
      arel.setZero();  arel=a->X.rot/(proxies(i)->posA-a->X.pos);
      brel.setZero();  brel=b->X.rot/(proxies(i)->posB-b->X.pos);
      
      CHECK(proxies(i)->normal.isNormalized(), "proxy normal is not normalized");
      dnormal.referTo(proxies(i)->normal.p(), 3); dnormal.reshape(1, 3);
      if(!linear) {
        jacobianPos(J, a->body->index, &arel); grad -= ((double)2.*discount*d)/margin*(dnormal*J);
        jacobianPos(J, b->body->index, &brel); grad += ((double)2.*discount*d)/margin*(dnormal*J);
      } else {
        jacobianPos(J, a->body->index, &arel); grad -= discount/margin*(dnormal*J);
        jacobianPos(J, b->body->index, &brel); grad += discount/margin*(dnormal*J);
      }
    }
    
  return cost;
}
#endif

/// measure (=scalar kinematics) for the contact cost summed over all bodies
void ors::Graph::getContactConstraints(arr& y) const {
  y.clear();
  uint i;
  for(i=0; i<proxies.N; i++) y.append(proxies(i)->d);
}

/// gradient (=scalar Jacobian) of this contact cost
void ors::Graph::getContactConstraintsGradient(arr &dydq) const {
  dydq.clear();
  ors::Vector normal;
  uint i, con=0;
  Shape *a, *b;
  arr J, dnormal, grad(1, q_dim);
  ors::Vector arel, brel;
  for(i=0; i<proxies.N; i++) {
    a=shapes(proxies(i)->a); b=shapes(proxies(i)->b);
    
    arel.setZero();  arel=a->X.rot/(proxies(i)->posA-a->X.pos);
    brel.setZero();  brel=b->X.rot/(proxies(i)->posB-b->X.pos);
    
    CHECK(proxies(i)->normal.isNormalized(), "proxy normal is not normalized");
    dnormal.referTo(proxies(i)->normal.p(), 3); dnormal.reshape(1, 3);
    grad.setZero();
    jacobianPos(J, a->body->index, &arel); grad += dnormal*J; //moving a long normal b->a increases distance
    jacobianPos(J, b->body->index, &brel); grad -= dnormal*J; //moving b long normal b->a decreases distance
    dydq.append(grad);
    con++;
  }
  dydq.reshape(con, q_dim);
}


#if 0 //alternative implementation : cost=1 -> contact, other discounting...
double ors::Graph::getContactGradient(arr &grad, double margin) {
  ors::Vector normal;
  uint i;
  Shape *a, *b;
  double d, discount;
  double cost=0.;
  arr J, dnormal;
  grad.resize(1, jd);
  grad.setZero();
  ors::Transformation arel, brel;
  for(i=0; i<proxies.N; i++) if(!proxies(i)->age && proxies(i)->d<margin) {
      a=shapes(proxies(i)->a); b=shapes(proxies(i)->b);
      discount = 1.;
      if(!a->contactOrientation.isZero()) {  //object has an 'allowed contact orientation'
        CHECK(proxies(i)->normal.isNormalized(), "proxy normal is not normalized");
        CHECK(a->contactOrientation.isNormalized(), "contact orientation is not normalized");
        //double theta = ::acos( proxies(i)->normal*a->contactOrientation);
        double theta = .5*(proxies(i)->normal*a->contactOrientation-1.);
        discount *= theta*theta;
      }
      if(!b->contactOrientation.isZero()) {
        CHECK(proxies(i)->normal.isNormalized(), "proxy normal is not normalized");
        CHECK(a->contactOrientation.isNormalized(), "contact orientation is not normalized");
        //double theta = ::acos(-proxies(i)->normal*b->contactOrientation);
        double theta = .5*(-proxies(i)->normal*a->contactOrientation-1.);
        discount *= theta*theta;
      }
      double marg=(discount+.1)*margin;
      d=1.-proxies(i)->d/marg;
      if(d<0.) continue;
      cost += d*d;
      
      arel.setZero();  arel.p=a->X.r/(proxies(i)->posA-a->X.p);
      brel.setZero();  brel.p=b->X.r/(proxies(i)->posB-b->X.p);
      
      CHECK(proxies(i)->normal.isNormalized(), "proxy normal is not normalized");
      dnormal.referTo(proxies(i)->normal.v, 3); dnormal.reshape(1, 3);
      jacobianPos(J, a->body->index, &arel); grad -= (2.*d/marg)*(dnormal*J);
      jacobianPos(J, b->body->index, &brel); grad += (2.*d/marg)*(dnormal*J);
    }
    
  return cost;
}
#endif

void ors::Graph::getLimitsMeasure(arr &x, const arr& limits, double margin) const {
  CHECK(limits.d0==q_dim && limits.d1==2, "joint limits parameter size mismatch");
  x.resize(1);
  x=0.;
  arr q;
  getJointState(q);
  uint i;
  double d;
  for(i=0; i<q.N; i++) {
    d = q(i) - limits(i, 0);
    if(d<margin) {  d-=margin;  x(0) += d*d;  }
    d = limits(i, 1) - q(i);
    if(d<margin) {  d-=margin;  x(0) += d*d;  }
  }
}

double ors::Graph::getLimitsGradient(arr &grad, const arr& limits, double margin) const {
  CHECK(limits.d0==q_dim && limits.d1==2, "");
  uint i;
  double d;
  double cost=0.;
  arr J;
  grad.resize(1, getJointStateDimension(false));
  grad.setZero();
  arr q;
  getJointState(q);
  for(i=0; i<q.N; i++) {
    d = q(i) - limits(i, 0);
    if(d<margin) {  d-=margin;  grad(0, i) += 2.*d;  }
    d = limits(i, 1) - q(i);
    if(d<margin) {  d-=margin;  grad(0, i) -= 2.*d;  }
  }
  return cost;
}

/// center of mass of the whole configuration (3 vector)
double ors::Graph::getCenterOfMass(arr& x_) const {
  double M=0.;
  Body *n;
  uint j;
  ors::Vector x;
  x.setZero();
  for_list(j, n, bodies) {
    M+=n->mass;
    x+=n->mass*n->X.pos;
  }
  x/=M;
  x_ = ARRAY(x);
  return M;
}

/// gradient (Jacobian) of the COM w.r.t. q (3 x n tensor)
void ors::Graph::getComGradient(arr &grad) const {
  double M=0.;
  Body *n;
  uint j;
  arr J(3, getJointStateDimension(true));
  grad.resizeAs(J); grad.setZero();
  for_list(j, n, bodies) {
    M += n->mass;
    jacobianPos(J, n->index);
    grad += n->mass * J;
  }
  grad/=M;
}

/** @brief returns a k-dim vector containing the penetration depths of all bodies */
void ors::Graph::getPenetrationState(arr &vec) const {
  vec.resize(bodies.N);
  vec.setZero();
  ors::Vector d;
  uint i;
  for(i=0; i<proxies.N; i++) if(proxies(i)->d<0.) {
      d=proxies(i)->posB - proxies(i)->posA;
      
      if(proxies(i)->a!=-1) vec(proxies(i)->a) += d.length();
      if(proxies(i)->b!=-1) vec(proxies(i)->b) += d.length();
    }
}

ors::Proxy* ors::Graph::getContact(uint a, uint b) const {
  uint i;
  for(i=0; i<proxies.N; i++) if(proxies(i)->d<0.) {
      if(proxies(i)->a==(int)a && proxies(i)->b==(int)b) return proxies(i);
      if(proxies(i)->a==(int)b && proxies(i)->b==(int)a) return proxies(i);
    }
  return NULL;
}

/** @brief a vector describing the incoming forces (penetrations) on one object */
void ors::Graph::getGripState(arr& grip, uint j) const {
  ors::Vector d, p;
  ors::Vector sumOfD; sumOfD.setZero();
  ors::Vector torque; torque.setZero();
  double sumOfAbsD = 0.;
  double varOfD = 0.;
  
  p.setZero();
  uint i, n=0;
  for(i=0; i<proxies.N; i++) if(proxies(i)->d<0.) {
      if(proxies(i)->a!=(int)j && proxies(i)->b!=(int)j) continue;
      
      n++;
      
      if(proxies(i)->a==(int)j) {
        d=proxies(i)->posB - proxies(i)->posA;
        p=proxies(i)->posA;
      }
      if(proxies(i)->b==(int)j) {
        d=proxies(i)->posA - proxies(i)->posB;
        p=proxies(i)->posB;
      }
      
      sumOfAbsD += d.length();
      sumOfD    += d;
      varOfD    += d.lengthSqr();
      torque    += (p - bodies(j)->X.pos) ^ d;
      
    }
  if(n) { varOfD = (varOfD - sumOfD*sumOfD) / n; }
  
  grip.resize(8);
  grip(0)=sumOfAbsD;
  grip(1)=varOfD;
  grip(2)=sumOfD.x;
  grip(3)=sumOfD.y;
  grip(4)=sumOfD.z;
  grip(5)=torque.x;
  grip(6)=torque.y;
  grip(7)=torque.z;
}

#if 0 //OBSOLETE
/// returns the number of touch-sensors
uint ors::Graph::getTouchDimension() {
  Body *n;
  uint i=0, j;
  
  // count touchsensors
  for_list(j, n, bodies) if(ats.getValue<double>(n->ats, "touchsensor", 0)) i++;
  td=i;
  return i;
}

/// returns the touch vector (penetrations) of all touch-sensors
void ors::Graph::getTouchState(arr& touch) {
  if(!td) td=getTouchDimension();
  arr pen;
  getPenetrationState(pen);
  Body *n;
  uint i=0, j;
  for_list(j, n, bodies) {
    if(ats.getValue<double>(n->ats, "touchsensor", 0)) {
      touch(i)=pen(n->index);
      i++;
    }
  }
  CHECK(i==td, "");
}
#endif

/** @brief */
double ors::Graph::getEnergy() const {
  Body *n;
  uint j;
  double m, v, E;
  ors::Matrix I;
  ors::Vector w;
  
  E=0.;
  for_list(j, n, bodies) {
    m=n->mass;
    ors::Quaternion &rot = n->X.rot;
    I=(rot).getMatrix() * n->inertia * (-rot).getMatrix();
    v=n->X.vel.length();
    w=n->X.angvel;
    E += .5*m*v*v;
    E += 9.81 * m * n->X.pos.z;
    E += .5*(w*(I*w));
  }
  
  return E;
}

void ors::Graph::addObject(ors::Body *b) {
  bodies.append(b);
  int ibody = bodies.N - 1;
  uint i; ors::Shape *s;
  for_list(i, s, b->shapes) {
    s->ibody = ibody;
    s->index = shapes.N;
    shapes.append(s);
  }
}

void ors::Graph::removeNonShapeBodies() {
  for_list_rev_(Body, b, bodies) if(!b->shapes.N && !b->outLinks.N) {
    for_list_rev_(Joint, j, b->inLinks) joints.removeValue(j);
    bodies.remove(b_COUNT);
    delete b;
  }
  for_list_(Body, bb, bodies) bb->index=bb_COUNT;
  for_list_(Joint, j, joints) { j->index=j_COUNT;  j->ifrom = j->from->index;  j->ito = j->to->index;  }
  for_list_(Shape, s, shapes) s->ibody = s->body->index;
  proxies.clear();
}

void ors::Graph::meldFixedJoints() {
  for_list_(Joint, j, joints) if(j->type==JT_fixed) {
    Body *a = j->from;
    Body *b = j->to;
    //reassociate shapes with a
    for_list_(Shape, s, b->shapes) {
      s->body=a;
      s->ibody = a->index;
      s->rel = j->A * s->rel;
      a->shapes.append(s);
    }
    b->shapes.clear();
    //reassociate out-joints with a
    for_list_(Joint, jj, b->outLinks) {
      jj->from=a;
      jj->ifrom=a->index;
      jj->A = j->A * j->B * jj->A;
      a->outLinks.append(jj);
    }
    b->outLinks.clear();
  }
}

// ------------------ end slGraph ---------------------


//===========================================================================
//
// helper routines -- in a classical C interface
//



/** @brief get the center of mass, total velocity, and total angular momemtum */
void ors::Graph::getTotals(ors::Vector& c, ors::Vector& v, ors::Vector& l, ors::Quaternion& ori) const {
  Body *n;
  uint j;
  double m, M;
  
  //dMass mass;
  ors::Matrix ID;
  //ors::Matrix TP;
  ors::Vector r, o;
  
  ID.setId();
  c.setZero();
  v.setZero();
  l.setZero();
  o.setZero();
  //Iall.setZero();
  M=0.;
  for_list(j, n, bodies) {
    l+=n->inertia*n->X.angvel;
    //TP.setTensorProduct(n->X.p, n->X.p);
    //Iall+=m*((n->X.p*n->X.p)*ID + TP);
    
    m=n->mass;
    l+=m*(n->X.pos ^ n->X.vel);
    o+=m*n->X.rot.getVec(r);
    
    M+=m;
    c+=m*n->X.pos;
    v+=m*n->X.vel;
  }
  c/=M;
  v/=M;
  o/=M;
  ori.setVec(o);
}

#endif

#undef LEN

//===========================================================================
// Util
/**
 * @brief Return the position of the submesh in the obj file in bytes (can be
 * used by fseek).
 *
 * @param filename file to parse.
 */
MT::Array<std::tuple<long, long> > getSubMeshPositions(const char* filename) {
  CHECK(MT::String(filename).endsWith("obj"),
        "getSubMeshPositions parses only obj files.");
  FILE* file;
  char buf[128];
  file = fopen(filename, "r");
  CHECK(file,
        "can't open data file " << filename << "; cwd is " << getcwd_string());

  int flag = 0;
  long start_pos = 0;
  long end_pos = 0;

  MT::Array<std::tuple<long, long> > result;
  while(fscanf(file, "%s", buf) != EOF) {
    switch(buf[0]) {
      case 'v': {
        if (flag > 0) {
          end_pos = ftell(file) - 1;
          auto tmp = std::make_tuple(start_pos, end_pos);
          result.append(tmp);
          start_pos = end_pos;
          flag =0; }
      } break;
      case 'f': {
        flag=1;
      } break;
    }
  }

  end_pos = ftell(file) - 1;
  auto tmp = std::make_tuple(start_pos, end_pos);
  result.append(tmp);
  return result;
}

//===========================================================================
//-- template instantiations

#include <Core/util_t.h>
template void MT::Parameter<ors::Vector>::initialize();

#ifndef  MT_ORS_ONLY_BASICS
template void MT::save<ors::Graph>(const ors::Graph&, const char*);
template MT::Array<ors::Shape*>::Array(uint);
template ors::Shape* listFindByName(const MT::Array<ors::Shape*>&,const char*);

#include <Core/array_t.h>
template MT::Array<ors::Joint*>::Array();
inline std::istream& operator>>(std::istream& is, TaskVariable*&) {NIY}
inline std::ostream& operator<<(std::ostream& os, const TaskVariable*&) {NIY}
template struct MT::Array<TaskVariable*>;
#endif
/** @} */<|MERGE_RESOLUTION|>--- conflicted
+++ resolved
@@ -1736,11 +1736,7 @@
   ors::Vector arel, brel;
   //arr Ja, Jb, dnormal;
 
-<<<<<<< HEAD
   double cenMarg = 20.;
-=======
-  double cenMarg = 5.;
->>>>>>> cd0cc785
 
   CHECK(p->cenD<.8*cenMarg, "sorry I made assumption objects are not too large; rescale cenMarg");
   a=ors.shapes(p->a); b=ors.shapes(p->b);
