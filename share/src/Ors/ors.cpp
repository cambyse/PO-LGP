--- conflicted
+++ resolved
@@ -788,7 +788,7 @@
 /** @brief returns the joint positions only */
 void ors::Graph::getJointState(arr& x, int agent) const { getJointState(x, NoArr, agent); }
 
-arr ors::Graph::getJointState() const { arr q; getJointState(q, NoArr); return q; }
+arr ors::Graph::getJointState(int agent) const { arr q; getJointState(q, NoArr, agent); return q; }
 
 /** @brief sets the joint state vectors separated in positions and
   velocities */
@@ -1684,9 +1684,6 @@
   ors::Vector arel, brel;
   //arr Ja, Jb, dnormal;
 
-<<<<<<< HEAD
-  double cenMarg = 20.;
-=======
   a=ors.shapes(p->a);
   b=ors.shapes(p->b);
   CHECK(a->mesh_radius>0.,"");
@@ -1694,18 +1691,13 @@
   double ab_radius = margin + 1.5*(a->mesh_radius+b->mesh_radius);
   CHECK(p->d<(1.+1e-6)*margin, "something's really wierd here!");
   CHECK(p->cenD<(1.+1e-6)*ab_radius, "something's really wierd here! You disproved the triangle inequality :-)");
->>>>>>> 20fc946b
 
   //TO RESET TO PREVIOUS BEHAVIOR:
   //ab_radius = 5.;
 
   //costs
   double d1 = 1.-p->d/margin;
-<<<<<<< HEAD
-  double d2 = 1.-p->cenD/cenMarg; // this is always positive, because of the check above
-=======
   double d2 = 1.-p->cenD/ab_radius;
->>>>>>> 20fc946b
   //NORMALS ALWAYS GO FROM b TO a !!
   if(!useCenterDist) d2=1.;
   y += d1*d2;
