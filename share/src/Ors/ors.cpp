--- conflicted
+++ resolved
@@ -344,7 +344,6 @@
 // Joint implementations
 //
 
-<<<<<<< HEAD
 bool always_unlocked(void*) { return false; }
 
 //ors::Joint::Joint(KinematicWorld& G)
@@ -359,13 +358,6 @@
 
 ors::Joint::Joint(KinematicWorld& G, Body *f, Body *t, const Joint* copyJoint)
   : world(G), index(0), qIndex(UINT_MAX), /*ifrom(f->index), ito(t->index),*/ from(f), to(t), mimic(NULL), agent(0), locked_func(always_unlocked), locked_data(NULL), H(1.) {
-=======
-ors::Joint::Joint(const ors::Joint& j)
-  : world(j.world), index(0), qIndex(-1), from(NULL), to(NULL), mimic(NULL), agent(0), locker(NULL), H(1.) { reset(); *this=j; }
-
-ors::Joint::Joint(KinematicWorld& G, Body *f, Body *t, const Joint* copyJoint)
-  : world(G), index(0), qIndex(-1), from(f), to(t), mimic(NULL), agent(0), locker(NULL), H(1.) {
->>>>>>> 011b3595
   reset();
   if(copyJoint) *this=*copyJoint;
   index=G.joints.N;
