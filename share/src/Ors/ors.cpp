/*  ---------------------------------------------------------------------
    Copyright 2013 Marc Toussaint
    email: mtoussai@cs.tu-berlin.de

    This program is free software: you can redistribute it and/or modify
    it under the terms of the GNU General Public License as published by
    the Free Software Foundation, either version 3 of the License, or
    (at your option) any later version.

    This program is distributed in the hope that it will be useful,
    but WITHOUT ANY WARRANTY; without even the implied warranty of
    MERCHANTABILITY or FITNESS FOR A PARTICULAR PURPOSE.  See the
    GNU General Public License for more details.

    You should have received a COPYING file of the GNU General Public License
    along with this program. If not, see <http://www.gnu.org/licenses/>
    -----------------------------------------------------------------  */

/**
 * @file
 * @ingroup group_ors
 */
/**
 * @addtogroup group_ors
 * @{
 */


#undef abs
#include <algorithm>
#include <sstream>
#include "ors.h"

#ifndef MT_ORS_ONLY_BASICS
#  include <Core/registry.h>
//#  include <Gui/plot.h>
#endif
#ifdef MT_extern_ply
#  include <extern/ply/ply.h>
#endif

#define ORS_NO_DYNAMICS_IN_FRAMES

#define SL_DEBUG_LEVEL 1
#define SL_DEBUG(l, x) if(l<=SL_DEBUG_LEVEL) x;

#define Qstate

void lib_ors(){ cout <<"force loading lib/ors" <<endl; }

#define LEN .2

#ifndef MT_ORS_ONLY_BASICS

//===========================================================================
//
// Body implementations
//


/* dm 15.06.2006--these had to be changed with the switch to ODE 0.6
   void Body::copyFrameToOde(){
   CHECK(X.r.isNormalized(), "quaternion is not normalized!");
   CP3(b->posr.pos, X.p);                // dxBody changed in ode-0.6 ! 14. Jun 06 (hh)
   CP4(b->q, X.r); dQtoR(b->q, b->posr.R);
   CP3(b->lvel, X.v);
   CP3(b->avel, X.w);
   }
   void Body::getFrameFromOde(){
   CP3(X.p.v, b->posr.pos);
   CP4(X.r.q, b->q);
   CP3(X.v.v, b->lvel);
   CP3(X.w.v, b->avel);
   CHECK(X.r.isNormalized(), "quaternion is not normalized!");
   }
*/

ors::Body::Body() { reset(); }

ors::Body::Body(const Body& b) { reset(); *this=b; }

ors::Body::Body(Graph& G, const Body* copyBody) {
  reset();
  if(copyBody) *this=*copyBody;
  index=G.bodies.N;
  G.bodies.append(this);
}

ors::Body::~Body() {
  reset();
  listDelete(inLinks);
  listDelete(outLinks);
  listDelete(shapes);
}

void ors::Body::reset() {
  listDelete(ats);
  X.setZero();
  type=dynamicBT;
  shapes.memMove=true;
  com.setZero();
#if 1
  mass = 0.;
  inertia.setZero();
#else
  mass=1.;
  inertia.setId();
  inertia *= .3;
#endif
}

void ors::Body::parseAts() {
  //interpret some of the attributes
  arr x;
  MT::String str;
  ats.getValue<Transformation>(X, "X");
  ats.getValue<Transformation>(X, "pose");
  
  //mass properties
//  double d;
//  if(ats.getValue<double>(d, "mass")) {
//    mass=d;
//    inertia.setId();
//    inertia *= .2*d;
//  }
  
  type=dynamicBT;
  if(ats.getValue<bool>("fixed"))      type=staticBT;
  if(ats.getValue<bool>("static"))     type=staticBT;
  if(ats.getValue<bool>("kinematic"))  type=kinematicBT;
  
  // SHAPE handling {{{
  Item* item;
  // a mesh which consists of multiple convex sub meshes creates multiple
  // shapes that belong to the same body
  item = ats.getItem("mesh");
  if (item) {
    MT::String* filename = item->value<MT::String>();

    // if mesh is not .obj we only have one shape
    if (MT::String(*filename).getLastN(3) != "obj") {
      Shape* shape = new Shape(this);
    }

    // if .obj file create Shape for all submeshes
    else {
      auto subMeshPositions = getSubMeshPositions(*filename);
      for (auto parsing_pos : subMeshPositions) {
        Shape* shape = new Shape(this);
        shape->mesh.parsing_pos_start = std::get<0>(parsing_pos);
        shape->mesh.parsing_pos_end = std::get<1>(parsing_pos);
      }
    }
  }

  // add shape if there is no shape exists yet
  if(ats.getItem("type")) {
    if (shapes.N == 0) {
      Shape* shape = new Shape(this);
    }
  }

  // copy body attributes to shapes 
  const auto attributes = { "mesh", "type", "size", "color", "rel", "meshscale", "contact" };
  for (auto& shape : shapes) {
    for (const auto& itemname : attributes) {
      item=ats.getItem(itemname);
      if (item) {
        shape->ats.append(item); 
      }
    }
    shape->parseAts();
  }
}

void ors::Body::write(std::ostream& os) const {
  if(!X.isZero()) os <<"pose=<T " <<X <<" > ";
  uint i; Item *a;
  for_list(i, a, ats)
  if(a->keys(0)!="X" && a->keys(0)!="pose") os <<*a <<' ';
}

void ors::Body::read(std::istream& is) {
  reset();
  ats.read(is);
  if(!is.good()) HALT("body '" <<name <<"' read error: in ");
  parseAts();
}

void ors::Body::read(const char* string) {
  std::istringstream str(string);
  read(str);
}

namespace ors {
std::ostream& operator<<(std::ostream& os, const Body& x) { x.write(os); return os; }
std::ostream& operator<<(std::ostream& os, const Shape& x) { x.write(os); return os; }
std::ostream& operator<<(std::ostream& os, const Joint& x) { x.write(os); return os; }
}

//===========================================================================
//
// Shape implementations
//

ors::Shape::Shape() { reset(); }

ors::Shape::Shape(Body *b) : body(b), ibody(b->index) {
  reset();
  body->shapes.append(this);
}

ors::Shape::Shape(const Shape& s) { body=NULL; *this=s; }

ors::Shape::Shape(Graph& G, Body *b, const Shape *copyShape) {
  reset();
  if(copyShape) *this = *copyShape;
  index=G.shapes.N;
  G.shapes.append(this);
  body=b;
  if(b){
    b->shapes.append(this);
    ibody=b->index;
  }
}

ors::Shape::~Shape() {
  reset();
  if(body) body->shapes.removeValue(this);
}

void ors::Shape::parseAts() {
  double d;
  arr x;
  MT::String str;
  ats.getValue<Transformation>(rel, "rel");
  if(ats.getValue<arr>(x, "size"))          { CHECK(x.N==4,"size=[] needs 4 entries"); memmove(size, x.p, 4*sizeof(double)); }
  if(ats.getValue<arr>(x, "color"))         { CHECK(x.N==3,"color=[] needs 3 entries"); memmove(color, x.p, 3*sizeof(double)); }
<<<<<<< HEAD
  if(ats.getValue<double>(d, "type"))       { type=(ShapeType)d;}
  if(ats.getValue<bool>("contact"))         { cont=true; }
=======
  if(ats.getValue<double>(d, "type"))       { type=(ShapeType)(int)d;}
>>>>>>> 2b21e3be
  if(ats.getValue<MT::String>(str, "mesh")) { mesh.readFile(str); }
  if(ats.getValue<double>(d, "meshscale"))  { mesh.scale(d); }

  //add inertia to the body
  if(body) {
    Matrix I;
    double mass=-1.;
    switch(type) {
      case sphereST:   inertiaSphere(I.p(), mass, 1000., size[3]);  break;
      case boxST:      inertiaBox(I.p(), mass, 1000., size[0], size[1], size[2]);  break;
      case cappedCylinderST:
      case cylinderST: inertiaCylinder(I.p(), mass, 1000., size[2], size[3]);  break;
      case noneST:
      default: ;
    }
    if(mass>0.){
      body->mass += mass;
      body->inertia += I;
    }
  }

}

void ors::Shape::reset() {
  type=noneST;
  size[0]=size[1]=size[2]=size[3]=1.;
  color[0]=color[1]=color[2]=.8;
  contactOrientation.setZero();
  listDelete(ats);
  rel.setZero();
  mesh.V.clear();
  cont=false;
}

void ors::Shape::write(std::ostream& os) const {
  os <<"type=" <<type <<' ';
  if(!rel.isZero()) os <<"rel=<T " <<rel <<" > ";
  uint i; Item *a;
  for_list(i,a,ats)
  if(a->keys(0)!="rel" && a->keys(0)!="type") os <<*a <<' ';
}

void ors::Shape::read(std::istream& is) {
  reset();
  ats.read(is);
  if(!is.good()) HALT("shape read error");
  parseAts();
}

uintA stringListToShapeIndices(const MT::Array<const char*>& names, const MT::Array<ors::Shape*>& shapes) {
  uintA I(names.N);
  for(uint i=0; i<names.N; i++) {
    ors::Shape *s = listFindByName(shapes, names(i));
    if(!s) HALT("shape name '"<<names(i)<<"' doesn't exist");
    I(i) = s->index;
  }
  return I;
}

void makeConvexHulls(ShapeL& shapes){
  for_list_(ors::Shape, s, shapes) s->mesh.makeConvexHull();
}


//===========================================================================
//
// Joint implementations
//

ors::Joint::Joint()
  : index(0), qIndex(-1), ifrom(0), ito(0), from(NULL), to(NULL), coupledTo(NULL) { reset(); }

ors::Joint::Joint(const Joint& j)
  : index(0), qIndex(-1), ifrom(0), ito(0), from(NULL), to(NULL), coupledTo(NULL) { reset(); *this=j; }

ors::Joint::Joint(Graph& G, Body *f, Body *t, const Joint* copyJoint)
  : index(0), qIndex(-1), ifrom(0), ito(0), from(NULL), to(NULL), coupledTo(NULL){
  reset();
  if(copyJoint) *this=*copyJoint;
  index=G.joints.N;
  G.joints.append(this);
  from=f;  ifrom=f->index;
  to=t;    ito  =t->index;
  f->outLinks.append(this);
  t-> inLinks.append(this);
}

ors::Joint::~Joint() {
  reset();
  from->outLinks.removeValue(this);
  to->inLinks.removeValue(this);
}

void ors::Joint::parseAts() {
  //interpret some of the attributes
  double d;
  ats.getValue<Transformation>(A, "A");
  ats.getValue<Transformation>(A, "from");
  if(ats.getValue<bool>("BinvA")) B.setInverse(A);
  ats.getValue<Transformation>(B, "B");
  ats.getValue<Transformation>(B, "to");
  ats.getValue<Transformation>(Q, "Q");
  ats.getValue<Transformation>(Q, "q");
  ats.getValue<Transformation>(X, "X");
  if(ats.getValue<double>(d, "type")) type=(JointType)(int)d; else type=JT_hingeX;
  //axis
  arr axis;
  ats.getValue<arr>(axis, "axis");
  if(axis.N) {
    CHECK(axis.N==3,"");
    Vector ax(axis);
    Quaternion rot;  rot.setDiff(Vector_x, ax);
    A.rot = A.rot * rot;
    B.rot = -rot * B.rot;
  }
  //coupled to another joint requires post-processing by the Graph::read!!
  if(ats.getValue<MT::String>("coupledTo")) coupledTo=(Joint*)1;
}

uint ors::Joint::qDim() {
  if(type>=JT_hingeX && type<=JT_transZ) return 1;
  if(type==JT_trans3) return 3;
  if(type==JT_universal) return 2;
  if(type==JT_glue || type==JT_fixed) return 0;
  HALT("shouldn't be here");
  return 0;
}

void ors::Joint::write(std::ostream& os) const {
  if(!A.isZero()) os <<"from=<T " <<A <<" > ";
  if(!B.isZero()) os <<"to=<T " <<B <<" > ";
  if(!Q.isZero()) os <<"q=<T " <<Q <<" > ";
  uint i; Item *a;
  for_list(i,a,ats)
  if(a->keys(0)!="A" && a->keys(0)!="from"
      && a->keys(0)!="axis" //because this was subsumed in A during read
      && a->keys(0)!="B" && a->keys(0)!="to"
      && a->keys(0)!="Q" && a->keys(0)!="q") os <<*a <<' ';
}

void ors::Joint::read(std::istream& is) {
  reset();
  ats.read(is);
  if(!is.good()) HALT("joint (" <<from->name <<' ' <<to->name <<") read read error");
  parseAts();
}


ors::Proxy::Proxy() {
  colorCode = 0;
}

//===========================================================================
//
// Graph implementations
//

void ors::Graph::init(const char* filename) {
  MT::load(*this, filename, true);
  //calcBodyFramesFromJoints();
}

void ors::Graph::clear() {
  listDelete(proxies);
  listDelete(shapes);
  listDelete(joints);
  listDelete(bodies);
  q_dim=0;
  Qlin.clear(); Qoff.clear(); Qinv.clear();
  isLinkTree=false;
}

ors::Graph* ors::Graph::newClone() const {
  Graph *G=new Graph();
  G->q_dim=q_dim;
  G->Qlin = Qlin;  G->Qoff = Qoff;  G->Qinv = Qinv;
  listCopy(G->proxies, proxies);
  listCopy(G->joints, joints);
  listCopy(G->shapes, shapes);
  listCopy(G->bodies, bodies);
  graphMakeLists(G->bodies, G->joints);
  uint i;  Shape *s;  Body *b;
  for_list(i, s, G->shapes) {
    b=G->bodies(s->ibody);
    s->body=b;
    b->shapes.append(s);
  }
  return G;
}

void ors::Graph::operator=(const ors::Graph& G) {
  uint i;  Shape *s;  Body *b;
  q_dim=G.q_dim;
  Qlin = G.Qlin;  Qoff = G.Qoff;  Qinv = G.Qinv;
  listCopy(proxies, G.proxies);
  listCopy(joints, G.joints);
  listCopy(shapes, G.shapes);
  listCopy(bodies, G.bodies);
  graphMakeLists(bodies, joints);
  for_list(i, b, bodies) b->shapes.clear();
  for_list(i, s, shapes) {
    b=bodies(s->ibody);
    s->body=b;
    b->shapes.append(s);
  }
}

void ors::Graph::copyShapesAndJoints(const Graph& G) {
  uint i;  Shape *s;  Body *b;  Joint *j;
  for_list(i, s, shapes)(*s) = *G.shapes(i);
  for_list(i, j, joints)(*j) = *G.joints(i);
  for_list(i, b, bodies) b->shapes.clear();
  for_list(i, s, shapes) {
    b=bodies(s->ibody);
    s->body=b;
    b->shapes.append(s);
  }
  calcBodyFramesFromJoints();
}

/** @brief transforms (e.g., translates or rotates) the joints coordinate system):
  `adds' the transformation f to A and its inverse to B */
void ors::Graph::transformJoint(ors::Joint *e, const ors::Transformation &f) {
  e->A = e->A * f;
  e->B = -f * e->B;
}

void ors::Graph::makeLinkTree() {
  for_list_(Joint, j, joints) {
    for_list_(Shape, s, j->to->shapes)  s->rel = j->B * s->rel;
    for_list_(Joint, j2, j->to->outLinks) j2->A = j->B * j2->A;
    j->B.setZero();
  }
  isLinkTree=true;
}

/// [prelim] some kind of gyroscope
void ors::Graph::getGyroscope(ors::Vector& up) const {
  up.set(0, 0, 1);
  up=bodies(0)->X.rot*up;
}

/** @brief KINEMATICS: given the (absolute) frames of root nodes and the relative frames
    on the edges, this calculates the absolute frames of all other nodes (propagating forward
    through trees and testing consistency of loops). */
void ors::Graph::calcBodyFramesFromJoints() {
  Body *n;
  Joint *e;
  uint i, j;
  ors::Transformation f;
  for_list(j, n, bodies) {
    CHECK(n->inLinks.N<=1,"loopy geometry - body '" <<n->name <<"' has more than 1 input link");
    for_list(i, e, n->inLinks) {
      f = e->from->X;
      f.appendTransformation(e->A);
      e->X = f;
      if(e->type==JT_hingeX || e->type==JT_transX)  e->X.rot.getX(e->axis);
      if(e->type==JT_hingeY || e->type==JT_transY)  e->X.rot.getY(e->axis);
      if(e->type==JT_hingeZ || e->type==JT_transZ)  e->X.rot.getZ(e->axis);
      f.appendTransformation(e->Q);
      if(!isLinkTree) f.appendTransformation(e->B);
      n->X=f;
    }
  }
  calcShapeFramesFromBodies();
}

void ors::Graph::fillInRelativeTransforms() {
  for_list_(Joint, e, joints) {
    if(!e->X.isZero() && e->A.isZero() && e->B.isZero()) {
      e->A.setDifference(e->from->X, e->X);
      e->B.setDifference(e->X, e->to->X);
    }
  }
}

void ors::Graph::calcShapeFramesFromBodies() {
  Body *n;
  Shape *s;
  uint i, j;
  ors::Transformation f;
  for_list(j, n, bodies) {
    for_list(i, s, n->shapes) {
      s->X = n->X;
      s->X.appendTransformation(s->rel);
    }
  }
}

/** @brief given the absolute frames of all nodes and the two rigid (relative)
    frames A & B of each edge, this calculates the dynamic (relative) joint
    frame X for each edge (which includes joint transformation and errors) */
void ors::Graph::calcJointsFromBodyFrames() {
  Joint *e;
  uint i;
  for_list(i, e, joints) {
    ors::Transformation A(e->from->X), B(e->to->X);
    A.appendTransformation(e->A);
    B.appendInvTransformation(e->B);
    e->Q.setDifference(A, B);
  }
}

/** @brief in all edge frames: remove any displacements, velocities and non-x rotations.
    After this, edges and nodes are not coherent anymore. You might want to call
    calcBodyFramesFromJoints() */
void ors::Graph::clearJointErrors() {
  Joint *e;
  ors::Vector xaxis(1, 0, 0);
  uint i;
  for_list(i, e, joints) {
    e->Q.pos.setZero();
    e->Q.vel.setZero();
    e->Q.rot.alignWith(xaxis);
    e->Q.angvel.makeColinear(xaxis);
  }
}

/** @brief invert all velocity variables of all frames */
void ors::Graph::invertTime() {
  Body *n;
  Joint *e;
  uint i, j;
  for_list(j, n, bodies) {
    n->X.vel*=-1.;
    n->X.angvel*=-1.;
    for_list(i, e, n->inLinks) {
      e->Q.vel*=-1.;
      e->Q.angvel*=-1.;
    }
  }
}

arr ors::Graph::naturalQmetric() {
#if 1
  if(!q_dim) getJointStateDimension(true);
  arr Wdiag(q_dim);
  Wdiag=1.;
  return Wdiag;
#else
  //compute generic q-metric depending on tree depth
  arr BM(bodies.N);
  BM=1.;
  for(uint i=BM.N; i--;) {
    for(uint j=0; j<bodies(i)->outLinks.N; j++) {
      BM(i) += BM(bodies(i)->outLinks(j)->to->index);
    }
  }
  if(!q_dim) getJointStateDimension(true);
  arr Wdiag(q_dim);
  for_list_(Joint, j, joints) {
    for(uint i=0; i<j->qDim(); i++) Wdiag(j->qIndex+i)=::pow(BM(j->to->index), 1.);
  }
  if(Qlin.N){
    arr W;
    W.setDiag(Wdiag);
    if(Qlin.N) W = ~Qlin*W*Qlin;
    getDiag(Wdiag, W);
  }
  return Wdiag;
#endif
}

void ors::Graph::computeNaturalQmetric(arr& W) {
  W.setDiag(naturalQmetric());
}

/** @brief revert the topological orientation of a joint (edge),
   e.g., when choosing another body as root of a tree */
void ors::Graph::revertJoint(ors::Joint *e) {
  cout <<"reverting edge (" <<e->from->name <<' ' <<e->to->name <<")" <<endl;
  //revert
  uint i=e->ifrom;  e->ifrom=e->ito;  e->ito=i;
  graphMakeLists(bodies, joints);
  ors::Transformation f;     ///< transformation from parent body to joint (attachment, usually static)
  f=e->A;
  e->A.setInverse(e->B);
  e->B.setInverse(f);
  f=e->Q;
  e->Q.setInverse(f);
}

/** @brief re-orient all joints (edges) such that n becomes
  the root of the configuration */
void ors::Graph::reconfigureRoot(Body *n) {
  MT::Array<Body*> list, list2;
  Body **m,**mstop;
  Joint *e;
  list.append(n);
  uintA level(bodies.N);
  level=0;
  int i=0;
  uint j;
  
  while(list.N>0) {
    i++;
    list2.clear();
    mstop=list.p+list.N;
    for(m=list.p; m!=mstop; m++) {
      level((*m)->index)=i;
      for_list(j, e, (*m)->inLinks) {
        //for_in_edges_save(e, es, (*m))
        if(!level(e->from->index)) { revertJoint(e); j--; }
      }
      for_list(j, e, (*m)->outLinks) list2.append(e->to);
    }
    list=list2;
  }
  
  graphTopsort(bodies, joints);
}

/** @brief returns the joint (actuator) dimensionality */
uint ors::Graph::getJointStateDimension(bool internal) const {
  if(!q_dim) {
    uint jd=0;
    for_list_(Joint, j, joints) {
      if(!j->coupledTo){
        j->qIndex = jd;
        jd += j->qDim();
      }else{
        j->qIndex = j->coupledTo->qIndex;
      }
    }
    ((Graph*)this)->q_dim = jd; //hack to work around const declaration
  }
  
  if(internal || !Qlin.N) return q_dim;
  else {
    CHECK(Qlin.d0==q_dim, "");
    return Qlin.d1;
  }
}

//first version, give series of translated positions of bodies with such indexes (NJ)
void ors::Graph::setExternalState(const arr & x) {
  for(uint i = 0; i < x.N; i+=4) {
    ors::Body *body = bodies((uint)x(i));//index
    body->X.pos = ors::Vector(x(i+1), x(i+2), x(i+3));//3 position coordinates
  }
}

void ors::Graph::zeroGaugeJoints() {
  Body *n;
  Joint *e;
  ors::Vector w;
  uint j;
  for_list(j, n, bodies) if(n->type!=staticBT) {
    e=n->inLinks(0);
    if(e) {
      w=e->Q.rot / e->Q.angvel; e->Q.angvel.setZero();
      e->A.appendTransformation(e->Q);
      e->Q.setZero();
      e->Q.angvel=w;
    }
  }
}

/** @brief returns the joint state vectors separated in positions and
  velocities */
void ors::Graph::getJointState(arr& x, arr& v) const {
  ors::Vector rotv;
  ors::Quaternion rot;
  
  if(!q_dim) getJointStateDimension();
  x.resize(q_dim);
  if(&v) v.resize(q_dim);
  
  uint n=0;
  for_list_(Joint, j, joints) {
    if(j->coupledTo) continue; //don't count dependent joints
    switch(j->type) {
      case JT_hingeX:
      case JT_hingeY:
      case JT_hingeZ: {
        //angle
        j->Q.rot.getRad(x(n), rotv);
        if(x(n)>MT_PI) x(n)-=MT_2PI;
        if(j->type==JT_hingeX && rotv*Vector_x<0.) x(n)=-x(n);  //MT_2PI-x(i);
        if(j->type==JT_hingeY && rotv*Vector_y<0.) x(n)=-x(n);  //MT_2PI-x(i);
        if(j->type==JT_hingeZ && rotv*Vector_z<0.) x(n)=-x(n);  //MT_2PI-x(i);
        //velocity
        if(&v){
          v(n)=j->Q.angvel.length();
          if(j->type==JT_hingeX && j->Q.angvel*Vector_x<0.) v(n)=-v(n);
          if(j->type==JT_hingeY && j->Q.angvel*Vector_y<0.) v(n)=-v(n);
          if(j->type==JT_hingeZ && j->Q.angvel*Vector_z<0.) v(n)=-v(n);
        }
        n++;
      } break;
      case JT_universal:
        //angle
        rot = j->Q.rot;
        if(fabs(rot.w)>1e-15) {
          x(n) = 2.0 * atan(rot.x/rot.w);
          x(n+1) = 2.0 * atan(rot.y/rot.w);
        } else {
          x(n) = MT_PI;
          x(n+1) = MT_PI;
        }
        
        // velocity: need to fix
        if(&v) NIY;

        n+=2;
        break;
      case JT_transX:
        x(n)=j->Q.pos.x;
        if(&v) v(n)=j->Q.vel.x;
        n++;
        break;
      case JT_transY:
        x(n)=j->Q.pos.y;
        if(&v) v(n)=j->Q.vel.y;
        n++;
        break;
      case JT_transZ:
        x(n)=j->Q.pos.z;
        if(&v) v(n)=j->Q.vel.z;
        n++;
        break;
      case JT_trans3:
        x(n)=j->Q.pos.x;
        x(n+1)=j->Q.pos.y;
        x(n+2)=j->Q.pos.z;
        if(&v) {
          v(n)=j->Q.vel.x;
          v(n+1)=j->Q.vel.y;
          v(n+2)=j->Q.vel.z;
        }
        n+=3;
        break;
      case JT_glue:
      case JT_fixed:
        break;
      default: NIY;
    }
  }

  CHECK(n==q_dim,"");

  if(Qlin.N) {
    x=Qinv*(x-Qoff);
    v=Qinv*v;
  }
}

/** @brief returns the joint positions only */
void ors::Graph::getJointState(arr& x) const { getJointState(x, NoArr); }

/** @brief sets the joint state vectors separated in positions and
  velocities */
void ors::Graph::setJointState(const arr& _q, const arr& _v, bool clearJointErrors) {
  Joint *j;
  uint n=0, i;
  ors::Quaternion rot1, rot2;
  arr q=_q, v;
  if(&_v) v=_v;

  if(Qlin.N) {
    CHECK(_q.N==Qlin.d1,"wrong joint dimensions: ors expected " <<Qlin.d1 <<" joints; you gave " <<_q.N <<" joints");
    q = Qlin*_q + Qoff;
    if(&_v) { v = Qlin*_v;  v.reshape(v.N); }
  }

  if(!q_dim) getJointStateDimension();
  CHECK(q.N==q_dim && (!(&_v) || v.N==q_dim), "wrong joint state dimensionalities");
  
  for_list(i, j, joints) {
    if(j->coupledTo){
      j->Q=j->coupledTo->Q;
    }else switch(j->type) {
      case JT_hingeX: {
        //angle
        j->Q.rot.setRadX(q(n));
        
        // check boundaries
        /*if(e->p[0] < e->p[1]){
        tempAngleDeg = q(n); //dm *180.0/MT_PI;
        if(tempAngleDeg <= e->p[0]){ // joint angle is smaller than lower bound (e->p[0])--> clip it
        e->Q.r.setDeg(e->p[0], Vector_x);
        //  cout <<"lower clipping " <<tempAngleDeg <<endl;
        }else if(tempAngleDeg >= e->p[1]){ // joint angle is larger than upper bound (e->p[1])--> clip it
        e->Q.r.setDeg(e->p[1], Vector_x);
        //  cout <<"upper clipping " <<tempAngleDeg <<endl;
        }
        }*/
        
        //velocity
        if(&_v){  j->Q.angvel.set(v(n) ,0., 0.);  j->Q.zeroVels=false;  }
        else{  j->Q.angvel.setZero();  j->Q.zeroVels=true;  }
        //if(e->Q.w.isZero()) e->Q.w=Vector_x;
        //if(e->Q.w*Vector_x<0.) e->Q.w.setLength(-v(n)); else e->Q.w.setLength(v(n));
        
        if(clearJointErrors) {
          j->Q.pos.setZero();
          j->Q.vel.setZero();
          //truely, also the rotations X.r and X.w should be made orthogonal to the x-axis
        }
        n++;
      } break;

      case JT_hingeY: {
        j->Q.rot.setRadY(q(n));
        if(&_v){  j->Q.angvel.set(0., v(n) ,0.);  j->Q.zeroVels=false;  }
        else{  j->Q.angvel.setZero();  j->Q.zeroVels=true;  }
        if(clearJointErrors) {
          j->Q.pos.setZero();
          j->Q.vel.setZero();
        }
        n++;
      } break;

      case JT_hingeZ: {
        j->Q.rot.setRadZ(q(n));
        if(&_v){  j->Q.angvel.set(0., 0., v(n));  j->Q.zeroVels=false;  }
        else{  j->Q.angvel.setZero();  j->Q.zeroVels=true;  }
        if(clearJointErrors) {
          j->Q.pos.setZero();
          j->Q.vel.setZero();
        }
        n++;
      } break;
      
      case JT_universal:
        //angle
        rot1.setRadX(q(n));
        rot2.setRadY(q(n+1));
        
        //check boundaries
        /*if(e->p[0] < e->p[1]){
        // TODO: both angles are restricted to the same boundaries. Could be enhanced
        //     in order to be able to restrict the two angles differently
        tempAngleDeg = q(n); //dm *180.0/MT_PI;
        if(tempAngleDeg <= e->p[0]){ // joint angle is smaller than lower bound (e->p[0])--> clip it
        rot1.setRadX(e->p[0]);
        rot2.setRadY(e->p[0]);
        //  cout <<"lower clipping " <<tempAngleDeg <<endl;
        }else if(tempAngleDeg >= e->p[1]){ // joint angle is larger than upper bound (e->p[1])--> clip it
        rot1.setRadX(e->p[1]);
        rot2.setRadY(e->p[1]);
        //  cout <<"upper clipping " <<tempAngleDeg <<endl;
        }
        }*/
        
        j->Q.rot = rot1*rot2;
        //velocity
        // need to fix
        
        if(clearJointErrors) {
          j->Q.pos.setZero();
          j->Q.vel.setZero();
        }
        n+=2;
        break;
      case JT_transX: {
        j->Q.pos = q(n)*Vector_x;
        
        // check boundaries
        /*if(e->p[0] < e->p[1]){
        tempDeflection = q(n);
        if(tempDeflection <= e->p[0]){ // joint angle is smaller than lower bound (e->p[0])--> clip it
        e->Q.p = e->p[0]*Vector_x;
        cout <<"lower clipping " <<tempDeflection <<endl;
        }else if(tempDeflection >= e->p[1]){ // joint angle is larger than upper bound (e->p[1])--> clip it
        e->Q.p = e->p[1]*Vector_x;
        cout <<"upper clipping " <<tempDeflection <<endl;
        }
        }*/
        
        //velocity
        if(&_v){ j->Q.vel.set(v(n), 0., 0.); j->Q.zeroVels=false; }
        
        if(clearJointErrors) {
          j->Q.rot.setZero();
          j->Q.angvel.setZero();
        }
        n++;
      } break;

      case JT_transY: {
        j->Q.pos = q(n)*Vector_y;
        if(&_v){ j->Q.vel.set(0., v(n), 0.); j->Q.zeroVels=false; }
        if(clearJointErrors) {
          j->Q.rot.setZero();
          j->Q.angvel.setZero();
        }
        n++;
      } break;

      case JT_transZ: {
        j->Q.pos = q(n)*Vector_z;
        if(&_v){ j->Q.vel.set(0., 0., v(n)); j->Q.zeroVels=false; }
        if(clearJointErrors) {
          j->Q.rot.setZero();
          j->Q.angvel.setZero();
        }
        n++;
      } break;

      case JT_trans3: {
        j->Q.pos.set(q(n), q(n+1), q(n+2));
        if(&_v){ j->Q.vel.set(v(n), v(n+1), v(n+2)); j->Q.zeroVels=false; }
        if(clearJointErrors) {
          j->Q.rot.setZero();
          j->Q.angvel.setZero();
        }
        n+=3;
      } break;

      case JT_glue:
      case JT_fixed:
        j->Q.setZero();
        j->Q.zeroVels=true;
        break;
      default: NIY;
    }
  }

  CHECK(n==q_dim,"");
}

/** @brief sets the joint angles with velocity zero - e.g. for kinematic
  simulation only */
void ors::Graph::setJointState(const arr& x, bool clearJointErrors) {
  setJointState(x, NoArr, clearJointErrors);
}

//===========================================================================
//===========================================================================
//===========================================================================
//
// core: kinematics and dynamics
//
// essential papers:
// David Baraff: "Linear-Time Dynamics using Lagrange Multipliers"
// Roy Featherstone, David Orin: "Robot Dynamics: Equations and Algorithms"

/** @brief return the position \f$x = \phi_i(q)\f$ of the i-th body (3 vector) */
void ors::Graph::kinematicsPos(arr& y, uint a, ors::Vector *rel) const {
  ors::Vector pos=bodies(a)->X.pos;
  if(rel) pos += bodies(a)->X.rot*(*rel);
  y = ARRAY(pos);
}

/** @brief return the jacobian \f$J = \frac{\partial\phi_i(q)}{\partial q}\f$ of the position
  of the i-th body (3 x n tensor)*/
void ors::Graph::jacobianPos(arr& J, uint a, ors::Vector *rel) const {
  uint i;
  Joint *ei;
  ors::Vector tmp;
  
  if(!q_dim) getJointStateDimension(true);
  
  //initialize Jacobian
  J.resize(3, q_dim);
  J.setZero();
  
  //get reference frame
  ors::Vector pos = bodies(a)->X.pos;
  if(rel) pos += bodies(a)->X.rot*(*rel);
  
  if(bodies(a)->inLinks.N) { //body a has no inLinks -> zero jacobian
    ei=bodies(a)->inLinks(0);
    while(ei) {
      i=ei->qIndex;
      if(i>=q_dim) {
        CHECK(ei->type==JT_glue || ei->type==JT_fixed, "");
        if(!ei->from->inLinks.N) break;
        ei=ei->from->inLinks(0);
        continue;
      }
      CHECK(ei->type!=JT_glue && ei->type!=JT_fixed, "resort joints so that fixed and glued are last");


      if(ei->type==JT_hingeX || ei->type==JT_hingeY || ei->type==JT_hingeZ) {
        tmp = ei->axis ^ (pos-ei->X.pos);
        J(0, i) += tmp.x;
        J(1, i) += tmp.y;
        J(2, i) += tmp.z;
      }
      else if(ei->type==JT_transX || ei->type==JT_transY || ei->type==JT_transZ) {
        J(0, i) += ei->axis.x;
        J(1, i) += ei->axis.y;
        J(2, i) += ei->axis.z;
      }
      else if(ei->type==JT_trans3) {
        if(ei->coupledTo) NIY;
        arr R(3,3); ei->X.rot.getMatrix(R.p);
        J.setMatrixBlock(R,0,i);
      }

      if(!ei->from->inLinks.N) break;
      ei=ei->from->inLinks(0);
    }
  }

  if(Qlin.N) J=J*Qlin;
//  if(q_dim<j_dim){
//    //we have coupled joints!
//    arr Jleft  = J.sub(0,-1,0,q_dim-1);
//    arr Jright = J.sub(0,-1,q_dim,-1);
//    J = Jleft + Jright * Qlin;
//  }
}

/** @brief return the Hessian \f$H = \frac{\partial^2\phi_i(q)}{\partial q\partial q}\f$ of the position
  of the i-th body (3 x n x n tensor) */
void ors::Graph::hessianPos(arr& H, uint a, ors::Vector *rel) const {
  HALT("this is buggy: a sign error: see examples/Ors/ors testKinematics");
  uint i, j;
  Joint *ei, *ej;
  ors::Vector r;
  
  if(!q_dim)((ors::Graph*)this)->q_dim = getJointStateDimension(true);
  
  //initialize Jacobian
  H.resize(3, q_dim, q_dim);
  H.setZero();
  
  //get reference frame
  ors::Vector pos = bodies(a)->X.pos;
  if(rel) pos += bodies(a)->X.rot*(*rel);
  
  if(bodies(a)->inLinks.N) {
    ei=bodies(a)->inLinks(0);
    while(ei) {
      i=ei->qIndex;

      ej=ei;
      while(ej) {
        j=ej->qIndex;

        if(ei->type>=JT_hingeX && ei->type<=JT_hingeZ && ej->type>=JT_hingeX && ej->type<=JT_hingeZ) { //both are hinges
          r = ej->axis ^ (ei->axis ^ (pos-ei->X.pos));
          H(0, i, j) = H(0, j, i) = r.x;
          H(1, i, j) = H(1, j, i) = r.y;
          H(2, i, j) = H(2, j, i) = r.z;
        }
        if(ei->type>=JT_transX && ei->type<=JT_transZ && ej->type>=JT_hingeX && ej->type<=JT_hingeZ) { //i=trans, j=hinge
          r = ei->axis ^ ej->axis;
          H(0, i, j) = H(0, j, i) = r.x;
          H(1, i, j) = H(1, j, i) = r.y;
          H(2, i, j) = H(2, j, i) = r.z;
        }
        if(ei->type==JT_trans3 && ej->type>=JT_hingeX && ej->type<=JT_hingeZ) { //i=trans3, j=hinge
          Matrix R,A;
          ei->X.rot.getMatrix(R.p());
          A.setSkew(ej->axis);
          R = R*A;
          H(0, i  , j) = H(0, j  , i) = R.m00;
          H(1, i  , j) = H(1, j  , i) = R.m10;
          H(2, i  , j) = H(2, j  , i) = R.m20;
          H(0, i+1, j) = H(0, j, i+1) = R.m01;
          H(1, i+1, j) = H(1, j, i+1) = R.m11;
          H(2, i+1, j) = H(2, j, i+1) = R.m21;
          H(0, i+2, j) = H(0, j, i+2) = R.m02;
          H(1, i+2, j) = H(1, j, i+2) = R.m12;
          H(2, i+2, j) = H(2, j, i+2) = R.m22;
        }
        if(ei->type>=JT_hingeX && ei->type<=JT_hingeZ && ej->type>=JT_transX && ej->type<=JT_trans3) { //i=hinge, j=trans
          //nothing! Hessian is zero (ej is closer to root than ei)
        }

        if(!ej->from->inLinks.N) break;
        ej=ej->from->inLinks(0);
      }
      if(!ei->from->inLinks.N) break;
      ei=ei->from->inLinks(0);
    }
  }

  if(Qlin.N) H=~Qlin*H*Qlin;
}

/// kinematis of the i-th body's z-orientation vector
void ors::Graph::kinematicsVec(arr& y, uint a, ors::Vector *vec) const {
  ors::Transformation f=bodies(a)->X;
  ors::Vector v;
  if(vec) v=f.rot*(*vec); else f.rot.getZ(v);
  y = ARRAY(v);
}

/* takes the joint state x and returns the jacobian dz of
   the position of the ith body (w.r.t. all joints) -> 2D array */
/// Jacobian of the i-th body's z-orientation vector
void ors::Graph::jacobianVec(arr& J, uint a, ors::Vector *vec) const {
  uint i;
  Joint *ei;
  ors::Vector r, ta;
  
  if(!q_dim)((ors::Graph*)this)->q_dim = getJointStateDimension(true);
  
  //initialize Jacobian
  J.resize(3, q_dim);
  J.setZero();
  
  //get reference frame
  if(vec) ta = bodies(a)->X.rot*(*vec);
  else    bodies(a)->X.rot.getZ(ta);
  
  if(bodies(a)->inLinks.N) {
    ei=bodies(a)->inLinks(0);
    while(ei) {
      i=ei->qIndex;
      if(i>=q_dim) {
        CHECK(ei->type==JT_glue || ei->type==JT_fixed, "");
        if(!ei->from->inLinks.N) break;
        ei=ei->from->inLinks(0);
        continue;
      }
      CHECK(ei->type!=JT_glue && ei->type!=JT_fixed, "resort joints so that fixed and glued are last");

      if(ei->type>=JT_hingeX && ei->type<=JT_hingeZ) { //i=hinge
        r = ei->axis ^ ta;
        J(0, i) += r.x;
        J(1, i) += r.y;
        J(2, i) += r.z;
      }
      if(ei->type>=JT_transX && ei->type<=JT_trans3) { //i=trans
        //J(0, i) = J(1, i) = J(2, i) = 0.; /was set zero already
      }

      if(!ei->from->inLinks.N) break;
      ei=ei->from->inLinks(0);
    }
  }

  if(Qlin.N) J=J*Qlin;
//  if(q_dim<j_dim){
//    //we have coupled joints!
//    arr Jleft  = J.sub(0,-1,0,q_dim-1);
//    arr Jright = J.sub(0,-1,q_dim,-1);
//    J = Jleft + Jright * Qlin;
//  }
}

/* takes the joint state x and returns the jacobian dz of
   the position of the ith body (w.r.t. all joints) -> 2D array */
void ors::Graph::jacobianR(arr& J, uint a) const {
  uint i;
  ors::Transformation Xi;
  Joint *ei;
  ors::Vector ti;
  
  if(!q_dim)((ors::Graph*)this)->q_dim = getJointStateDimension(true);
  
  //initialize Jacobian
  J.resize(3, q_dim);
  J.setZero();
  
  //get reference frame -- in this case we always take
  //the Z and X-axis of the world system as references
  // -> don't need to compute explicit reference for object a
  //  object a is relevant in the sense that only the tree-down
  //  joints contribute to this rotation
  
  if(!bodies(a)->inLinks.N) {
  ei=bodies(a)->inLinks(0);
  while(ei) {
    i=ei->qIndex;
    if(i>=q_dim) {
      CHECK(ei->type==JT_glue || ei->type==JT_fixed, "");
      if(!ei->from->inLinks.N) break;
      ei=ei->from->inLinks(0);
      continue;
    }
    CHECK(ei->type!=JT_glue && ei->type!=JT_fixed, "resort joints so that fixed and glued are last");
    
    Xi = ei->X;
    Xi.rot.getX(ti);
    
    J(0, i) = ti.x;
    J(1, i) = ti.y;
    J(2, i) = ti.z;
    
    if(!ei->from->inLinks.N) break;
    ei=ei->from->inLinks(0);
  }
  }
  
  if(Qlin.N) J=J*Qlin;
}

/** @brief return the configuration's inertia tensor $M$ (n x n tensor)*/
void ors::Graph::inertia(arr& M) {
  uint a, i, j;
  ors::Transformation Xa, Xi, Xj;
  Joint *ei, *ej;
  ors::Vector vi, vj, ti, tj;
  double tmp;
  
  if(!q_dim) q_dim = getJointStateDimension(true);
  
  //initialize Jacobian
  M.resize(q_dim, q_dim);
  M.setZero();
  
  for(a=0; a<bodies.N; a++) {
    //get reference frame
    Xa = bodies(a)->X;
    
    ei=bodies(a)->inLinks(0);
    while(ei) {
      i=ei->qIndex;
      
      Xi = ei->from->X;
      Xi.appendTransformation(ei->A);
      Xi.rot.getX(ti);
      
      vi = ti ^(Xa.pos-Xi.pos);
      
      ej=ei;
      while(ej) {
        j=ej->qIndex;
        
        Xj = ej->from->X;
        Xj.appendTransformation(ej->A);
        Xj.rot.getX(tj);
        
        vj = tj ^(Xa.pos-Xj.pos);
        
        tmp = bodies(a)->mass * (vi*vj);
        //tmp += scalarProduct(bodies(a)->a.inertia, ti, tj);
        
        M(i, j) += tmp;
        
        if(!ej->from->inLinks.N) break;
        ej=ej->from->inLinks(0);
      }
      if(!ei->from->inLinks.N) break;
      ei=ei->from->inLinks(0);
    }
  }
  //symmetric: fill in other half
  for(i=0; i<q_dim; i++) for(j=0; j<i; j++) M(j, i) = M(i, j);
}

void ors::Graph::equationOfMotion(arr& M, arr& F, const arr& qd) {
  if(Qlin.N) NIY;
  static ors::LinkTree tree;
  if(!tree.N) GraphToTree(tree, *this);
  else updateGraphToTree(tree, *this);
  ors::equationOfMotion(M, F, tree, qd);
}

/** @brief return the joint accelerations \f$\ddot q\f$ given the
  joint torques \f$\tau\f$ (computed via Featherstone's Articulated Body Algorithm in O(n)) */
void ors::Graph::dynamics(arr& qdd, const arr& qd, const arr& tau) {
  static ors::LinkTree tree;
  if(!tree.N) GraphToTree(tree, *this);
  else updateGraphToTree(tree, *this);
  //cout <<tree <<endl;
  //ors::fwdDynamics_aba_1D(qdd, tree, qd, tau);
  //ors::fwdDynamics_aba_nD(qdd, tree, qd, tau);
  ors::fwdDynamics_MF(qdd, tree, qd, tau);
}

/** @brief return the necessary joint torques \f$\tau\f$ to achieve joint accelerations
  \f$\ddot q\f$ (computed via the Recursive Newton-Euler Algorithm in O(n)) */
void ors::Graph::inverseDynamics(arr& tau, const arr& qd, const arr& qdd) {
  static ors::LinkTree tree;
  if(!tree.N) GraphToTree(tree, *this);
  else updateGraphToTree(tree, *this);
  ors::invDynamics(tau, tree, qd, qdd);
}

/*void ors::Graph::impulsePropagation(arr& qd1, const arr& qd0){
  static MT::Array<Featherstone::Link> tree;
  if(!tree.N) GraphToTree(tree, *this);
  else updateGraphToTree(tree, *this);
  mimickImpulsePropagation(tree);
  Featherstone::RF_abd(qdd, tree, qd, tau);
}*/

/// [prelim] some heuristic measure for the joint errors
double ors::Graph::getJointErrors() const {
  Joint *e;
  double err=0.0;
  uint i;
  
  for_list(i, e, joints) err+=e->Q.pos.lengthSqr();
  
  return ::sqrt(err);
}

/** @brief checks if all names of the bodies are disjoint */
bool ors::Graph::checkUniqueNames() const {
  Body *n, *m;
  uint i, j;
  for_list(i, n, bodies) for_list(j, m, bodies) {
    if(n==m) break;
    if(n->name==m->name) return false;
  }
  return true;
}

/// find body with specific name
ors::Body* ors::Graph::getBodyByName(const char* name) const {
  for_list_(Body, b, bodies) if(b->name==name) return b;
  if(strcmp("glCamera", name)!=0)
    MT_MSG("cannot find Body named '" <<name <<"' in Graph");
  return 0;
}

///// find body index with specific name
//uint ors::Graph::getBodyIndexByName(const char* name) const {
//  Body *b=getBodyByName(name);
//  return b?b->index:0;
//}

/// find shape with specific name
ors::Shape* ors::Graph::getShapeByName(const char* name) const {
  for_list_(Shape, s, shapes) if(s->name==name) return s;
  MT_MSG("cannot find Shape named '" <<name <<"' in Graph");
  return NULL;
}

///// find shape index with specific name
//uint ors::Graph::getShapeIndexByName(const char* name) const {
//  Shape *s=getShapeByName(name);
//  return s?s->index:0;
//}

/// find shape with specific name
ors::Joint* ors::Graph::getJointByName(const char* name) const {
  for_list_(Joint, j, joints) if(j->name==name) return j;
  MT_MSG("cannot find Joint named '" <<name <<"' in Graph");
  return NULL;
}

/// find joint connecting two bodies with specific names
ors::Joint* ors::Graph::getJointByBodyNames(const char* from, const char* to) const {
  Body *f=NULL, *t=NULL;
  uint j;
  for_list(j, f, bodies) if(f->name==from) break;
  for_list(j, t, bodies) if(t->name==to) break;
  if(!f || !t) return 0;
  return graphGetEdge<Body, Joint>(f, t);
}

/** @brief creates uniques names by prefixing the node-index-number to each name */
void ors::Graph::prefixNames() {
  Body *n;
  uint j;
  for_list(j, n, bodies) n->name=STRING(n->index<< n->name);
}

/** @brief prototype for \c operator<< */
void ors::Graph::write(std::ostream& os) const {
  for_list_(Body, b, bodies) {
    os <<"body " <<b->name <<" { ";
    b->write(os);  os <<" }\n";
  }
  os <<std::endl;
  for_list_(Shape, s, shapes) {
    os <<"shape (" <<s->body->name <<"){ ";
    s->write(os);  os <<" }\n";
  }
  os <<std::endl;
  for_list_(Joint, j, joints) {
    os <<"joint ";
    if (j->name.N) os <<j->name.p <<' ';
    os <<"(" <<j->from->name <<' ' <<j->to->name <<"){ ";
    j->write(os);  os <<" }\n";
  }
}

#define DEBUG(x) //x

void ors::Graph::read(const char* filename) {
  std::istringstream is(filename);
  read(is);
}

/** @brief prototype for \c operator>> */
void ors::Graph::read(std::istream& is) {
  uint i; Item *it;
  KeyValueGraph G;
  
  G.read(is);
  //cout <<"***MAPGRAPH\n" <<G <<endl;
  
  clear();
  
  ItemL bs = G.getItems("body");
  for_list(i, it, bs) {
    CHECK(it->keys(0)=="body","");
    CHECK(it->valueType()==typeid(KeyValueGraph), "bodies must have value KeyValueGraph");
    
    Body *b=new Body(*this);
    b->name = it->keys(1);
    b->ats = *it->value<KeyValueGraph>();
    b->parseAts();

    for (auto shape : b->shapes) {
        shape->index = shapes.N;
        shapes.append(shape);
    }
  }
  
  ItemL ss = G.getItems("shape");
  for_list(i, it, ss) {
    CHECK(it->keys(0)=="shape","");
    CHECK(it->parents.N<=1,"shapes must have no or one parent");
    CHECK(it->valueType()==typeid(KeyValueGraph),"shape must have value KeyValueGraph");
    
    Shape *s;
    if(it->parents.N==1){
      Body *b = listFindByName(bodies, it->parents(0)->keys(1));
      CHECK(b,"");
      s=new Shape(*this, b);
    }else{
      s=new Shape(*this, NULL);
    }
    if(it->keys.N>1) s->name=it->keys(1);
    s->ats = *it->value<KeyValueGraph>();
    s->parseAts();
  }
  
  uint nCoupledJoints=0;
  ItemL js = G.getItems("joint");
  for_list(i, it, js) {
    CHECK(it->keys(0)=="joint","");
    CHECK(it->parents.N==2,"joints must have two parents");
    CHECK(it->valueType()==typeid(KeyValueGraph),"joints must have value KeyValueGraph");
    
    Body *from=listFindByName(bodies, it->parents(0)->keys(1));
    Body *to=listFindByName(bodies, it->parents(1)->keys(1));
    CHECK(from,"JOINT: from '" <<it->parents(0)->keys(1) <<"' does not exist ["<<*it <<"]");
    CHECK(to,"JOINT: to '" <<it->parents(1)->keys(1) <<"' does not exist ["<<*it <<"]");
    Joint *j=new Joint(*this, from, to);
    if(it->keys.N>1) j->name=it->keys(1);
    j->ats = *it->value<KeyValueGraph>();
    j->parseAts();

    //if the joint is coupled to another:
    if(j->coupledTo) nCoupledJoints++;
  }

#if 0
  if(nCoupledJoints){
    Joint *j; uint i;
    //move them to the back and append a Qlin;
    for_list_rev(i, j, joints) if(j->isCoupled) {
      joints.remove(i);
      joints.append(j);
    }
    for_list(i, j, joints) j->index=i;
    getJointStateDimension();
    CHECK(j_dim == q_dim+nCoupledJoints,"something is wrong");
    MT::String jointName;
    Qlin.resize(nCoupledJoints, q_dim);
    for(i=0; i<nCoupledJoints; i++){
      j=joints(joints.N-nCoupledJoints+i);
      CHECK(j->isCoupled,"");
      bool good = j->ats.getValue<MT::String>(jointName, "coupledTo");
      CHECK(good, "something is wrong");
      Joint *coupledTo = listFindByName(joints, jointName);
      j->type = coupledTo->type;
      if(!coupledTo) HALT("The joint '" <<*j <<"' is declared coupled to '" <<jointName <<"' -- but that doesn't exist!");
      Qlin(i, coupledTo->qIndex) = 1.;
    }
  }
#else
  if(nCoupledJoints){
    for_list_(Joint, j, joints) if(j->coupledTo){
      MT::String jointName;
      bool good = j->ats.getValue<MT::String>(jointName, "coupledTo");
      CHECK(good, "something is wrong");
      j->coupledTo = listFindByName(joints, jointName);
      j->type = j->coupledTo->type;
      if(!j->coupledTo) HALT("The joint '" <<*j <<"' is declared coupled to '" <<jointName <<"' -- but that doesn't exist!");
    }
  }
#endif

  graphMakeLists(bodies, joints);
  fillInRelativeTransforms();
  
  //cout <<"***ORSGRAPH\n" <<*this <<endl;
}

void ors::Graph::writePlyFile(const char* filename) const {
  ofstream os;
  MT::open(os, filename);
  uint nT=0,nV=0;
  uint i,j;
  ors::Shape *s;
  ors::Mesh *m;
  for_list(i,s,shapes) { nV += s->mesh.V.d0; nT += s->mesh.T.d0; }
  
  os <<"\
ply\n\
format ascii 1.0\n\
element vertex " <<nV <<"\n\
property float x\n\
property float y\n\
property float z\n\
property uchar red\n\
property uchar green\n\
property uchar blue\n\
element face " <<nT <<"\n\
property list uchar int vertex_index\n\
end_header\n";

  uint k=0;
  ors::Transformation t;
  ors::Vector v;
  for_list(i,s,shapes) {
    m = &s->mesh;
    t = s->X;
    if(m->C.d0!=m->V.d0) {
      m->C.resizeAs(m->V);
      for(j=0; j<m->C.d0; j++) { m->C(j, 0)=s->color[0]; m->C(j, 1)=s->color[1]; m->C(j, 2)=s->color[2]; }
    }
    for(j=0; j<m->V.d0; j++) {
      v.set(m->V(j, 0), m->V(j, 1), m->V(j, 2));
      v = t*v;
      os <<' ' <<v.x <<' ' <<v.y <<' ' <<v.z
         <<' ' <<int(255.f*m->C(j, 0)) <<' ' <<int(255.f*m->C(j, 1)) <<' ' <<int(255.f*m->C(j, 2)) <<endl;
    }
    k+=j;
  }
  uint offset=0;
  for_list(i,s,shapes) {
    m=&s->mesh;
    for(j=0; j<m->T.d0; j++) {
      os <<"3 " <<offset+m->T(j, 0) <<' ' <<offset+m->T(j, 1) <<' ' <<offset+m->T(j, 2) <<endl;
    }
    offset+=m->V.d0;
  }
}

/// dump the list of current proximities on the screen
void ors::Graph::reportProxies(std::ostream *os) {
  uint i;
  int a, b;
  (*os) <<"Proximity report: #" <<proxies.N <<endl;
  ors::Proxy *p;
  for_list(i,p,proxies) {
    a=p->a;
    b=p->b;
    (*os)
        <<i <<" ("
        <<a <<':' <<(a!=-1?shapes(a)->body->name.p:"earth") <<")-("
        <<b <<':' <<(b!=-1?shapes(b)->body->name.p:"earth")
        <<") d=" <<p->d
        <<" |A-B|=" <<(p->posB-p->posA).length()
        <<" d^2=" <<(p->posB-p->posA).lengthSqr()
        <<" normal=" <<p->normal
        <<" posA=" <<p->posA
        <<" posB=" <<p->posB
        <<endl;
  }
}

bool ProxySortComp(const ors::Proxy *a, const ors::Proxy *b) {
  return (a->a < b->a) || (a->a==b->a && a->b<b->b) || (a->a==b->a && a->b==b->b && a->d < b->d);
}

void ors::Graph::sortProxies(bool deleteMultiple) {
  uint i;
  
  ors::Proxy **proxiesstop=proxies.p+proxies.N;
  std::sort(proxies.p, proxiesstop, ProxySortComp);
  
  if(deleteMultiple) {
    for(i=0; i<proxies.N; i++) {
      if(i && proxies(i)->a==proxies(i-1)->a && proxies(i)->b==proxies(i-1)->b) {
        delete proxies(i);
        proxies.remove(i);
        i--;
      }
    }
  }
}

/** @brief dump a list body pairs for which the upper conditions hold */
void ors::Graph::reportGlue(std::ostream *os) {
  uint i, A, B;
  Body *a, *b;
  bool ag, bg;
  (*os) <<"Glue report: " <<endl;
  for(i=0; i<proxies.N; i++) {
    A=proxies(i)->a; a=(A==(uint)-1?NULL:bodies(A));
    B=proxies(i)->b; b=(B==(uint)-1?NULL:bodies(B));
    if(!a || !b) continue;
    ag=a->ats.getValue<bool>("glue");
    bg=b->ats.getValue<bool>("glue");
    if(ag || bg) {
      (*os)
          <<i <<' '
          <<a->index <<',' <<a->name <<'-'
          <<b->index <<',' <<b->name
          <<" d=" <<proxies(i)->d
          // <<" posA=" <<proxies(i)->posA
          // <<" posB=" <<proxies(i)->posB
          <<" norm=" <<proxies(i)->posB-proxies(i)->posA
          <<endl;
    }
  }
}

void ors::Graph::glueBodies(Body *f, Body *t) {
  Joint *e;
  e=newEdge(f->index, t->index, joints);
  graphMakeLists(bodies, joints);
  e->A.setDifference(f->X, t->X);
  e->A.vel.setZero();
  e->A.angvel.setZero();
  e->type=JT_glue;
  e->Q.setZero();
  e->B.setZero();
}

/** @brief if two bodies touch, the are not yet connected, and one of them has
  the `glue' attribute, add a new edge of FIXED type between them */
void ors::Graph::glueTouchingBodies() {
  uint i, A, B;
  Body *a, *b;//, c;
  bool ag, bg;
  for(i=0; i<proxies.N; i++) {
    A=proxies(i)->a; a=(A==(uint)-1?NULL:bodies(A));
    B=proxies(i)->b; b=(B==(uint)-1?NULL:bodies(B));
    if(!a || !b) continue;
    ag=a->ats.getValue<bool>("glue");
    bg=b->ats.getValue<bool>("glue");
    if(ag || bg) {
      //if(a->index > b->index){ c=a; a=b; b=c; } //order them topolgically
      if(graphGetEdge<Body, Joint>(a, b)) continue;  //they are already connected
      glueBodies(a, b);
      //a->cont=b->cont=false;
    }
  }
}

/// clear all forces currently stored at bodies
void ors::Graph::clearForces() {
  Body *n;
  uint j;
  for_list(j, n, bodies) {
    n->force.setZero();
    n->torque.setZero();
  }
}

/// apply a force on body n at position pos (in world coordinates)
void ors::Graph::addForce(ors::Vector force, Body *n, ors::Vector pos) {
  n->force += force;
  NIY;
  //n->torque += (pos - n->X.p) ^ force;
}

void ors::Graph::frictionToForces(double coeff) {
  HALT("never do this: add it directly in the equations...");
  Joint *e;
  ors::Vector a;
  ors::Transformation X;
  double v;
  uint i;
  for_list(i, e, joints) {
    X = e->from->X;
    X.appendTransformation(e->A);
    X.rot.getX(a);//rotation axis
    
    v=e->Q.angvel.length();
    if(e->Q.angvel*Vector_x<0.) v=-v;
    
    e->from->torque -= (coeff*v)*a;
    e->to->torque   += (coeff*v)*a;
  }
}

void ors::Graph::gravityToForces() {
  Body *n;
  uint j;
  ors::Vector g(0, 0, -9.81);
  for_list(j, n, bodies) n->force += n->mass * g;
}

/// compute forces from the current contacts
void ors::Graph::contactsToForces(double hook, double damp) {
  ors::Vector trans, transvel, force;
  uint i;
  int a, b;
  for(i=0; i<proxies.N; i++) if(proxies(i)->d<0.) {
      a=proxies(i)->a; b=proxies(i)->b;
      
      //if(!i || proxies(i-1).a!=a || proxies(i-1).b!=b) continue; //no old reference sticking-frame
      //trans = proxies(i)->rel.p - proxies(i-1).rel.p; //translation relative to sticking-frame
      trans    = proxies(i)->posB-proxies(i)->posA;
      //transvel = proxies(i)->velB-proxies(i)->velA;
      //d=trans.length();
      
      force.setZero();
      force += (hook) * trans; //*(1.+ hook*hook*d*d)
      //force += damp * transvel;
      SL_DEBUG(1, cout <<"applying force: [" <<a <<':' <<b <<"] " <<force <<endl);
      
      if(a!=-1) addForce(force, shapes(a)->body, proxies(i)->posA);
      if(b!=-1) addForce(-force, shapes(b)->body, proxies(i)->posB);
    }
}

/// measure (=scalar kinematics) for the contact cost summed over all bodies
void ors::Graph::phiCollision(arr &y, arr& J, double margin, bool useCenterDist) const {
  y.resize(1);
  y=0.;
  uint i;
  Shape *a, *b;
  ors::Vector normal;
  double cenMarg = 2.;
  arr Jpos;
  if(&J) J.resize(1, getJointStateDimension(false)).setZero();
  for(i=0; i<proxies.N; i++) if(proxies(i)->d<margin) {
      CHECK(proxies(i)->cenD<.8*cenMarg, "sorry I made assumption objects are not too large; rescale cenMarg");
      a=shapes(proxies(i)->a); b=shapes(proxies(i)->b);

      //costs
      double d1 = 1.-proxies(i)->d/margin;
      double d2 = 1.-proxies(i)->cenD/cenMarg;
      //NORMALS ALWAYS GO FROM b TO a !!
      if(!useCenterDist) d2=1.;
      y(0) += d1*d2;
      
      //Jacobian
      if(&J) {
        if(proxies(i)->d>0.) { //we have a gradient on pos only when outside
          ors::Vector arel=a->X.rot/(proxies(i)->posA-a->X.pos);
          ors::Vector brel=b->X.rot/(proxies(i)->posB-b->X.pos);
          CHECK(proxies(i)->normal.isNormalized(), "proxy normal is not normalized");
          arr posN; posN.referTo(proxies(i)->normal.p(), 3); posN.reshape(1, 3);
          
          //grad on posA
          jacobianPos(Jpos, a->body->index, &arel); J -= d2/margin*(posN*Jpos);
          //grad on posA
          jacobianPos(Jpos, b->body->index, &brel); J += d2/margin*(posN*Jpos);
        }
        
        if(useCenterDist){
          ors::Vector arel=a->X.rot/(proxies(i)->cenA-a->X.pos);
          ors::Vector brel=b->X.rot/(proxies(i)->cenB-b->X.pos);
          CHECK(proxies(i)->cenN.isNormalized(), "proxy normal is not normalized");
          arr cenN; cenN.referTo(proxies(i)->cenN.p(), 3); cenN.reshape(1, 3);
        
          //grad on cenA
          jacobianPos(Jpos, a->body->index, &arel); J -= d1/cenMarg*(cenN*Jpos);
          //grad on cenB
          jacobianPos(Jpos, b->body->index, &brel); J += d1/cenMarg*(cenN*Jpos);
        }
      }
      
    }
}

#if 0 //obsolete:
void ors::Graph::getContactMeasure(arr &x, double margin, bool linear) const {
  x.resize(1);
  x=0.;
  uint i;
  Shape *a, *b;
  double d, discount;
  for(i=0; i<proxies.N; i++) if(!proxies(i)->age && proxies(i)->d<margin) {
      a=shapes(proxies(i)->a); b=shapes(proxies(i)->b);
      d=1.-proxies(i)->d/margin;
      //NORMALS ALWAYS GO FROM b TO a !!
      discount = 1.;
      if(!a->contactOrientation.isZero()) {  //object has an 'allowed contact orientation'
        CHECK(proxies(i)->normal.isNormalized(), "proxy normal is not normalized");
        CHECK(a->contactOrientation.isNormalized(), "contact orientation is not normalized");
        //double theta = ::acos( proxies(i)->normal*a->contactOrientation);
        double theta = .5*(proxies(i)->normal*a->contactOrientation-1.);
        discount *= theta*theta;
      }
      if(!b->contactOrientation.isZero()) {
        CHECK(proxies(i)->normal.isNormalized(), "proxy normal is not normalized");
        CHECK(a->contactOrientation.isNormalized(), "contact orientation is not normalized");
        //double theta = ::acos(-proxies(i)->normal*b->contactOrientation);
        double theta = .5*(-proxies(i)->normal*a->contactOrientation-1.);
        discount *= theta*theta;
      }
      if(!linear) x(0) += discount*d*d;
      else        x(0) += discount*d;
    }
}

/// gradient (=scalar Jacobian) of this contact cost
double ors::Graph::getContactGradient(arr &grad, double margin, bool linear) const {
  ors::Vector normal;
  uint i;
  Shape *a, *b;
  double d, discount;
  double cost=0.;
  arr J, dnormal;
  grad.resize(1, getJointStateDimension(false));
  grad.setZero();
  ors::Vector arel, brel;
  for(i=0; i<proxies.N; i++) if(proxies(i)->d<margin) {
      a=shapes(proxies(i)->a); b=shapes(proxies(i)->b);
      d=1.-proxies(i)->d/margin;
      discount = 1.;
      if(!a->contactOrientation.isZero()) {  //object has an 'allowed contact orientation'
        CHECK(proxies(i)->normal.isNormalized(), "proxy normal is not normalized");
        CHECK(a->contactOrientation.isNormalized(), "contact orientation is not normalized");
        //double theta = ::acos( proxies(i)->normal*a->contactOrientation);
        double theta = .5*(proxies(i)->normal*a->contactOrientation-1.);
        discount *= theta*theta;
      }
      if(!b->contactOrientation.isZero()) {
        CHECK(proxies(i)->normal.isNormalized(), "proxy normal is not normalized");
        CHECK(a->contactOrientation.isNormalized(), "contact orientation is not normalized");
        //double theta = ::acos(-proxies(i)->normal*b->contactOrientation);
        double theta = .5*(-proxies(i)->normal*a->contactOrientation-1.);
        discount *= theta*theta;
      }
      if(!linear) cost += discount*d*d;
      else        cost += discount*d;
      
      arel.setZero();  arel=a->X.rot/(proxies(i)->posA-a->X.pos);
      brel.setZero();  brel=b->X.rot/(proxies(i)->posB-b->X.pos);
      
      CHECK(proxies(i)->normal.isNormalized(), "proxy normal is not normalized");
      dnormal.referTo(proxies(i)->normal.p(), 3); dnormal.reshape(1, 3);
      if(!linear) {
        jacobianPos(J, a->body->index, &arel); grad -= ((double)2.*discount*d)/margin*(dnormal*J);
        jacobianPos(J, b->body->index, &brel); grad += ((double)2.*discount*d)/margin*(dnormal*J);
      } else {
        jacobianPos(J, a->body->index, &arel); grad -= discount/margin*(dnormal*J);
        jacobianPos(J, b->body->index, &brel); grad += discount/margin*(dnormal*J);
      }
    }
    
  return cost;
}
#endif

/// measure (=scalar kinematics) for the contact cost summed over all bodies
void ors::Graph::getContactConstraints(arr& y) const {
  y.clear();
  uint i;
  for(i=0; i<proxies.N; i++) y.append(proxies(i)->d);
}

/// gradient (=scalar Jacobian) of this contact cost
void ors::Graph::getContactConstraintsGradient(arr &dydq) const {
  dydq.clear();
  ors::Vector normal;
  uint i, con=0;
  Shape *a, *b;
  arr J, dnormal, grad(1, q_dim);
  ors::Vector arel, brel;
  for(i=0; i<proxies.N; i++) {
    a=shapes(proxies(i)->a); b=shapes(proxies(i)->b);
    
    arel.setZero();  arel=a->X.rot/(proxies(i)->posA-a->X.pos);
    brel.setZero();  brel=b->X.rot/(proxies(i)->posB-b->X.pos);
    
    CHECK(proxies(i)->normal.isNormalized(), "proxy normal is not normalized");
    dnormal.referTo(proxies(i)->normal.p(), 3); dnormal.reshape(1, 3);
    grad.setZero();
    jacobianPos(J, a->body->index, &arel); grad += dnormal*J; //moving a long normal b->a increases distance
    jacobianPos(J, b->body->index, &brel); grad -= dnormal*J; //moving b long normal b->a decreases distance
    dydq.append(grad);
    con++;
  }
  dydq.reshape(con, q_dim);
}


#if 0 //alternative implementation : cost=1 -> contact, other discounting...
double ors::Graph::getContactGradient(arr &grad, double margin) {
  ors::Vector normal;
  uint i;
  Shape *a, *b;
  double d, discount;
  double cost=0.;
  arr J, dnormal;
  grad.resize(1, jd);
  grad.setZero();
  ors::Transformation arel, brel;
  for(i=0; i<proxies.N; i++) if(!proxies(i)->age && proxies(i)->d<margin) {
      a=shapes(proxies(i)->a); b=shapes(proxies(i)->b);
      discount = 1.;
      if(!a->contactOrientation.isZero()) {  //object has an 'allowed contact orientation'
        CHECK(proxies(i)->normal.isNormalized(), "proxy normal is not normalized");
        CHECK(a->contactOrientation.isNormalized(), "contact orientation is not normalized");
        //double theta = ::acos( proxies(i)->normal*a->contactOrientation);
        double theta = .5*(proxies(i)->normal*a->contactOrientation-1.);
        discount *= theta*theta;
      }
      if(!b->contactOrientation.isZero()) {
        CHECK(proxies(i)->normal.isNormalized(), "proxy normal is not normalized");
        CHECK(a->contactOrientation.isNormalized(), "contact orientation is not normalized");
        //double theta = ::acos(-proxies(i)->normal*b->contactOrientation);
        double theta = .5*(-proxies(i)->normal*a->contactOrientation-1.);
        discount *= theta*theta;
      }
      double marg=(discount+.1)*margin;
      d=1.-proxies(i)->d/marg;
      if(d<0.) continue;
      cost += d*d;
      
      arel.setZero();  arel.p=a->X.r/(proxies(i)->posA-a->X.p);
      brel.setZero();  brel.p=b->X.r/(proxies(i)->posB-b->X.p);
      
      CHECK(proxies(i)->normal.isNormalized(), "proxy normal is not normalized");
      dnormal.referTo(proxies(i)->normal.v, 3); dnormal.reshape(1, 3);
      jacobianPos(J, a->body->index, &arel); grad -= (2.*d/marg)*(dnormal*J);
      jacobianPos(J, b->body->index, &brel); grad += (2.*d/marg)*(dnormal*J);
    }
    
  return cost;
}
#endif

void ors::Graph::getLimitsMeasure(arr &x, const arr& limits, double margin) const {
  CHECK(limits.d0==q_dim && limits.d1==2, "joint limits parameter size mismatch");
  x.resize(1);
  x=0.;
  arr q;
  getJointState(q);
  uint i;
  double d;
  for(i=0; i<q.N; i++) {
    d = q(i) - limits(i, 0);
    if(d<margin) {  d-=margin;  x(0) += d*d;  }
    d = limits(i, 1) - q(i);
    if(d<margin) {  d-=margin;  x(0) += d*d;  }
  }
}

double ors::Graph::getLimitsGradient(arr &grad, const arr& limits, double margin) const {
  CHECK(limits.d0==q_dim && limits.d1==2, "");
  uint i;
  double d;
  double cost=0.;
  arr J;
  grad.resize(1, getJointStateDimension(false));
  grad.setZero();
  arr q;
  getJointState(q);
  for(i=0; i<q.N; i++) {
    d = q(i) - limits(i, 0);
    if(d<margin) {  d-=margin;  grad(0, i) += 2.*d;  }
    d = limits(i, 1) - q(i);
    if(d<margin) {  d-=margin;  grad(0, i) -= 2.*d;  }
  }
  return cost;
}

/// center of mass of the whole configuration (3 vector)
double ors::Graph::getCenterOfMass(arr& x_) const {
  double M=0.;
  Body *n;
  uint j;
  ors::Vector x;
  x.setZero();
  for_list(j, n, bodies) {
    M+=n->mass;
    x+=n->mass*n->X.pos;
  }
  x/=M;
  x_ = ARRAY(x);
  return M;
}

/// gradient (Jacobian) of the COM w.r.t. q (3 x n tensor)
void ors::Graph::getComGradient(arr &grad) const {
  double M=0.;
  Body *n;
  uint j;
  arr J(3, getJointStateDimension(true));
  grad.resizeAs(J); grad.setZero();
  for_list(j, n, bodies) {
    M += n->mass;
    jacobianPos(J, n->index);
    grad += n->mass * J;
  }
  grad/=M;
}

/** @brief returns a k-dim vector containing the penetration depths of all bodies */
void ors::Graph::getPenetrationState(arr &vec) const {
  vec.resize(bodies.N);
  vec.setZero();
  ors::Vector d;
  uint i;
  for(i=0; i<proxies.N; i++) if(proxies(i)->d<0.) {
      d=proxies(i)->posB - proxies(i)->posA;
      
      if(proxies(i)->a!=-1) vec(proxies(i)->a) += d.length();
      if(proxies(i)->b!=-1) vec(proxies(i)->b) += d.length();
    }
}

ors::Proxy* ors::Graph::getContact(uint a, uint b) const {
  uint i;
  for(i=0; i<proxies.N; i++) if(proxies(i)->d<0.) {
      if(proxies(i)->a==(int)a && proxies(i)->b==(int)b) return proxies(i);
      if(proxies(i)->a==(int)b && proxies(i)->b==(int)a) return proxies(i);
    }
  return NULL;
}

/** @brief a vector describing the incoming forces (penetrations) on one object */
void ors::Graph::getGripState(arr& grip, uint j) const {
  ors::Vector d, p;
  ors::Vector sumOfD; sumOfD.setZero();
  ors::Vector torque; torque.setZero();
  double sumOfAbsD = 0.;
  double varOfD = 0.;
  
  p.setZero();
  uint i, n=0;
  for(i=0; i<proxies.N; i++) if(proxies(i)->d<0.) {
      if(proxies(i)->a!=(int)j && proxies(i)->b!=(int)j) continue;
      
      n++;
      
      if(proxies(i)->a==(int)j) {
        d=proxies(i)->posB - proxies(i)->posA;
        p=proxies(i)->posA;
      }
      if(proxies(i)->b==(int)j) {
        d=proxies(i)->posA - proxies(i)->posB;
        p=proxies(i)->posB;
      }
      
      sumOfAbsD += d.length();
      sumOfD    += d;
      varOfD    += d.lengthSqr();
      torque    += (p - bodies(j)->X.pos) ^ d;
      
    }
  if(n) { varOfD = (varOfD - sumOfD*sumOfD) / n; }
  
  grip.resize(8);
  grip(0)=sumOfAbsD;
  grip(1)=varOfD;
  grip(2)=sumOfD.x;
  grip(3)=sumOfD.y;
  grip(4)=sumOfD.z;
  grip(5)=torque.x;
  grip(6)=torque.y;
  grip(7)=torque.z;
}

#if 0 //OBSOLETE
/// returns the number of touch-sensors
uint ors::Graph::getTouchDimension() {
  Body *n;
  uint i=0, j;
  
  // count touchsensors
  for_list(j, n, bodies) if(ats.getValue<double>(n->ats, "touchsensor", 0)) i++;
  td=i;
  return i;
}

/// returns the touch vector (penetrations) of all touch-sensors
void ors::Graph::getTouchState(arr& touch) {
  if(!td) td=getTouchDimension();
  arr pen;
  getPenetrationState(pen);
  Body *n;
  uint i=0, j;
  for_list(j, n, bodies) {
    if(ats.getValue<double>(n->ats, "touchsensor", 0)) {
      touch(i)=pen(n->index);
      i++;
    }
  }
  CHECK(i==td, "");
}
#endif

/** @brief */
double ors::Graph::getEnergy() const {
  Body *n;
  uint j;
  double m, v, E;
  ors::Matrix I;
  ors::Vector w;
  
  E=0.;
  for_list(j, n, bodies) {
    m=n->mass;
    ors::Quaternion &rot = n->X.rot;
    I=(rot).getMatrix() * n->inertia * (-rot).getMatrix();
    v=n->X.vel.length();
    w=n->X.angvel;
    E += .5*m*v*v;
    E += 9.81 * m * n->X.pos.z;
    E += .5*(w*(I*w));
  }
  
  return E;
}

void ors::Graph::addObject(ors::Body *b) {
  bodies.append(b);
  int ibody = bodies.N - 1;
  uint i; ors::Shape *s;
  for_list(i, s, b->shapes) {
    s->ibody = ibody;
    s->index = shapes.N;
    shapes.append(s);
  }
}

void ors::Graph::removeNonShapeBodies() {
  for_list_rev_(Body, b, bodies) if(!b->shapes.N && !b->outLinks.N) {
    for_list_rev_(Joint, j, b->inLinks) joints.removeValue(j);
    bodies.remove(b_COUNT);
    delete b;
  }
  for_list_(Body, bb, bodies) bb->index=bb_COUNT;
  for_list_(Joint, j, joints) { j->index=j_COUNT;  j->ifrom = j->from->index;  j->ito = j->to->index;  }
  for_list_(Shape, s, shapes) s->ibody = s->body->index;
  proxies.clear();
}

void ors::Graph::meldFixedJoint() {
  for_list_(Joint, j, joints) if(j->type==JT_fixed) {
    Body *a = j->from;
    Body *b = j->to;
    //reassociate shapes with a
    for_list_(Shape, s, b->shapes) {
      s->body=a;
      s->ibody = a->index;
      s->rel = j->A * s->rel;
      a->shapes.append(s);
    }
    b->shapes.clear();
    //reassociate out-joints with a
    for_list_(Joint, jj, b->outLinks) {
      jj->from=a;
      jj->ifrom=a->index;
      jj->A = j->A * j->B * jj->A;
      a->outLinks.append(jj);
    }
    b->outLinks.clear();
  }
}

// ------------------ end slGraph ---------------------


//===========================================================================
//
// helper routines -- in a classical C interface
//



/** @brief get the center of mass, total velocity, and total angular momemtum */
void ors::Graph::getTotals(ors::Vector& c, ors::Vector& v, ors::Vector& l, ors::Quaternion& ori) const {
  Body *n;
  uint j;
  double m, M;
  
  //dMass mass;
  ors::Matrix ID;
  //ors::Matrix TP;
  ors::Vector r, o;
  
  ID.setId();
  c.setZero();
  v.setZero();
  l.setZero();
  o.setZero();
  //Iall.setZero();
  M=0.;
  for_list(j, n, bodies) {
    l+=n->inertia*n->X.angvel;
    //TP.setTensorProduct(n->X.p, n->X.p);
    //Iall+=m*((n->X.p*n->X.p)*ID + TP);
    
    m=n->mass;
    l+=m*(n->X.pos ^ n->X.vel);
    o+=m*n->X.rot.getVec(r);
    
    M+=m;
    c+=m*n->X.pos;
    v+=m*n->X.vel;
  }
  c/=M;
  v/=M;
  o/=M;
  ori.setVec(o);
}

#endif

#undef LEN

//===========================================================================
// Util
/**
 * @brief Return the position of the submesh in the obj file in bytes (can be
 * used by fseek).
 *
 * @param filename file to parse.
 */
MT::Array<std::tuple<long, long> > getSubMeshPositions(const char* filename) {
  CHECK(MT::String(filename).getLastN(3)=="obj", "getSubMeshPositions parses only obj files.");
  FILE* file;
  char buf[128];
  file = fopen(filename, "r");
  CHECK(file, "CheckManyShapes() failed: can't open data file " <<filename);
  int flag = 0;
  long start_pos = 0;
  long end_pos = 0;

  MT::Array<std::tuple<long, long> > result;
  while(fscanf(file, "%s", buf) != EOF) {
    switch(buf[0]) {
      case 'v': {
        if (flag > 0) {
          end_pos = ftell(file) - 1;
          auto tmp = std::make_tuple(start_pos, end_pos);
          result.append(tmp);
          start_pos = end_pos;
          flag =0; }
      } break;
      case 'f': {
        flag=1;
      } break;
    }
  }

  end_pos = ftell(file) - 1;
  auto tmp = std::make_tuple(start_pos, end_pos);
  result.append(tmp);
  return result;
}

//===========================================================================
//-- template instantiations

#include <Core/util_t.h>
template void MT::Parameter<ors::Vector>::initialize();

#ifndef  MT_ORS_ONLY_BASICS
template void MT::save<ors::Graph>(const ors::Graph&, const char*);
template MT::Array<ors::Shape*>::Array(uint);
template ors::Shape* listFindByName(const MT::Array<ors::Shape*>&,const char*);

#include <Core/array_t.h>
template MT::Array<ors::Joint*>::Array();
inline std::istream& operator>>(std::istream& is, TaskVariable*&) {NIY}
inline std::ostream& operator<<(std::ostream& os, const TaskVariable*&) {NIY}
template struct MT::Array<TaskVariable*>;
#endif
/** @} */<|MERGE_RESOLUTION|>--- conflicted
+++ resolved
@@ -236,12 +236,8 @@
   ats.getValue<Transformation>(rel, "rel");
   if(ats.getValue<arr>(x, "size"))          { CHECK(x.N==4,"size=[] needs 4 entries"); memmove(size, x.p, 4*sizeof(double)); }
   if(ats.getValue<arr>(x, "color"))         { CHECK(x.N==3,"color=[] needs 3 entries"); memmove(color, x.p, 3*sizeof(double)); }
-<<<<<<< HEAD
-  if(ats.getValue<double>(d, "type"))       { type=(ShapeType)d;}
+  if(ats.getValue<double>(d, "type"))       { type=(ShapeType)(int)d;}
   if(ats.getValue<bool>("contact"))         { cont=true; }
-=======
-  if(ats.getValue<double>(d, "type"))       { type=(ShapeType)(int)d;}
->>>>>>> 2b21e3be
   if(ats.getValue<MT::String>(str, "mesh")) { mesh.readFile(str); }
   if(ats.getValue<double>(d, "meshscale"))  { mesh.scale(d); }
 
