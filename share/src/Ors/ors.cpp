--- conflicted
+++ resolved
@@ -1581,12 +1581,8 @@
 /// find body with specific name
 ors::Body* ors::KinematicWorld::getBodyByName(const char* name, bool warnIfNotExist) const {
   for(Body *b: bodies) if(b->name==name) return b;
-<<<<<<< HEAD
   if(strcmp("glCamera", name)!=0)
-  MLR_MSG("cannot find Body named '" <<name <<"' in Graph");
-=======
   if(warnIfNotExist) MLR_MSG("cannot find Body named '" <<name <<"' in Graph");
->>>>>>> cd4882d1
   return 0;
 }
 
@@ -1598,15 +1594,9 @@
 }
 
 /// find shape with specific name
-<<<<<<< HEAD
-ors::Joint* ors::KinematicWorld::getJointByName(const char* name, bool verbose) const {
-  for(Joint *j: joints) if(j->name==name) return j;
-  if(verbose) MLR_MSG("cannot find Joint named '" <<name <<"' in Graph");
-=======
 ors::Joint* ors::KinematicWorld::getJointByName(const char* name, bool warnIfNotExist) const {
   for(Joint *j: joints) if(j->name==name) return j;
   if(warnIfNotExist) MLR_MSG("cannot find Joint named '" <<name <<"' in Graph");
->>>>>>> cd4882d1
   return NULL;
 }
 
