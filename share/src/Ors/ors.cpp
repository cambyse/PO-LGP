/*  ---------------------------------------------------------------------
    Copyright 2014 Marc Toussaint
    email: marc.toussaint@informatik.uni-stuttgart.de
    
    This program is free software: you can redistribute it and/or modify
    it under the terms of the GNU General Public License as published by
    the Free Software Foundation, either version 3 of the License, or
    (at your option) any later version.
    
    This program is distributed in the hope that it will be useful,
    but WITHOUT ANY WARRANTY; without even the implied warranty of
    MERCHANTABILITY or FITNESS FOR A PARTICULAR PURPOSE.  See the
    GNU General Public License for more details.
    
    You should have received a COPYING file of the GNU General Public License
    along with this program. If not, see <http://www.gnu.org/licenses/>
    -----------------------------------------------------------------  */


/**
 * @file
 * @ingroup group_ors
 */
/**
 * @addtogroup group_ors
 * @{
 */


#undef abs
#include <algorithm>
#include <sstream>
#include <climits>
#include "ors.h"
#include "ors_swift.h"
#include "ors_physx.h"
#include "ors_ode.h"
#include <Geo/qhull.h>
#include <Gui/opengl.h>
#include <Algo/algos.h>

#ifndef MLR_ORS_ONLY_BASICS
#  include <Core/registry.h>
//#  include <Gui/plot.h>
#endif
#ifdef MLR_extern_ply
#  include <extern/ply/ply.h>
#endif

#define ORS_NO_DYNAMICS_IN_FRAMES

#define SL_DEBUG_LEVEL 1
#define SL_DEBUG(l, x) if(l<=SL_DEBUG_LEVEL) x;

#define Qstate

void lib_ors(){ cout <<"force loading lib/ors" <<endl; }

#define LEN .2

#ifndef MLR_ORS_ONLY_BASICS

uint ors::KinematicWorld::setJointStateCount = 0;

//===========================================================================
//
// contants
//

ors::Body& NoBody = *((ors::Body*)NULL);
ors::Shape& NoShape = *((ors::Shape*)NULL);
ors::Joint& NoJoint = *((ors::Joint*)NULL);
ors::KinematicWorld& NoWorld = *((ors::KinematicWorld*)NULL);

//===========================================================================
//
// Body implementations
//

//ors::Body::Body() { reset(); }

//ors::Body::Body(const Body& b) { reset(); *this=b; }

ors::Body::Body(KinematicWorld& _world, const Body* copyBody):world(_world) {
  reset();
  index=world.bodies.N;
  world.bodies.append(this);
  if(copyBody) *this=*copyBody;
}

ors::Body::~Body() {
  reset();
  while(inLinks.N) delete inLinks.last();
  while(outLinks.N) delete outLinks.last();
  while(shapes.N) delete shapes.last();
  world.bodies.removeValue(this);
  listReindex(world.bodies);
}

void ors::Body::reset() {
  listDelete(ats);
  X.setZero();
  type=dynamicBT;
  shapes.memMove=true;
  com.setZero();
  mass = 0.;
  inertia.setZero();
}

void ors::Body::parseAts() {
  //interpret some of the attributes
  arr x;
  mlr::String str;
  ats.get(X, "X");
  ats.get(X, "pose");
  
  //mass properties
  double d;
  if(ats.get(d, "mass")) {
    mass=d;
    inertia.setId();
    inertia *= .2*d;
  }

  type=dynamicBT;
  if(ats["fixed"])       type=staticBT;
  if(ats["static"])      type=staticBT;
  if(ats["kinematic"])   type=kinematicBT;
  if(ats.get(d,"dyntype")) type=(BodyType)d;

  // SHAPE handling
  Node* item;
  // a mesh which consists of multiple convex sub meshes creates multiple
  // shapes that belong to the same body
  item = ats.getNode("meshes");
  if(item){
    mlr::FileToken *file = item->getValue<mlr::FileToken>();
    CHECK(file,"somethings wrong");

    // if mesh is not .obj we only have one shape
    if(!file->name.endsWith("obj")) {
      new Shape(world, *this);
    }else{  // if .obj file create Shape for all submeshes
      auto subMeshPositions = getSubMeshPositions(file->name);
      for(uint i=0;i<subMeshPositions.d0;i++){
        auto parsing_pos = subMeshPositions[i];
        Shape *s = new Shape(world, *this);
        s->mesh.parsing_pos_start = parsing_pos(0);
        s->mesh.parsing_pos_end = parsing_pos(1);
        s->mesh.readObjFile(file->getIs());
        s->mesh.makeConvexHull();
        s->type=meshST;
      }
    }
  }

  // add shape if there is no shape exists yet
  if(ats.getNode("type") && !shapes.N){
    Shape *s = new Shape(world, *this);
    s->name = name;
  }

  // copy body attributes to shapes 
  for(Shape *s:shapes) { s->ats=ats;  s->parseAts(); }
  //TODO check if this works! coupled to the listDelete below
  Node *it=ats["type"]; if(it){ delete it; /*ats.removeValue(it);*/ ats.index(); }
  //  listDelete(ats);
}

void ors::Body::write(std::ostream& os) const {
  if(!X.isZero()) os <<"pose=<T " <<X <<" > ";
  if(mass) os <<"mass=" <<mass <<' ';
  if(type!=dynamicBT) os <<"dyntype=" <<(int)type <<' ';
//  uint i; Node *a;
//  for(Type *  a:  ats)
//      if(a->keys(0)!="X" && a->keys(0)!="pose") os <<*a <<' ';
}

void ors::Body::read(std::istream& is) {
  reset();
  ats.read(is);
  if(!is.good()) HALT("body '" <<name <<"' read error: in ");
  parseAts();
}

namespace ors {
std::ostream& operator<<(std::ostream& os, const Body& x) { x.write(os); return os; }
std::ostream& operator<<(std::ostream& os, const Shape& x) { x.write(os); return os; }
std::ostream& operator<<(std::ostream& os, const Joint& x) { x.write(os); return os; }
}

//===========================================================================
//
// Shape implementations
//

ors::Shape::Shape(KinematicWorld &_world, Body& b, const Shape *copyShape, bool referenceMeshOnCopy): world(_world), /*ibody(UINT_MAX),*/ body(NULL) {
  reset();
  CHECK(&world,"you need at least a world to attach this shape to!");
  index=world.shapes.N;
  world.shapes.append(this);
  if(&b){
    body = &b;
    b.shapes.append(this);
  }
  if(copyShape) copy(*copyShape, referenceMeshOnCopy);
}

ors::Shape::~Shape() {
  reset();
  if(body){
    body->shapes.removeValue(this);
    listReindex(body->shapes);
  }
  world.shapes.removeValue(this);
  listReindex(world.shapes);
}

void ors::Shape::copy(const Shape& s, bool referenceMeshOnCopy){
  name=s.name; X=s.X; rel=s.rel; type=s.type;
  memmove(size, s.size, 4*sizeof(double)); memmove(color, s.color, 3*sizeof(double));
  if(!referenceMeshOnCopy){
    mesh=s.mesh;
    sscCore=s.sscCore;
  }else{
    mesh.V.referTo(s.mesh.V);
    mesh.T.referTo(s.mesh.T);
    mesh.C.referTo(s.mesh.C);
    mesh.Vn.referTo(s.mesh.Vn);
    sscCore.V.referTo(s.sscCore.V);
    sscCore.T.referTo(s.sscCore.T);
    sscCore.C.referTo(s.sscCore.C);
    sscCore.Vn.referTo(s.sscCore.Vn);
  }
  mesh_radius=s.mesh_radius; cont=s.cont;
  ats=s.ats;
}

void ors::Shape::parseAts() {
  double d;
  arr x;
  mlr::String str;
  mlr::FileToken fil;
  ats.get(rel, "rel");
  if(ats.get(x, "size"))          { CHECK_EQ(x.N,4,"size=[] needs 4 entries"); memmove(size, x.p, 4*sizeof(double)); }
  if(ats.get(x, "color"))         { CHECK_EQ(x.N,3,"color=[] needs 3 entries"); memmove(color, x.p, 3*sizeof(double)); }
  if(ats.get(d, "type"))       { type=(ShapeType)(int)d;}
  if(ats["contact"])           { cont=true; }
  if(ats.get(fil, "mesh"))     { mesh.read(fil.getIs(), fil.name.getLastN(3).p); }
  if(ats.get(d, "meshscale"))  { mesh.scale(d); }

  //create mesh for basic shapes
  switch(type) {
    case ors::noneST: HALT("shapes should have a type - somehow wrong initialization..."); break;
    case ors::boxST:
      mesh.setBox();
      mesh.scale(size[0], size[1], size[2]);
      break;
    case ors::sphereST:
      mesh.setSphere();
      mesh.scale(size[3], size[3], size[3]);
      break;
    case ors::cylinderST:
      CHECK(size[3]>1e-10,"");
      mesh.setCylinder(size[3], size[2]);
      break;
    case ors::cappedCylinderST:
      CHECK(size[3]>1e-10,"");
      mesh.setCappedCylinder(size[3], size[2]);
      break;
    case ors::SSBoxST:
      HALT("deprecated?");
      mesh.setSSBox(size[0], size[1], size[2], size[3]);
      break;
    case ors::markerST:
      break;
    case ors::meshST:
    case ors::pointCloudST:
      CHECK(mesh.V.N, "mesh needs to be loaded to draw mesh object");
      break;
    case ors::ssCvxST:
      CHECK(size[3]>1e-10,"");
      CHECK(mesh.V.N, "mesh needs to be loaded to draw mesh object");
      sscCore=mesh;
      mesh.setSSCvx(sscCore, size[3]);
      break;
    case ors::ssBoxST:
      CHECK(size[3]>1e-10,"");
      sscCore.setBox();
      sscCore.scale(size[0], size[1], size[2]);
      mesh.setSSCvx(sscCore, size[3]);
      break;
    default: NIY;
  }

  //center the mesh:
  if(mesh.V.N){
    Vector c = mesh.center();
    if(c.length()>1e-8 && !ats["rel_includes_mesh_center"]){
      rel.addRelativeTranslation(c);
      ats.append<bool>({"rel_includes_mesh_center"}, {}, true);
    }
    mesh_radius = mesh.getRadius();
  }

  //add inertia to the body
  if(body) {
    Matrix I;
    double mass=-1.;
    switch(type) {
      case sphereST:   inertiaSphere(I.p(), mass, 1000., size[3]);  break;
      case boxST:      inertiaBox(I.p(), mass, 1000., size[0], size[1], size[2]);  break;
      case cappedCylinderST:
      case cylinderST: inertiaCylinder(I.p(), mass, 1000., size[2], size[3]);  break;
      case noneST:
      default: ;
    }
    if(mass>0.){
      body->mass += mass;
      body->inertia += I;
    }
  }
}

void ors::Shape::reset() {
  type=noneST;
  size[0]=size[1]=size[2]=size[3]=1.;
  color[0]=color[1]=color[2]=.8;
  listDelete(ats);
  X.setZero();
  rel.setZero();
  mesh.V.clear();
  mesh_radius=0.;
  cont=false;
}

void ors::Shape::write(std::ostream& os) const {
  os <<"type=" <<type <<' ';
  os <<"size=[" <<size[0] <<' '<<size[1] <<' '<<size[2] <<' '<<size[3] <<"] ";
  if(!rel.isZero()) os <<"rel=<T " <<rel <<" > ";
  for(Node * a: ats)
  if(a->keys(0)!="rel" && a->keys(0)!="type" && a->keys(0)!="size") os <<*a <<' ';
}

void ors::Shape::read(std::istream& is) {
  reset();
  ats.read(is);
  if(!is.good()) HALT("shape read error");
  parseAts();
}

uintA stringListToShapeIndices(const mlr::Array<const char*>& names, const mlr::Array<ors::Shape*>& shapes) {
  uintA I(names.N);
  for(uint i=0; i<names.N; i++) {
    ors::Shape *s = listFindByName(shapes, names(i));
    if(!s) HALT("shape name '"<<names(i)<<"' doesn't exist");
    I(i) = s->index;
  }
  return I;
}

uintA shapesToShapeIndices(const mlr::Array<ors::Shape*>& shapes) {
  uintA I;
  resizeAs(I, shapes);
  for(uint i=0; i<shapes.N; i++) I.elem(i) = shapes.elem(i)->index;
  return I;
}

void makeConvexHulls(ShapeL& shapes){
  for(ors::Shape *s: shapes) s->mesh.makeConvexHull();
}

void makeSSBoxApproximations(ShapeL& shapes){
//  for(ors::Shape *s: shapes) s->mesh.makeSSBox(s->mesh.V);
  for(uint i=0;i<shapes.N;i++){
    ors::Shape *s=shapes(i);
    if(!(s->type==ors::meshST && s->mesh.V.N)) continue;
    ors::Transformation t;
    arr x;
    s->mesh.makeSSBox(x, t, s->mesh.V);
    s->type = ors::ssBoxST;
    s->size[0]=2.*x(0); s->size[1]=2.*x(1); s->size[2]=2.*x(2); s->size[3]=x(3);
    s->mesh.setSSBox(s->size[0], s->size[1], s->size[2], s->size[3]);
    s->rel.appendTransformation(t);
  }
}

void computeMeshNormals(ShapeL& shapes){
  for(ors::Shape *s: shapes) if(!s->mesh.Vn.N) s->mesh.computeNormals();
}


//===========================================================================
//
// Joint implementations
//

bool always_unlocked(void*) { return false; }

ors::Joint::Joint(KinematicWorld& G, Body *f, Body *t, const Joint* copyJoint)
  : world(G), index(0), qIndex(UINT_MAX), from(f), to(t), mimic(NULL), agent(0), constrainToZeroVel(false), H(1.) {
  reset();
  if(copyJoint) *this=*copyJoint;
  index=world.joints.N;
  world.joints.append(this);
  f->outLinks.append(this);
  t-> inLinks.append(this);
  world.q.clear();
  world.qdot.clear();
  world.qdim.clear();
}

ors::Joint::~Joint() {
  world.checkConsistency();
  reset();
  if(from){ from->outLinks.removeValue(this); listReindex(from->outLinks); }
  if(to){   to->inLinks.removeValue(this); listReindex(to->inLinks); }
  world.joints.removeValue(this);
  listReindex(world.joints);
  world.q.clear();
  world.qdot.clear();
  world.qdim.clear();
}

void ors::Joint::reset() { 
  listDelete(ats); A.setZero(); B.setZero(); Q.setZero(); X.setZero(); axis.setZero(); limits.clear(); H=1.; type=JT_none; 
  locker=NULL;
}

void ors::Joint::parseAts() {
  //interpret some of the attributes
  double d=0.;
  ats.get(A, "A");
  ats.get(A, "from");
  if(ats["BinvA"]) B.setInverse(A);
  ats.get(B, "B");
  ats.get(B, "to");
  ats.get(Q, "Q");
  ats.get(X, "X");
  ats.get(H, "ctrl_H");
  if(ats.get(d, "type")) type=(JointType)(int)d; else type=JT_hingeX;
  if(type==JT_rigid && !Q.isZero()){ A.appendTransformation(Q); Q.setZero(); }
  if(ats.get(d, "q")){
    if(type==JT_hingeX) Q.addRelativeRotationRad(d, 1., 0., 0.);
    if(type==JT_rigid)  A.addRelativeRotationRad(d, 1., 0., 0.);
    if(type==JT_transX) Q.addRelativeTranslation(d, 0., 0.);
  }
  if(ats.get(d, "agent")) agent=(uint)d;
  if(ats["fixed"]) agent=UINT_MAX;
  //axis
  arr axis;
  ats.get(axis, "axis");
  if(axis.N) {
    CHECK_EQ(axis.N,3,"");
    Vector ax(axis);
    Transformation f;
    f.setZero();
    f.rot.setDiff(Vector_x, ax);
    A = A * f;
    B = -f * B;
  }
  //limit
  arr ctrl_limits;
  ats.get(limits, "limits");
  if(limits.N && type!=JT_rigid){
    CHECK_EQ(limits.N,2*qDim(), "parsed limits have wrong dimension");
  }
  ats.get(ctrl_limits, "ctrl_limits");
  if(ctrl_limits.N && type!=JT_rigid){
    if(!limits.N) limits.resizeAs(ctrl_limits).setZero();
    CHECK_EQ(3,ctrl_limits.N, "parsed ctrl_limits have wrong dimension");
    limits.append(ctrl_limits);
  }
  //coupled to another joint requires post-processing by the Graph::read!!
  if(ats["mimic"]) mimic=(Joint*)1;
}

uint ors::Joint::qDim() {
  if(type>=JT_hingeX && type<=JT_transZ) return 1;
  if(type==JT_transXY) return 2;
  if(type==JT_transXYPhi) return 3;
  if(type==JT_phiTransXY) return 3;
  if(type==JT_trans3) return 3;
  if(type==JT_universal) return 2;
  if(type==JT_quatBall) return 4;
  if(type==JT_free) return 7;
  if(type==JT_glue || type==JT_rigid || type==JT_none) return 0;
  HALT("shouldn't be here");
  return 0;
}

void ors::Joint::write(std::ostream& os) const {
  os <<"type=" <<type <<' ';
  if(!A.isZero()) os <<"from=<T " <<A <<" > ";
  if(!B.isZero()) os <<"to=<T " <<B <<" > ";
  if(!Q.isZero()) os <<"Q=<T " <<Q <<" > ";
  for(Node * a: ats)
  if(a->keys(0)!="A" && a->keys(0)!="from"
      && a->keys(0)!="axis" //because this was subsumed in A during read
      && a->keys(0)!="B" && a->keys(0)!="to"
      && a->keys(0)!="Q" && a->keys(0)!="q"
      && a->keys(0)!="type") os <<*a <<' ';
}

void ors::Joint::read(std::istream& is) {
  reset();
  ats.read(is);
  if(!is.good()) HALT("joint (" <<from->name <<' ' <<to->name <<") read read error");
  parseAts();
}


ors::Proxy::Proxy() {
  colorCode = 0;
}

//===========================================================================
//
// Graph implementations
//

namespace ors{
struct sKinematicWorld{
  OpenGL *gl;
  SwiftInterface *swift;
  PhysXInterface *physx;
  OdeInterface *ode;
  bool swiftIsReference;
  sKinematicWorld():gl(NULL), swift(NULL), physx(NULL), ode(NULL), swiftIsReference(false) {}
  ~sKinematicWorld(){
    if(gl) delete gl;
    if(swift && !swiftIsReference) delete swift;
    if(physx) delete physx;
    if(ode) delete ode;
  }
};
}

ors::KinematicWorld::KinematicWorld():s(NULL),q_agent(0),isLinkTree(false) {
  bodies.memMove=joints.memMove=shapes.memMove=proxies.memMove=true;
  s=new sKinematicWorld;
}

ors::KinematicWorld::KinematicWorld(const ors::KinematicWorld& other):s(NULL),q_agent(0),isLinkTree(false)  {
  bodies.memMove=joints.memMove=shapes.memMove=proxies.memMove=true;
  s=new sKinematicWorld;
  *this = other;
}

ors::KinematicWorld::KinematicWorld(const char* filename):s(NULL),q_agent(0),isLinkTree(false)  {
  bodies.memMove=joints.memMove=shapes.memMove=proxies.memMove=true;
  s=new sKinematicWorld;
  init(filename);
}
ors::KinematicWorld::~KinematicWorld() {
  clear();
  delete s;
  s=NULL;
}

void ors::KinematicWorld::init(const char* filename) {
  *this <<FILE(filename);
}

void ors::KinematicWorld::clear() {
  qdim.clear();
  q.clear();
  qdot.clear();
  listDelete(proxies); checkConsistency();
  while(shapes.N){ delete shapes.last(); checkConsistency(); }
  while(joints.N){ delete joints.last(); checkConsistency();}
  while(bodies.N){ delete bodies.last(); checkConsistency();}
  isLinkTree=false;
}

void ors::KinematicWorld::copy(const ors::KinematicWorld& G, bool referenceMeshesAndSwiftOnCopy) {
  clear();
#if 1
  listCopy(proxies, G.proxies);
  for(Body *b:G.bodies) new Body(*this, b);
  for(Shape *s:G.shapes){
//    if(referenceMeshesAndSwiftOnCopy && !s->mesh.Vn.N) s->mesh.computeNormals(); // the copy references these normals -> if they're not precomputed, you can never display the copy
    new Shape(*this, (s->body?*bodies(s->body->index):NoBody), s, referenceMeshesAndSwiftOnCopy);
  }
  for(Joint *j:G.joints){
    Joint *jj=
        new Joint(*this, bodies(j->from->index), bodies(j->to->index), j);
    if(j->mimic) jj->mimic = joints(j->mimic->index);
  }
  if(referenceMeshesAndSwiftOnCopy){
    s->swift = G.s->swift;
    s->swiftIsReference=true;
  }
  q = G.q;
  qdot = G.qdot;
  qdim = G.qdim;
  q_agent = G.q_agent;
  isLinkTree = G.isLinkTree;
#else
  q = G.q;
  qdot = G.qdot;
  qdim = G.qdim;
  q_agent = G.q_agent;
  isLinkTree = G.isLinkTree;
  listCopy(proxies, G.proxies);
  listCopy(joints, G.joints);
  for(Joint *j: joints) if(j->mimic){
    mlr::String jointName;
    bool good = j->ats.getValue<mlr::String>(jointName, "mimic");
    CHECK(good, "something is wrong");
    j->mimic = listFindByName(G.joints, jointName);
    if(!j->mimic) HALT("The joint '" <<*j <<"' is declared coupled to '" <<jointName <<"' -- but that doesn't exist!");
    j->type = j->mimic->type;
  }
  listCopy(shapes, G.shapes);
  listCopy(bodies, G.bodies);
  graphMakeLists(bodies, joints);
  for(Body *  b:  bodies) b->shapes.clear();
  for(Shape *  s:  shapes) {
    b=bodies(s->ibody);
    s->body=b;
    b->shapes.append(s);
  }
#endif
}

/** @brief transforms (e.g., translates or rotates) the joints coordinate system):
  `adds' the transformation f to A and its inverse to B */
void ors::KinematicWorld::transformJoint(ors::Joint *e, const ors::Transformation &f) {
  e->A = e->A * f;
  e->B = -f * e->B;
}

void ors::KinematicWorld::makeLinkTree() {
  for(Joint *j: joints) {
    for(Shape *s: j->to->shapes)  s->rel = j->B * s->rel;
    for(Joint *j2: j->to->outLinks) j2->A = j->B * j2->A;
    j->B.setZero();
  }
  isLinkTree=true;
}

/** @brief KINEMATICS: given the (absolute) frames of root nodes and the relative frames
    on the edges, this calculates the absolute frames of all other nodes (propagating forward
    through trees and testing consistency of loops). */
void ors::KinematicWorld::calc_fwdPropagateFrames() {
  ors::Transformation f;
  BodyL todoBodies = bodies;
  for(Body *b: todoBodies) {
    for(Joint *j:b->outLinks){ //this has no bailout for loopy graphs!
      f = b->X;
      f.appendTransformation(j->A);
      j->X = f;
      if(j->type==JT_hingeX || j->type==JT_transX)  j->axis = j->X.rot.getX();
      if(j->type==JT_hingeY || j->type==JT_transY)  j->axis = j->X.rot.getY();
      if(j->type==JT_hingeZ || j->type==JT_transZ)  j->axis = j->X.rot.getZ();
      if(j->type==JT_transXYPhi)  j->axis = j->X.rot.getZ();
      if(j->type==JT_phiTransXY)  j->axis = j->X.rot.getZ();
      f.appendTransformation(j->Q);
      if(!isLinkTree) f.appendTransformation(j->B);
      j->to->X=f;
      todoBodies.setAppend(j->to);
    }
  }
  calc_fwdPropagateShapeFrames();
}

void ors::KinematicWorld::calc_fwdPropagateShapeFrames() {
  for(Shape *s: shapes) {
    if(s->body){
      s->X = s->body->X;
      s->X.appendTransformation(s->rel);
    }else{
      s->X = s->rel;
    }
  }
}

void ors::KinematicWorld::calc_missingAB_from_BodyAndJointFrames() {
  for(Joint *e: joints) {
    if(!e->X.isZero() && e->A.isZero() && e->B.isZero()) {
      e->A.setDifference(e->from->X, e->X);
      e->B.setDifference(e->X, e->to->X);
    }
  }
}

/** @brief given the absolute frames of all nodes and the two rigid (relative)
    frames A & B of each edge, this calculates the dynamic (relative) joint
    frame X for each edge (which includes joint transformation and errors) */
void ors::KinematicWorld::calc_Q_from_BodyFrames() {
  for(Joint *j:joints) {
    ors::Transformation A(j->from->X), B(j->to->X);
    A.appendTransformation(j->A);
    B.appendInvTransformation(j->B);
    j->Q.setDifference(A, B);
  }
}

/** @brief in all edge frames: remove any displacements, velocities and non-x rotations.
    After this, edges and nodes are not coherent anymore. You might want to call
    calcBodyFramesFromJoints() */
void ors::KinematicWorld::clearJointErrors() {
  ors::Vector xaxis(1, 0, 0);
  for(Joint *j:joints) {
    j->Q.pos.setZero();
    j->Q.vel.setZero();
    j->Q.rot.alignWith(xaxis);
    j->Q.angvel.makeColinear(xaxis);
  }
}

arr ors::KinematicWorld::naturalQmetric(double power) const {
#if 0
  if(!q.N) getJointStateDimension();
  arr Wdiag(q.N);
  Wdiag=1.;
  return Wdiag;
#else
  //compute generic q-metric depending on tree depth
  arr BM(bodies.N);
  BM=1.;
  for(uint i=BM.N; i--;) {
    for(uint j=0; j<bodies(i)->outLinks.N; j++) {
      BM(i) = mlr::MAX(BM(bodies(i)->outLinks(j)->to->index)+1., BM(i));
//      BM(i) += BM(bodies(i)->outLinks(j)->to->index);
    }
  }
  if(!q.N) getJointStateDimension();
  arr Wdiag(q.N);
  for(Joint *j: joints) {
    for(uint i=0; i<j->qDim(); i++) {
      if(j->agent==q_agent) Wdiag(j->qIndex+i) = ::pow(BM(j->to->index), power);
    }
  }
  return Wdiag;
#endif
}

/** @brief revert the topological orientation of a joint (edge),
   e.g., when choosing another body as root of a tree */
void ors::KinematicWorld::revertJoint(ors::Joint *j) {
  cout <<"reverting edge (" <<j->from->name <<' ' <<j->to->name <<")" <<endl;
  //revert
  j->from->outLinks.removeValue(j);
  j->to->inLinks.removeValue(j);
  Body *b=j->from; j->from=j->to; j->to=b;
  j->from->outLinks.append(j);
  j->to->inLinks.append(j);
  listReindex(j->from->outLinks);
  listReindex(j->from->inLinks);
  checkConsistency();

  ors::Transformation f;
  f=j->A;
  j->A.setInverse(j->B);
  j->B.setInverse(f);
  f=j->Q;
  j->Q.setInverse(f);
}

/** @brief re-orient all joints (edges) such that n becomes
  the root of the configuration */
void ors::KinematicWorld::reconfigureRoot(Body *root) {
  mlr::Array<Body*> list, list2;
  Body **m,**mstop;
  list.append(root);
  uintA level(bodies.N);
  level=0;
  int i=0;
  
  while(list.N>0) {
    i++;
    list2.clear();
    mstop=list.p+list.N;
    for(m=list.p; m!=mstop; m++) {
      level((*m)->index)=i;
      for_list(Joint,  e,  (*m)->inLinks) {
        if(!level(e->from->index)) { revertJoint(e); e_COUNT--; }
      }
      for(Joint *e: (*m)->outLinks) list2.append(e->to);
    }
    list=list2;
  }
  
  graphTopsort(bodies, joints);
}

void ors::KinematicWorld::analyzeJointStateDimensions() {
  uint maxagent=0;
  for(Joint *j: joints) if(j->agent>maxagent) maxagent=j->agent;
  qdim.resize(maxagent+1);
  qdim.setZero();
  for(Joint *j: joints) {
    if(!j->mimic){
      j->qIndex = qdim(j->agent);
      qdim(j->agent) += j->qDim();
    }else{
      CHECK_EQ(j->agent, j->mimic->agent, "");
      j->qIndex = j->mimic->qIndex;
    }
  }
}

/** @brief returns the joint (actuator) dimensionality */
uint ors::KinematicWorld::getJointStateDimension(int agent) const {
  if(agent==-1) agent=q_agent;
  CHECK(agent!=INT_MAX,"");
  if(!qdim.N) ((KinematicWorld*)this)->analyzeJointStateDimensions();
  CHECK((uint)agent<qdim.N,"don't have that agent (analyzeJointStateDimensions before?)");
  return qdim(agent);
}

void ors::KinematicWorld::getJointState(arr &_q, arr& _qdot, int agent) const {
  if(!qdim.N) ((KinematicWorld*)this)->analyzeJointStateDimensions();
  if(q.N!=getJointStateDimension(agent)) ((KinematicWorld*)this)->calc_q_from_Q(false, agent);

  _q=q;
  if(&_qdot){
    _qdot=qdot;
    if(!_qdot.N) _qdot.resizeAs(q).setZero();
  }
}

arr ors::KinematicWorld::getJointState(int agent) const {
  if(!qdim.N) ((KinematicWorld*)this)->analyzeJointStateDimensions();
  if(q.N!=getJointStateDimension(agent)) ((KinematicWorld*)this)->calc_q_from_Q(false, agent);

  return q;
}

/** @brief returns the vector of joint limts */
arr ors::KinematicWorld::getLimits() const {
  uint N=getJointStateDimension();
  arr limits(N,2);
  limits.setZero();
  for(Joint *j: joints) if(j->agent==q_agent && j->limits.N){
    uint i=j->qIndex;
    uint d=j->qDim();
    for(uint k=0;k<d;k++){//in case joint has multiple dimensions
      limits(i+k,0)=j->limits(0); //lo
      limits(i+k,1)=j->limits(1); //up
    }
  }
//  cout <<"limits=" <<limits <<endl;
  return limits;
}

void ors::KinematicWorld::zeroGaugeJoints() {
  Joint *e;
  ors::Vector w;
  for(Body *  n:  bodies) if(n->type!=staticBT) {
    e=n->inLinks(0);
    if(e) {
      w=e->Q.rot / e->Q.angvel; e->Q.angvel.setZero();
      e->A.appendTransformation(e->Q);
      e->Q.setZero();
      e->Q.angvel=w;
    }
  }
}

arr ors::KinematicWorld::calc_q_from_Q(ors::Joint* j, bool calcVels) {
  arr q;
  switch(j->type) {
    case JT_hingeX:
    case JT_hingeY:
    case JT_hingeZ: {
      q.resize(1);
      //angle
      ors::Vector rotv;
      j->Q.rot.getRad(q(0), rotv);
      if(q(0)>MLR_PI) q(0)-=MLR_2PI;
      if(j->type==JT_hingeX && rotv*Vector_x<0.) q(0)=-q(0);
      if(j->type==JT_hingeY && rotv*Vector_y<0.) q(0)=-q(0);
      if(j->type==JT_hingeZ && rotv*Vector_z<0.) q(0)=-q(0);
      //velocity
      if(calcVels){
        qdot(0)=j->Q.angvel.length();
        if(j->type==JT_hingeX && j->Q.angvel*Vector_x<0.) qdot(0)=-qdot(0);
        if(j->type==JT_hingeY && j->Q.angvel*Vector_y<0.) qdot(0)=-qdot(0);
        if(j->type==JT_hingeZ && j->Q.angvel*Vector_z<0.) qdot(0)=-qdot(0);
      }
    } break;

    case JT_universal: {
      q.resize(2);
      //angle
      if(fabs(j->Q.rot.w)>1e-15) {
        q(0) = 2.0 * atan(j->Q.rot.x/j->Q.rot.w);
        q(1) = 2.0 * atan(j->Q.rot.y/j->Q.rot.w);
      } else {
        q(0) = MLR_PI;
        q(1) = MLR_PI;
      }
      
      if(calcVels) NIY; // velocity: need to fix
    } break;

    case JT_quatBall: {
      q.resize(4);
      q(0)=j->Q.rot.w;
      q(1)=j->Q.rot.x;
      q(2)=j->Q.rot.y;
      q(3)=j->Q.rot.z;
      if(calcVels) NIY;  // velocity: need to fix
    } break;

    case JT_transX: {
      q.resize(1);
      q(0)=j->Q.pos.x;
      if(calcVels) qdot(0)=j->Q.vel.x;
    } break;
    case JT_transY: {
      q.resize(1);
      q(0)=j->Q.pos.y;
      if(calcVels) qdot(0)=j->Q.vel.y;
    } break;
    case JT_transZ: {
      q.resize(1);
      q(0)=j->Q.pos.z;
      if(calcVels) qdot(0)=j->Q.vel.z;
    } break;
    case JT_transXY: {
      q.resize(1);
      q(0)=j->Q.pos.x;  
      q(1)=j->Q.pos.y;
      if(calcVels){  
        qdot(0)=j->Q.vel.x;  
        qdot(1)=j->Q.vel.y;  }
    } break;
    case JT_transXYPhi: {
      q.resize(3);
      q(0)=j->Q.pos.x;
      q(1)=j->Q.pos.y;
      ors::Vector rotv;
      j->Q.rot.getRad(q(2), rotv);
      if(q(2)>MLR_PI) q(2)-=MLR_2PI;
      if(rotv*Vector_z<0.) q(2)=-q(2);
      if(calcVels){
        qdot(0)=j->Q.vel.x;
        qdot(1)=j->Q.vel.y;
        qdot(2)=j->Q.angvel.length();
        if(j->Q.angvel*Vector_z<0.) qdot(0)=-qdot(0);
      }
    } break;
    case JT_phiTransXY: {
      q.resize(3);
      ors::Vector rotv;
      j->Q.rot.getRad(q(0), rotv);
      if(q(0)>MLR_PI) q(0)-=MLR_2PI;
      if(rotv*Vector_z<0.) q(0)=-q(0);
      ors::Vector relpos = j->Q.rot/j->Q.pos;
      q(1)=relpos.x;
      q(2)=relpos.y;
      if(calcVels){
        qdot(0)=j->Q.angvel.length();
        if(j->Q.angvel*Vector_z<0.) qdot(0)=-qdot(0);
        ors::Vector relvel = j->Q.rot/j->Q.vel;
        qdot(1)=relvel.x;
        qdot(2)=relvel.y;
      }
    } break;
    case JT_trans3: {
      q.resize(3);
      q(0)=j->Q.pos.x;
      q(1)=j->Q.pos.y;
      q(2)=j->Q.pos.z;
      if(calcVels) {
        qdot(0)=j->Q.vel.x;
        qdot(1)=j->Q.vel.y;
        qdot(2)=j->Q.vel.z;
      }
    } break;
    case JT_glue:
    case JT_rigid:
      break;
    case JT_free:
      q.resize(7);
      q(0)=j->Q.pos.x;
      q(1)=j->Q.pos.y;
      q(2)=j->Q.pos.z;
      q(3)=j->Q.rot.w;
      q(4)=j->Q.rot.x;
      q(5)=j->Q.rot.y;
      q(6)=j->Q.rot.z;
      if(calcVels) NIY;  // velocity: need to fix
      break;
    default: NIY;
  }
  return q;
}

void ors::KinematicWorld::calc_q_from_Q(bool calcVels, int agent) {
  if(agent == -1) agent = q_agent;
//  ors::Quaternion rot;
  
  uint N=getJointStateDimension(agent);
  q.resize(N);
  qdot.resize(N).setZero();

  uint n=0;
  for(Joint *j: joints) if(j->agent==(uint)agent){
    if(j->mimic) continue; //don't count dependent joints
    CHECK_EQ(j->qIndex,n,"joint indexing is inconsistent");
    arr joint_q = calc_q_from_Q(j, calcVels);
    //TODO is there a better way?
    for(uint i=0; i<joint_q.N; ++i)
      q(n+i) = joint_q(i);
    n += joint_q.N;
  }
  CHECK_EQ(n,N,"");
}

void ors::KinematicWorld::calc_Q_from_q(bool calcVels, int agent){
  if(agent==-1) agent = q_agent;
  uint n=0;
  for(Joint *j: joints) if(j->agent==(uint)agent){
    if(j->mimic){
      j->Q=j->mimic->Q;
    }else{
      CHECK_EQ(j->qIndex,n,"joint indexing is inconsistent");
      switch(j->type) {
        case JT_hingeX: {
          j->Q.rot.setRadX(q(n));
          if(calcVels){  j->Q.angvel.set(qdot(n) ,0., 0.);  j->Q.zeroVels=false;  }
          n++;
        } break;

        case JT_hingeY: {
          j->Q.rot.setRadY(q(n));
          if(calcVels){  j->Q.angvel.set(0., qdot(n) ,0.);  j->Q.zeroVels=false;  }
          n++;
        } break;

        case JT_hingeZ: {
          j->Q.rot.setRadZ(q(n));
          if(calcVels){  j->Q.angvel.set(0., 0., qdot(n));  j->Q.zeroVels=false;  }
          n++;
        } break;

        case JT_universal:{
          ors::Quaternion rot1, rot2;
          rot1.setRadX(q(n));
          rot2.setRadY(q(n+1));
          j->Q.rot = rot1*rot2;
          if(calcVels) NIY;
          n+=2;
        } break;

        case JT_quatBall:{
          j->Q.rot.set(q.p+n);
          j->Q.rot.normalize();
          j->Q.rot.isZero=false; //WHY? (gradient check fails without!)
          if(calcVels) NIY;
          n+=4;
        } break;

        case JT_free:{
          j->Q.pos.set(q.p+n);
          if(calcVels){ j->Q.vel.set(qdot.p+n); j->Q.zeroVels=false; }
          j->Q.rot.set(q.p+n+3);
          j->Q.rot.normalize();
          j->Q.rot.isZero=false;
          if(calcVels) NIY;
          n+=7;
        } break;

        case JT_transX: {
          j->Q.pos = q(n)*Vector_x;
          if(calcVels){ j->Q.vel.set(qdot(n), 0., 0.); j->Q.zeroVels=false; }
          n++;
        } break;

        case JT_transY: {
          j->Q.pos = q(n)*Vector_y;
          if(calcVels){ j->Q.vel.set(0., qdot(n), 0.); j->Q.zeroVels=false; }
          n++;
        } break;

        case JT_transZ: {
          j->Q.pos = q(n)*Vector_z;
          if(calcVels){ j->Q.vel.set(0., 0., qdot(n)); j->Q.zeroVels=false; }
          n++;
        } break;

        case JT_transXY: {
          j->Q.pos.set(q(n), q(n+1), 0.);
          if(calcVels){ j->Q.vel.set(qdot(n), qdot(n+1), 0.); j->Q.zeroVels=false; }
          n+=2;
        } break;

        case JT_trans3: {
          j->Q.pos.set(q(n), q(n+1), q(n+2));
          if(calcVels){ j->Q.vel.set(qdot(n), qdot(n+1), qdot(n+2)); j->Q.zeroVels=false; }
          n+=3;
        } break;

        case JT_transXYPhi: {
          j->Q.pos.set(q(n), q(n+1), 0.);
          j->Q.rot.setRadZ(q(n+2));
          if(calcVels){
            j->Q.vel.set(qdot(n), qdot(n+1), 0.);  j->Q.zeroVels=false;
            j->Q.angvel.set(0., 0., qdot(n+2));  j->Q.zeroVels=false;
          }
          n+=3;
        } break;

        case JT_phiTransXY: {
          j->Q.rot.setRadZ(q(n));
          j->Q.pos = j->Q.rot*Vector(q(n+1), q(n+2), 0.);
          if(calcVels){
            j->Q.angvel.set(0., 0., qdot(n));  j->Q.zeroVels=false;
            j->Q.vel = j->Q.rot*Vector(qdot(n+1), qdot(n+2), 0.);  j->Q.zeroVels=false;
          }
          n+=3;
        } break;

        case JT_glue:
        case JT_rigid:
          j->Q.setZero();
          j->Q.zeroVels=true;
          break;
        default: NIY;
      }
    }
  }

  CHECK_EQ(n,q.N,"");
}


/** @brief sets the joint state vectors separated in positions and
  velocities */
void ors::KinematicWorld::setJointState(const arr& _q, const arr& _qdot, bool calcVels, int agent) {
  setJointStateCount++; //global counter

  uint N=getJointStateDimension(agent);
  CHECK(_q.N==N && (!(&_qdot) || _qdot.N==N), "wrong joint state dimensionalities");
  if(&_q!=&q) q=_q;
  if(&_qdot){ if(&_qdot!=&qdot) qdot=_qdot; }else qdot.clear();

  calc_Q_from_q(calcVels, agent);

  calc_fwdPropagateFrames();
}

void ors::KinematicWorld::setAgent(uint agent, bool calcVels){
  if(agent==q_agent) return; //nothing to do
  q_agent = agent;
  calc_q_from_Q(calcVels);
}



//===========================================================================
//
// core: kinematics and dynamics
//

/** @brief return the jacobian \f$J = \frac{\partial\phi_i(q)}{\partial q}\f$ of the position
  of the i-th body (3 x n tensor)*/
void ors::KinematicWorld::kinematicsPos(arr& y, arr& J, Body *b, const ors::Vector& rel) const {
  if(!b){
    MLR_MSG("WARNING: calling kinematics for NULL body");
    if(&y) y.resize(3).setZero();
    if(&J) J.resize(3, getJointStateDimension()).setZero();
    return;
  }

  //get position
  ors::Vector pos_world = b->X.pos;
  if(&rel) pos_world += b->X.rot*rel;
  if(&y) y = conv_vec2arr(pos_world); //return the output
  if(!&J) return; //do not return the Jacobian

  //get Jacobian
  uint N=getJointStateDimension();
  J.resize(3, N).setZero();
  if(b->inLinks.N) { //body a has no inLinks -> zero jacobian
    Joint *j=b->inLinks(0);
    while(j) { //loop backward down the kinematic tree
      uint j_idx=j->qIndex;
      if(j->agent==q_agent && j_idx>=N) CHECK(j->type==JT_glue || j->type==JT_rigid, "");
      if(j->agent==q_agent && j_idx<N){
        if(j->type==JT_hingeX || j->type==JT_hingeY || j->type==JT_hingeZ) {
          ors::Vector tmp = j->axis ^ (pos_world-j->X.pos);
          J(0, j_idx) += tmp.x;
          J(1, j_idx) += tmp.y;
          J(2, j_idx) += tmp.z;
        }
        else if(j->type==JT_transX || j->type==JT_transY || j->type==JT_transZ) {
          J(0, j_idx) += j->axis.x;
          J(1, j_idx) += j->axis.y;
          J(2, j_idx) += j->axis.z;
        }
        else if(j->type==JT_transXY) {
          if(j->mimic) NIY;
          arr R = j->X.rot.getArr();
          J.setMatrixBlock(R.sub(0,-1,0,1), 0, j_idx);
        }
        else if(j->type==JT_transXYPhi) {
          if(j->mimic) NIY;
          arr R = j->X.rot.getArr();
          J.setMatrixBlock(R.sub(0,-1,0,1), 0, j_idx);
          ors::Vector tmp = j->axis ^ (pos_world-(j->X.pos + j->X.rot*j->Q.pos));
          J(0, j_idx+2) += tmp.x;
          J(1, j_idx+2) += tmp.y;
          J(2, j_idx+2) += tmp.z;
        }
        else if(j->type==JT_phiTransXY) {
          if(j->mimic) NIY;
          ors::Vector tmp = j->axis ^ (pos_world-j->X.pos);
          J(0, j_idx) += tmp.x;
          J(1, j_idx) += tmp.y;
          J(2, j_idx) += tmp.z;
          arr R = (j->X.rot*j->Q.rot).getArr();
          J.setMatrixBlock(R.sub(0,-1,0,1), 0, j_idx+1);
        }
        if(j->type==JT_trans3 || j->type==JT_free) {
          if(j->mimic) NIY;
          arr R = j->X.rot.getArr();
          J.setMatrixBlock(R, 0, j_idx);
        }
        if(j->type==JT_quatBall || j->type==JT_free) {
          uint offset = (j->type==JT_free)?3:0;
          arr Jrot = j->X.rot.getArr() * j->Q.rot.getJacobian(); //transform w-vectors into world coordinate
          Jrot = crossProduct(Jrot, conv_vec2arr(pos_world-(j->X.pos+j->X.rot*j->Q.pos)) ); //cross-product of all 4 w-vectors with lever
          Jrot /= sqrt(sumOfSqr(q.subRef(j->qIndex+offset,j->qIndex+offset+3))); //account for the potential non-normalization of q
          for(uint i=0;i<4;i++) for(uint k=0;k<3;k++) J(k,j_idx+offset+i) += Jrot(k,i);
        }
      }
      if(!j->from->inLinks.N) break;
      j=j->from->inLinks(0);
    }
  }
}

/** @brief return the jacobian \f$J = \frac{\partial\phi_i(q)}{\partial q}\f$ of the position
  of the i-th body W.R.T. the 6 axes of an arbitrary shape-frame, NOT the robot's joints (3 x 6 tensor)
  WARNING: this does not check if s is actually in the kinematic chain from root to b.
*/
void ors::KinematicWorld::kinematicsPos_wrtFrame(arr& y, arr& J, Body *b, const ors::Vector& rel, Shape *s) const {
  if(!b && &J){ J.resize(3, getJointStateDimension()).setZero();  return; }

  //get position
  ors::Vector pos_world = b->X.pos;
  if(&rel) pos_world += b->X.rot*rel;
  if(&y) y = conv_vec2arr(pos_world); //return the output
  if(!&J) return; //do not return the Jacobian

  //get Jacobian
  J.resize(3, 6).setZero();
  ors::Vector diff = pos_world - s->X.pos;
  mlr::Array<ors::Vector> axes = {s->X.rot.getX(), s->X.rot.getY(), s->X.rot.getZ()};

  //3 translational axes
  for(uint i=0;i<3;i++){
    J(0, i) += axes(i).x;
    J(1, i) += axes(i).y;
    J(2, i) += axes(i).z;
  }

  //3 rotational axes
  for(uint i=0;i<3;i++){
    ors::Vector tmp = axes(i) ^ diff;
    J(0, 3+i) += tmp.x;
    J(1, 3+i) += tmp.y;
    J(2, 3+i) += tmp.z;
  }
}

/** @brief return the Hessian \f$H = \frac{\partial^2\phi_i(q)}{\partial q\partial q}\f$ of the position
  of the i-th body (3 x n x n tensor) */
void ors::KinematicWorld::hessianPos(arr& H, Body *b, ors::Vector *rel) const {
  HALT("this is buggy: a sign error: see examples/Ors/ors testKinematics");
  Joint *j1, *j2;
  uint j1_idx, j2_idx;
  ors::Vector tmp, pos_a;
  
  uint N=getJointStateDimension();
  
  //initialize Jacobian
  H.resize(3, N, N);
  H.setZero();
  
  //get reference frame
  pos_a = b->X.pos;
  if(rel) pos_a += b->X.rot*(*rel);
  
  if(b->inLinks.N) {
    j1=b->inLinks(0);
    while(j1) {
      CHECK_EQ(j1->agent,q_agent,"NIY");
      j1_idx=j1->qIndex;

      j2=j1;
      while(j2) {
        CHECK_EQ(j2->agent,q_agent,"NIY");
        j2_idx=j2->qIndex;

        if(j1->type>=JT_hingeX && j1->type<=JT_hingeZ && j2->type>=JT_hingeX && j2->type<=JT_hingeZ) { //both are hinges
          tmp = j2->axis ^ (j1->axis ^ (pos_a-j1->X.pos));
          H(0, j1_idx, j2_idx) = H(0, j2_idx, j1_idx) = tmp.x;
          H(1, j1_idx, j2_idx) = H(1, j2_idx, j1_idx) = tmp.y;
          H(2, j1_idx, j2_idx) = H(2, j2_idx, j1_idx) = tmp.z;
        }
        else if(j1->type>=JT_transX && j1->type<=JT_transZ && j2->type>=JT_hingeX && j2->type<=JT_hingeZ) { //i=trans, j=hinge
          tmp = j1->axis ^ j2->axis;
          H(0, j1_idx, j2_idx) = H(0, j2_idx, j1_idx) = tmp.x;
          H(1, j1_idx, j2_idx) = H(1, j2_idx, j1_idx) = tmp.y;
          H(2, j1_idx, j2_idx) = H(2, j2_idx, j1_idx) = tmp.z;
        }
        else if(j1->type==JT_transXY && j2->type>=JT_hingeX && j2->type<=JT_hingeZ) { //i=trans3, j=hinge
          NIY;
        }
        else if(j1->type==JT_transXYPhi && j1->type==JT_phiTransXY && j2->type>=JT_hingeX && j2->type<=JT_hingeZ) { //i=trans3, j=hinge
          NIY;
        }
        else if(j1->type==JT_trans3 && j2->type>=JT_hingeX && j2->type<=JT_hingeZ) { //i=trans3, j=hinge
          Matrix R,A;
          j1->X.rot.getMatrix(R.p());
          A.setSkew(j2->axis);
          R = R*A;
          H(0, j1_idx  , j2_idx) = H(0, j2_idx  , j1_idx) = R.m00;
          H(1, j1_idx  , j2_idx) = H(1, j2_idx  , j1_idx) = R.m10;
          H(2, j1_idx  , j2_idx) = H(2, j2_idx  , j1_idx) = R.m20;
          H(0, j1_idx+1, j2_idx) = H(0, j2_idx, j1_idx+1) = R.m01;
          H(1, j1_idx+1, j2_idx) = H(1, j2_idx, j1_idx+1) = R.m11;
          H(2, j1_idx+1, j2_idx) = H(2, j2_idx, j1_idx+1) = R.m21;
          H(0, j1_idx+2, j2_idx) = H(0, j2_idx, j1_idx+2) = R.m02;
          H(1, j1_idx+2, j2_idx) = H(1, j2_idx, j1_idx+2) = R.m12;
          H(2, j1_idx+2, j2_idx) = H(2, j2_idx, j1_idx+2) = R.m22;
        }
        else if(j1->type>=JT_hingeX && j1->type<=JT_hingeZ && j2->type>=JT_transX && j2->type<=JT_trans3) { //i=hinge, j=trans
          //nothing! Hessian is zero (ej is closer to root than ei)
        }
        else NIY;

        if(!j2->from->inLinks.N) break;
        j2=j2->from->inLinks(0);
      }
      if(!j1->from->inLinks.N) break;
      j1=j1->from->inLinks(0);
    }
  }
}

/* takes the joint state x and returns the jacobian dz of
   the position of the ith body (w.r.t. all joints) -> 2D array */
/// Jacobian of the i-th body's z-orientation vector
void ors::KinematicWorld::kinematicsVec(arr& y, arr& J, Body *b, const ors::Vector& vec) const {
  //get the vectoreference frame
  ors::Vector vec_referene;
  if(&vec) vec_referene = b->X.rot*vec;
  else     vec_referene = b->X.rot.getZ();
  if(&y) y = conv_vec2arr(vec_referene); //return the vec
  if(&J){
    arr A;
    axesMatrix(A, b);
    J = crossProduct(A, conv_vec2arr(vec_referene));
  }
}

/* takes the joint state x and returns the jacobian dz of
   the position of the ith body (w.r.t. all joints) -> 2D array */
/// Jacobian of the i-th body's z-orientation vector
void ors::KinematicWorld::kinematicsQuat(arr& y, arr& J, Body *b) const { //TODO: allow for relative quat
  ors::Quaternion rot_b = b->X.rot;
  if(&y) y = conv_quat2arr(rot_b); //return the vec
  if(&J){
    arr A;
    axesMatrix(A, b);
    J.resize(4, A.d1);
    for(uint i=0;i<J.d1;i++){
      ors::Quaternion tmp(0., 0.5*A(0,i), 0.5*A(1,i), 0.5*A(2,i) ); //this is unnormalized!!
      tmp = tmp * rot_b;
      J(0, i) = tmp.w;
      J(1, i) = tmp.x;
      J(2, i) = tmp.y;
      J(3, i) = tmp.z;
    }
  }
}

//* This Jacobian directly gives the implied rotation vector: multiplied with \dot q it gives the angular velocity of body b */
void ors::KinematicWorld::axesMatrix(arr& J, Body *b) const {
  uint N = getJointStateDimension();
  J.resize(3, N).setZero();
  if(b->inLinks.N) {
    Joint *j=b->inLinks(0);
    while(j) { //loop backward down the kinematic tree
      uint j_idx=j->qIndex;
      if(j->agent==q_agent && j_idx>=N) CHECK(j->type==JT_glue || j->type==JT_rigid, "");
      if(j->agent==q_agent && j_idx<N){
        if((j->type>=JT_hingeX && j->type<=JT_hingeZ) || j->type==JT_transXYPhi || j->type==JT_phiTransXY) {
          if(j->type==JT_transXYPhi) j_idx += 2; //refer to the phi only
          J(0, j_idx) += j->axis.x;
          J(1, j_idx) += j->axis.y;
          J(2, j_idx) += j->axis.z;
        }
        if(j->type==JT_quatBall || j->type==JT_free) {
          uint offset = (j->type==JT_free)?3:0;
          arr Jrot = j->X.rot.getArr() * j->Q.rot.getJacobian(); //transform w-vectors into world coordinate
          Jrot /= sqrt(sumOfSqr(q.subRef(j->qIndex+offset,j->qIndex+offset+3))); //account for the potential non-normalization of q
          for(uint i=0;i<4;i++) for(uint k=0;k<3;k++) J(k,j_idx+offset+i) += Jrot(k,i);
        }
        //all other joints: J=0 !!
      }
      if(!j->from->inLinks.N) break;
      j=j->from->inLinks(0);
    }
  }
}

/// The position vec1, attached to b1, relative to the frame of b2 (plus vec2)
void ors::KinematicWorld::kinematicsRelPos(arr& y, arr& J, Body *b1, const ors::Vector& vec1, Body *b2, const ors::Vector& vec2) const {
  arr y1,y2,J1,J2;
  kinematicsPos(y1, J1, b1, vec1);
  kinematicsPos(y2, J2, b2, vec2);
  arr Rinv = ~(b2->X.rot.getArr());
  y = Rinv * (y1 - y2);
  if(&J){
    arr A;
    axesMatrix(A, b2);
    J = Rinv * (J1 - J2 - crossProduct(A, y1 - y2));
  }
}

/// The vector vec1, attached to b1, relative to the frame of b2
void ors::KinematicWorld::kinematicsRelVec(arr& y, arr& J, Body *b1, const ors::Vector& vec1, Body *b2) const {
  arr y1,J1;
  kinematicsVec(y1, J1, b1, vec1);
//  kinematicsVec(y2, J2, b2, vec2);
  arr Rinv = ~(b2->X.rot.getArr());
  y = Rinv * y1;
  if(&J){
    arr A;
    axesMatrix(A, b2);
    J = Rinv * (J1 - crossProduct(A, y1));
  }
}

/// The position vec1, attached to b1, relative to the frame of b2 (plus vec2)
void ors::KinematicWorld::kinematicsRelRot(arr& y, arr& J, Body *b1, Body *b2) const {
  ors::Quaternion rot_b = b1->X.rot;
  if(&y) y = conv_vec2arr(rot_b.getVec());
  if(&J){
    double phi=acos(rot_b.w);
    double s=2.*phi/sin(phi);
    double ss=-2./(1.-mlr::sqr(rot_b.w)) * (1.-phi/tan(phi));
    arr A;
    axesMatrix(A, b1);
    J = 0.5 * (rot_b.w*A*s + crossProduct(A, y));
    J -= 0.5 * ss/s/s*(y*~y*A);
  }
}

/** @brief return the configuration's inertia tensor $M$ (n x n tensor)*/
void ors::KinematicWorld::inertia(arr& M) {
  uint j1_idx, j2_idx;
  ors::Transformation Xa, Xi, Xj;
  Joint *j1, *j2;
  ors::Vector vi, vj, ti, tj;
  double tmp;
  
  uint N=getJointStateDimension();
  
  //initialize Jacobian
  M.resize(N, N);
  M.setZero();
  
  for(Body *a: bodies) {
    //get reference frame
    Xa = a->X;
    
    j1=a->inLinks(0);
    while(j1) {
      j1_idx=j1->qIndex;
      
      Xi = j1->from->X;
      Xi.appendTransformation(j1->A);
      ti = Xi.rot.getX();
      
      vi = ti ^(Xa.pos-Xi.pos);
      
      j2=j1;
      while(j2) {
        j2_idx=j2->qIndex;
        
        Xj = j2->from->X;
        Xj.appendTransformation(j2->A);
        tj = Xj.rot.getX();
        
        vj = tj ^(Xa.pos-Xj.pos);
        
        tmp = a->mass * (vi*vj);
        //tmp += scalarProduct(a->a.inertia, ti, tj);
        
        M(j1_idx, j2_idx) += tmp;
        
        if(!j2->from->inLinks.N) break;
        j2=j2->from->inLinks(0);
      }
      if(!j1->from->inLinks.N) break;
      j1=j1->from->inLinks(0);
    }
  }
  //symmetric: fill in other half
  for(j1_idx=0; j1_idx<N; j1_idx++) for(j2_idx=0; j2_idx<j1_idx; j2_idx++) M(j2_idx, j1_idx) = M(j1_idx, j2_idx);
}

void ors::KinematicWorld::equationOfMotion(arr& M, arr& F, bool gravity) {
  ors::LinkTree tree; //TODO: HACK!! Danny: Why was there a static? This fails if there are more than 2 worlds
  if(!tree.N) GraphToTree(tree, *this);
  else updateGraphToTree(tree, *this);
  if(gravity){
    clearForces();
    gravityToForces();
  }
  if(!qdot.N) qdot.resize(q.N).setZero();
  ors::equationOfMotion(M, F, tree, qdot);
}

/** @brief return the joint accelerations \f$\ddot q\f$ given the
  joint torques \f$\tau\f$ (computed via Featherstone's Articulated Body Algorithm in O(n)) */
void ors::KinematicWorld::fwdDynamics(arr& qdd, const arr& qd, const arr& tau) {
  static ors::LinkTree tree;
  if(!tree.N) GraphToTree(tree, *this);
  else updateGraphToTree(tree, *this);
  //cout <<tree <<endl;
  //ors::fwdDynamics_aba_1D(qdd, tree, qd, tau);
  //ors::fwdDynamics_aba_nD(qdd, tree, qd, tau);
  ors::fwdDynamics_MF(qdd, tree, qd, tau);
}

/** @brief return the necessary joint torques \f$\tau\f$ to achieve joint accelerations
  \f$\ddot q\f$ (computed via the Recursive Newton-Euler Algorithm in O(n)) */
void ors::KinematicWorld::inverseDynamics(arr& tau, const arr& qd, const arr& qdd) {
  static ors::LinkTree tree;
  if(!tree.N) GraphToTree(tree, *this);
  else updateGraphToTree(tree, *this);
  ors::invDynamics(tau, tree, qd, qdd);
}

/*void ors::KinematicWorld::impulsePropagation(arr& qd1, const arr& qd0){
  static mlr::Array<Featherstone::Link> tree;
  if(!tree.N) GraphToTree(tree, *this);
  else updateGraphToTree(tree, *this);
  mimickImpulsePropagation(tree);
  Featherstone::RF_abd(qdd, tree, qd, tau);
}*/

/// [prelim] some heuristic measure for the joint errors
double ors::KinematicWorld::getJointErrors() const {
  double err=0.0;
  for(Joint * e: joints) err+=e->Q.pos.lengthSqr();
  return ::sqrt(err);
}

/** @brief checks if all names of the bodies are disjoint */
bool ors::KinematicWorld::checkUniqueNames() const {
  for(Body *  n:  bodies) for(Body *b: bodies) {
    if(n==b) break;
    if(n->name==b->name) return false;
  }
  return true;
}

/** @brief checks if all names of the bodies are disjoint */
void ors::KinematicWorld::setShapeNames() {
  for(Body *b: bodies){
    uint i=0;
    for(Shape *s:b->shapes){
      if(!s->name.N){ s->name = b->name; s->name <<'_' <<i; }
      i++;
    }
  }
}

/// find body with specific name
ors::Body* ors::KinematicWorld::getBodyByName(const char* name) const {
  for(Body *b: bodies) if(b->name==name) return b;
  if(strcmp("glCamera", name)!=0)
  MLR_MSG("cannot find Body named '" <<name <<"' in Graph");
  return 0;
}

/// find shape with specific name
ors::Shape* ors::KinematicWorld::getShapeByName(const char* name) const {
  for(Shape *s: shapes) if(s->name==name) return s;
  MLR_MSG("cannot find Shape named '" <<name <<"' in Graph");
  return NULL;
}

/// find shape with specific name
ors::Joint* ors::KinematicWorld::getJointByName(const char* name, bool verbose) const {
  for(Joint *j: joints) if(j->name==name) return j;
  if(verbose) MLR_MSG("cannot find Joint named '" <<name <<"' in Graph");
  return NULL;
}

/// find joint connecting two bodies
ors::Joint* ors::KinematicWorld::getJointByBodies(const Body* from, const Body* to) const {
  for(Joint *j: to->inLinks) if(j->from==from) return j;
  return NULL;
}

/// find joint connecting two bodies with specific names
ors::Joint* ors::KinematicWorld::getJointByBodyNames(const char* from, const char* to) const {
  Body *f = getBodyByName(from);
  Body *t = getBodyByName(to);
  if(!f || !t) return NULL;
  return graphGetEdge<Body, Joint>(f, t);
}

ShapeL ors::KinematicWorld::getShapesByAgent(const uint agent) const {
  ShapeL agent_shapes;
  for(ors::Joint *j : joints) {
    if(j->agent==agent) {
      ShapeL tmp;
      tmp.append(j->from->shapes);
      tmp.append(j->to->shapes);
      for(ors::Shape* s : tmp) {
        if (!agent_shapes.contains(s)) agent_shapes.append(s);
      }
    } 
  }  
  return agent_shapes;
}

uintA ors::KinematicWorld::getShapeIdxByAgent(const uint agent) const {
  uintA agent_shape_idx;
  ShapeL agent_shapes = getShapesByAgent(agent);
  for(ors::Shape* s : agent_shapes)
    agent_shape_idx.append(s->index);
  return agent_shape_idx;
}

/** @brief creates uniques names by prefixing the node-index-number to each name */
void ors::KinematicWorld::prefixNames() {
  for(Body * n: bodies) n->name=STRING(n->index<< n->name);
}

/// return a OpenGL extension
OpenGL& ors::KinematicWorld::gl(const char* window_title){
  if(!s->gl){
    s->gl = new OpenGL(window_title);
    s->gl->add(glStandardScene, 0);
    s->gl->addDrawer(this);
    s->gl->camera.setDefault();
  }
  return *s->gl;
}

/// return a Swift extension
SwiftInterface& ors::KinematicWorld::swift(){
  if(!s->swift) s->swift = new SwiftInterface(*this);
  return *s->swift;
}

void ors::KinematicWorld::swiftDelete() {
  delete s->swift;
  s->swift = nullptr;
}

/// return a PhysX extension
PhysXInterface& ors::KinematicWorld::physx(){
  if(!s->physx){
    s->physx = new PhysXInterface(*this);
    s->physx->setArticulatedBodiesKinematic();
  }
  return *s->physx;
}

/// return a ODE extension
OdeInterface& ors::KinematicWorld::ode(){
  if(!s->ode) s->ode = new OdeInterface(*this);
  return *s->ode;
}

void ors::KinematicWorld::watch(bool pause, const char* txt){
  if(pause) gl().watch(txt);
  else gl().update(txt);
}

void ors::KinematicWorld::glAnimate(){
  animateConfiguration(*this, NULL);
}

void ors::KinematicWorld::glGetMasks(int w, int h, bool rgbIndices){
  gl().clear();
  gl().addDrawer(this);
  if(rgbIndices){
    gl().setClearColors(0,0,0,0);
    orsDrawIndexColors = true;
    orsDrawMarkers = orsDrawJoints = orsDrawProxies = false;
  }
  gl().renderInBack(true, true, w, h);
//  indexRgb = gl().captureImage;
//  depth = gl().captureDepth;

  gl().clear();
  gl().add(glStandardScene, 0);
  gl().addDrawer(this);
  if(rgbIndices){
    gl().setClearColors(1,1,1,0);
    orsDrawIndexColors = false;
    orsDrawMarkers = orsDrawJoints = orsDrawProxies = true;
  }
}

void ors::KinematicWorld::stepSwift(){
  swift().step(*this, false);
}

void ors::KinematicWorld::stepPhysx(double tau){
  physx().step(tau);
}

void ors::KinematicWorld::stepOde(double tau){
#ifdef MLR_ODE
  ode().setMotorVel(qdot, 100.);
  ode().step(tau);
  ode().importStateFromOde();
#endif
}

void ors::KinematicWorld::stepDynamics(const arr& Bu_control, double tau, double dynamicNoise, bool gravity){

  struct DiffEqn:VectorFunction{
    ors::KinematicWorld &S;
    const arr& Bu;
    bool gravity;
    DiffEqn(ors::KinematicWorld& _S, const arr& _Bu, bool _gravity):S(_S), Bu(_Bu), gravity(_gravity){
      VectorFunction::operator=( [this](arr& y, arr& J, const arr& x) -> void {
        this->fv(y, J, x);
      } );
    }
    void fv(arr& y, arr& J, const arr& x){
      S.setJointState(x[0], x[1]);
      arr M,Minv,F;
      S.equationOfMotion(M, F, gravity);
      //inverse_SymPosDef(Minv, M);
      Minv = inverse(M); //TODO why does symPosDef fail?
      y = Minv * (Bu - F);
    }
  } eqn(*this, Bu_control, gravity);

#if 0
  arr M,Minv,F;
  getDynamics(M, F);
  inverse_SymPosDef(Minv,M);

  //noisy Euler integration (Runge-Kutte4 would be much more precise...)
  qddot = Minv * (u_control - F);
  if(dynamicNoise) rndGauss(qddot, dynamicNoise, true);
  q    += tau * qdot;
  qdot += tau * qddot;
  arr x1=cat(s->q, s->qdot).reshape(2,s->q.N);
#else
  arr x1;
  rk4_2ndOrder(x1, cat(q, qdot).reshape(2,q.N), eqn, tau);
  if(dynamicNoise) rndGauss(x1[1](), ::sqrt(tau)*dynamicNoise, true);
#endif

  setJointState(x1[0], x1[1]);
}

/** @brief prototype for \c operator<< */
void ors::KinematicWorld::write(std::ostream& os) const {
  for(Body *b: bodies) {
    os <<"body " <<b->name <<" { ";
    b->write(os);  os <<" }\n";
  }
  os <<std::endl;
  for(Shape *s: shapes) {
    os <<"shape ";
    if(s->name.N) os <<s->name <<' ';
    os <<"(" <<(s->body?(char*)s->body->name:"") <<"){ ";
    s->write(os);  os <<" }\n";
  }
  os <<std::endl;
  for(Joint *j: joints) {
    os <<"joint ";
    if (j->name.N) os <<j->name <<' ';
    os <<"(" <<j->from->name <<' ' <<j->to->name <<"){ ";
    j->write(os);  os <<" }\n";
  }
}

#define DEBUG(x) //x

/** @brief prototype for \c operator>> */
void ors::KinematicWorld::read(std::istream& is) {
  Graph G(is);
  G.checkConsistency();
  init(G);
//  cout <<"***KVG:\n" <<G <<endl;
}
void ors::KinematicWorld::init(const Graph& G) {
  clear();

  NodeL bs = G.getNodes("body");
  for(Node *  it:  bs) {
    CHECK_EQ(it->keys(0),"body","");
    CHECK(it->isGraph(), "bodies must have value Graph");
    
    Body *b=new Body(*this);
    if(it->keys.N>1) b->name=it->keys(1);
    b->ats.copy(it->graph());
    b->parseAts();
  }

  NodeL ss = G.getNodes("shape");
  for(Node *it: ss) {
    CHECK_EQ(it->keys(0),"shape","");
    CHECK(it->parents.N<=1,"shapes must have no or one parent");
    CHECK(it->isGraph(),"shape must have value Graph");
    
    Shape *s;
    if(it->parents.N==1){
      Body *b = listFindByName(bodies, it->parents(0)->keys(1));
      CHECK(b,"");
      s=new Shape(*this, *b);
    }else{
      s=new Shape(*this, NoBody);
    }
    if(it->keys.N>1) s->name=it->keys(1);
    s->ats.copy(it->graph());
    s->parseAts();
  }
  
  uint nCoupledJoints=0;
  NodeL js = G.getNodes("joint");
  for(Node *it: js) {
    CHECK_EQ(it->keys(0),"joint","");
    CHECK_EQ(it->parents.N,2,"joints must have two parents");
    CHECK(it->isGraph(),"joints must have value Graph");
    
    Body *from=listFindByName(bodies, it->parents(0)->keys(1));
    Body *to=listFindByName(bodies, it->parents(1)->keys(1));
    CHECK(from,"JOINT: from '" <<it->parents(0)->keys(1) <<"' does not exist ["<<*it <<"]");
    CHECK(to,"JOINT: to '" <<it->parents(1)->keys(1) <<"' does not exist ["<<*it <<"]");
    Joint *j=new Joint(*this, from, to);
    if(it->keys.N>1) j->name=it->keys(1);
    j->ats.copy(it->graph());
    j->parseAts();

    //if the joint is coupled to another:
    if(j->mimic) nCoupledJoints++;
  }

  if(nCoupledJoints){
    for(Joint *j: joints) if(j->mimic){
      mlr::String jointName;
      bool good = j->ats.get(jointName, "mimic");
      CHECK(good, "something is wrong");
      if(!jointName.N){ j->mimic=NULL; continue; }
      j->mimic = listFindByName(joints, jointName);
      if(!j->mimic) HALT("The joint '" <<*j <<"' is declared coupled to '" <<jointName <<"' -- but that doesn't exist!");
      j->type = j->mimic->type;
    }
  }

  //-- clean up the graph
  analyzeJointStateDimensions();
  checkConsistency();
  topSort();
  //makeLinkTree();
  calc_missingAB_from_BodyAndJointFrames();
  analyzeJointStateDimensions();
  calc_q_from_Q();
  calc_fwdPropagateFrames();
}

void ors::KinematicWorld::writePlyFile(const char* filename) const {
  ofstream os;
  mlr::open(os, filename);
  uint nT=0,nV=0;
  uint j;
  ors::Mesh *m;
  for(Shape *s: shapes) { nV += s->mesh.V.d0; nT += s->mesh.T.d0; }
  
  os <<"\
ply\n\
format ascii 1.0\n\
element vertex " <<nV <<"\n\
property float x\n\
property float y\n\
property float z\n\
property uchar red\n\
property uchar green\n\
property uchar blue\n\
element face " <<nT <<"\n\
property list uchar int vertex_index\n\
end_header\n";

  uint k=0;
  ors::Transformation t;
  ors::Vector v;
  for(Shape * s: shapes) {
    m = &s->mesh;
    t = s->X;
    if(m->C.d0!=m->V.d0) {
      m->C.resizeAs(m->V);
      for(j=0; j<m->C.d0; j++) { m->C(j, 0)=s->color[0]; m->C(j, 1)=s->color[1]; m->C(j, 2)=s->color[2]; }
    }
    for(j=0; j<m->V.d0; j++) {
      v.set(m->V(j, 0), m->V(j, 1), m->V(j, 2));
      v = t*v;
      os <<' ' <<v.x <<' ' <<v.y <<' ' <<v.z
         <<' ' <<int(255.f*m->C(j, 0)) <<' ' <<int(255.f*m->C(j, 1)) <<' ' <<int(255.f*m->C(j, 2)) <<endl;
    }
    k+=j;
  }
  uint offset=0;
  for(Shape *s: shapes) {
    m=&s->mesh;
    for(j=0; j<m->T.d0; j++) {
      os <<"3 " <<offset+m->T(j, 0) <<' ' <<offset+m->T(j, 1) <<' ' <<offset+m->T(j, 2) <<endl;
    }
    offset+=m->V.d0;
  }
}

/// dump the list of current proximities on the screen
void ors::KinematicWorld::reportProxies(std::ostream *os, double belowMargin) {
  (*os) <<"Proximity report: #" <<proxies.N <<endl;
  for_list(Proxy, p, proxies) {
    if(belowMargin>0. && p->d>belowMargin) continue;
    ors::Shape *a = shapes(p->a);
    ors::Shape *b = shapes(p->b);
    (*os)
        <<p_COUNT <<" ("
        <<a->name <<':' <<a->body->name <<")-("
        <<b->name <<':' <<b->body->name
        <<") d=" <<p->d
        <<" |A-B|=" <<(p->posB-p->posA).length()
        <<" cenD=" <<p->cenD
//        <<" d^2=" <<(p->posB-p->posA).lengthSqr()
        <<" v=" <<(p->posB-p->posA)
        <<" normal=" <<p->normal
        <<" posA=" <<p->posA
        <<" posB=" <<p->posB
        <<endl;
  }
}

bool ProxySortComp(const ors::Proxy *a, const ors::Proxy *b) {
  return (a->a < b->a) || (a->a==b->a && a->b<b->b) || (a->a==b->a && a->b==b->b && a->d < b->d);
}

void ors::KinematicWorld::glueBodies(Body *f, Body *t) {
  Joint *j = new Joint(*this, f, t);
  j->A.setDifference(f->X, t->X);
  j->A.vel.setZero();
  j->A.angvel.setZero();
  j->type=JT_rigid;
  j->Q.setZero();
  j->B.setZero();
  isLinkTree=false;
}


/// clear all forces currently stored at bodies
void ors::KinematicWorld::clearForces() {
  for(Body *  n:  bodies) {
    n->force.setZero();
    n->torque.setZero();
  }
}

/// apply a force on body n 
void ors::KinematicWorld::addForce(ors::Vector force, ors::Body *n) {
  n->force += force;
  if (!s->physx) {
    NIY;
  }
  else {
    s->physx->addForce(force, n);
  }
  //n->torque += (pos - n->X.p) ^ force;
}

/// apply a force on body n at position pos (in world coordinates)
void ors::KinematicWorld::addForce(ors::Vector force, ors::Body *n, ors::Vector pos) {
  n->force += force;
  if (!s->physx) {
    NIY;
  }
  else {
    s->physx->addForce(force, n, pos);
  }
  //n->torque += (pos - n->X.p) ^ force;
}

void ors::KinematicWorld::frictionToForces(double coeff) {
  HALT("never do this: add it directly in the equations...");
  ors::Vector a;
  ors::Transformation X;
  double v;
  for(Joint *j:joints) {
    X = j->from->X;
    X.appendTransformation(j->A);
    a = X.rot.getX();//rotation axis
    
    v=j->Q.angvel.length();
    if(j->Q.angvel*Vector_x<0.) v=-v;
    
    j->from->torque -= (coeff*v)*a;
    j->to->torque   += (coeff*v)*a;
  }
}

void ors::KinematicWorld::gravityToForces() {
  ors::Vector g(0, 0, -9.81);
  for(Body *  n:  bodies) n->force += n->mass * g;
}

/// compute forces from the current contacts
void ors::KinematicWorld::contactsToForces(double hook, double damp) {
  ors::Vector trans, transvel, force;
  uint i;
  int a, b;
  for(i=0; i<proxies.N; i++) if(proxies(i)->d<0.) {
      a=proxies(i)->a; b=proxies(i)->b;
      
      //if(!i || proxies(i-1).a!=a || proxies(i-1).b!=b) continue; //no old reference sticking-frame
      //trans = proxies(i)->rel.p - proxies(i-1).rel.p; //translation relative to sticking-frame
      trans    = proxies(i)->posB-proxies(i)->posA;
      //transvel = proxies(i)->velB-proxies(i)->velA;
      //d=trans.length();
      
      force.setZero();
      force += (hook) * trans; //*(1.+ hook*hook*d*d)
      //force += damp * transvel;
      SL_DEBUG(1, cout <<"applying force: [" <<a <<':' <<b <<"] " <<force <<endl);
      
      if(a!=-1) addForce(force, shapes(a)->body, proxies(i)->posA);
      if(b!=-1) addForce(-force, shapes(b)->body, proxies(i)->posB);
    }
}

void ors::KinematicWorld::kinematicsProxyDist(arr& y, arr& J, Proxy *p, double margin, bool useCenterDist, bool addValues) const {
  ors::Shape *a = shapes(p->a);
  ors::Shape *b = shapes(p->b);

  y.resize(1);
  if(&J) J.resize(1, getJointStateDimension());
  if(!addValues){ y.setZero();  if(&J) J.setZero(); }

//  //costs
//  if(a->type==ors::sphereST && b->type==ors::sphereST){
//    ors::Vector diff=a->X.pos-b->X.pos;
//    double d = diff.length() - a->size[3] - b->size[3];
//    y(0) = d;
//    if(&J){
//      arr Jpos;
//      arr normal = conv_vec2arr(diff)/diff.length(); normal.reshape(1, 3);
//      kinematicsPos(NoArr, Jpos, a->body);  J += (normal*Jpos);
//      kinematicsPos(NoArr, Jpos, b->body);  J -= (normal*Jpos);
//    }
//    return;
//  }
  y(0) = p->d;
  if(&J){
    arr Jpos;
    ors::Vector arel, brel;
    if(p->d>0.) { //we have a gradient on pos only when outside
      arel=a->X.rot/(p->posA-a->X.pos);
      brel=b->X.rot/(p->posB-b->X.pos);
      CHECK(p->normal.isNormalized(), "proxy normal is not normalized");
      arr normal; normal.referTo(&p->normal.x, 3); normal.reshape(1, 3);
      kinematicsPos(NoArr, Jpos, a->body, arel);  J += (normal*Jpos);
      kinematicsPos(NoArr, Jpos, b->body, brel);  J -= (normal*Jpos);
    }
  }
}

void ors::KinematicWorld::kinematicsProxyCost(arr& y, arr& J, Proxy *p, double margin, bool useCenterDist, bool addValues) const {
  ors::Shape *a = shapes(p->a);
  ors::Shape *b = shapes(p->b);
  CHECK(a->mesh_radius>0.,"");
  CHECK(b->mesh_radius>0.,"");

  y.resize(1);
  if(&J) J.resize(1, getJointStateDimension());
  if(!addValues){ y.setZero();  if(&J) J.setZero(); }

  //costs
  if(a->type==ors::sphereST && b->type==ors::sphereST){
    ors::Vector diff=a->X.pos-b->X.pos;
    double d = diff.length() - a->size[3] - b->size[3];
    y(0) = 1. - d/margin;
    if(&J){
      arr Jpos;
      arr normal = conv_vec2arr(diff)/diff.length(); normal.reshape(1, 3);
      kinematicsPos(NoArr, Jpos, a->body);  J -= 1./margin*(normal*Jpos);
      kinematicsPos(NoArr, Jpos, b->body);  J += 1./margin*(normal*Jpos);
    }
    return;
  }
  double ab_radius = margin + 10.*(a->mesh_radius+b->mesh_radius);
  CHECK(p->d<(1.+1e-6)*margin, "something's really wierd here!");
  CHECK(p->cenD<(1.+1e-6)*ab_radius, "something's really wierd here! You disproved the triangle inequality :-)");
  double d1 = 1.-p->d/margin;
  double d2 = 1.-p->cenD/ab_radius;
  if(d2<0.) d2=0.;
  if(!useCenterDist) d2=1.;
  y(0) += d1*d2;
 
  //Jacobian
  if(&J){
    arr Jpos;
    ors::Vector arel, brel;
    if(p->d>0.) { //we have a gradient on pos only when outside
      arel=a->X.rot/(p->posA-a->X.pos);
      brel=b->X.rot/(p->posB-b->X.pos);
      CHECK(p->normal.isNormalized(), "proxy normal is not normalized");
      arr normal; normal.referTo(&p->normal.x, 3); normal.reshape(1, 3);
          
      kinematicsPos(NoArr, Jpos, a->body, arel);  J -= d2/margin*(normal*Jpos);
      kinematicsPos(NoArr, Jpos, b->body, brel);  J += d2/margin*(normal*Jpos);
    }
        
    if(useCenterDist && d2>0.){
      arel=a->X.rot/(p->cenA-a->X.pos);
      brel=b->X.rot/(p->cenB-b->X.pos);
//      CHECK(p->cenN.isNormalized(), "proxy normal is not normalized");
      if(!p->cenN.isNormalized()){
        MLR_MSG("proxy->cenN is not normalized: objects seem to be at exactly the same place");
      }else{
        arr normal; normal.referTo(&p->cenN.x, 3); normal.reshape(1, 3);
        
        kinematicsPos(NoArr, Jpos, a->body, arel);  J -= d1/ab_radius*(normal*Jpos);
        kinematicsPos(NoArr, Jpos, b->body, brel);  J += d1/ab_radius*(normal*Jpos);
      }
    }
  }
}

/// measure (=scalar kinematics) for the contact cost summed over all bodies
void ors::KinematicWorld::kinematicsProxyCost(arr &y, arr& J, double margin, bool useCenterDist) const {
  y.resize(1).setZero();
  if(&J) J.resize(1, getJointStateDimension()).setZero();
  for(Proxy *p:proxies) if(p->d<margin) {
    kinematicsProxyCost(y, J, p, margin, useCenterDist, true);
  }
}

void ors::KinematicWorld::kinematicsProxyConstraint(arr& g, arr& J, Proxy *p, double margin) const {
  if(&J) J.resize(1, getJointStateDimension()).setZero();

  g.resize(1) = margin - p->d;

  //Jacobian
  if(&J){
    arr Jpos, normal;
    ors::Vector arel,brel;
    ors::Shape *a = shapes(p->a);
    ors::Shape *b = shapes(p->b);
    if(p->d>0.) { //we have a gradient on pos only when outside
      arel=a->X.rot/(p->posA-a->X.pos);
      brel=b->X.rot/(p->posB-b->X.pos);
      CHECK(p->normal.isNormalized(), "proxy normal is not normalized");
      normal.referTo(&p->normal.x, 3);
    } else { //otherwise take gradient w.r.t. centers...
      arel=a->X.rot/(p->cenA-a->X.pos);
      brel=b->X.rot/(p->cenB-b->X.pos);
      CHECK(p->cenN.isNormalized(), "proxy normal is not normalized");
      normal.referTo(&p->cenN.x, 3);
    }
    normal.reshape(1, 3);

    kinematicsPos(NoArr, Jpos, a->body, arel);  J -= (normal*Jpos);
    kinematicsPos(NoArr, Jpos, b->body, brel);  J += (normal*Jpos);
  }
}

void ors::KinematicWorld::kinematicsContactConstraints(arr& y, arr &J) const {
  J.clear();
  ors::Vector normal;
  uint i, con=0;
  Shape *a, *b;
  arr Jpos, dnormal, grad(1, q.N);

  y.clear();
  for(i=0; i<proxies.N; i++) y.append(proxies(i)->d);

  if(!&J) return; //do not return the Jacobian

  ors::Vector arel, brel;
  for(i=0; i<proxies.N; i++) {
    a=shapes(proxies(i)->a); b=shapes(proxies(i)->b);
    
    arel.setZero();  arel=a->X.rot/(proxies(i)->posA-a->X.pos);
    brel.setZero();  brel=b->X.rot/(proxies(i)->posB-b->X.pos);
    
    CHECK(proxies(i)->normal.isNormalized(), "proxy normal is not normalized");
    dnormal.referTo(proxies(i)->normal.p(), 3); dnormal.reshape(1, 3);
    grad.setZero();
    kinematicsPos(NoArr, Jpos, a->body, arel); grad += dnormal*Jpos; //moving a long normal b->a increases distance
    kinematicsPos(NoArr, Jpos, b->body, brel); grad -= dnormal*Jpos; //moving b long normal b->a decreases distance
    J.append(grad);
    con++;
  }
  J.reshape(con, q.N);
}

void ors::KinematicWorld::kinematicsLimitsCost(arr &y, arr &J, const arr& limits, double margin) const {
  y.resize(1).setZero();
  if(&J) J.resize(1, getJointStateDimension()).setZero();
  double d;
  for(uint i=0; i<limits.d0; i++) if(limits(i,1)>limits(i,0)){ //only consider proper limits (non-zero interval)
    double m = margin*(limits(i,1)-limits(i,0));
    d = limits(i, 0) + m - q(i); //lo
    if(d>0.) {  y(0) += d/m;  if(&J) J(0, i)-=1./m;  }
    d = q(i) - limits(i, 1) + m; //up
    if(d>0.) {  y(0) += d/m;  if(&J) J(0, i)+=1./m;  }
  }
}

/// Compute the new configuration q such that body is located at ytarget (with deplacement rel).
void ors::KinematicWorld::inverseKinematicsPos(Body& body, const arr& ytarget,
                                               const ors::Vector& rel_offset, int max_iter) {
  arr q0, q;
  getJointState(q0);
  q = q0;
  arr y; // endeff pos
  arr J; // Jacobian
  arr invJ;
  arr I = eye(q.N);

  // general inverse kinematic update
  // first iteration: $q* = q' + J^# (y* - y')$
  // next iterations: $q* = q' + J^# (y* - y') + (I - J# J)(q0 - q')$
  for (int i = 0; i < max_iter; i++) {
    kinematicsPos(y, J, &body, rel_offset);
    invJ = ~J * inverse(J * ~J);  // inverse_SymPosDef should work!?
    q = q + invJ * (ytarget - y);

    if (i > 0) {
      q += (I - invJ * J) * (q0 - q);
    }
    setJointState(q);
  }
}

/// center of mass of the whole configuration (3 vector)
double ors::KinematicWorld::getCenterOfMass(arr& x_) const {
  double M=0.;
  ors::Vector x;
  x.setZero();
  for(Body *  n:  bodies) {
    M+=n->mass;
    x+=n->mass*n->X.pos;
  }
  x/=M;
  x_ = conv_vec2arr(x);
  return M;
}

/// gradient (Jacobian) of the COM w.r.t. q (3 x n tensor)
void ors::KinematicWorld::getComGradient(arr &grad) const {
  double M=0.;
  arr J(3, getJointStateDimension());
  grad.resizeAs(J); grad.setZero();
  for(Body * n: bodies) {
    M += n->mass;
    kinematicsPos(NoArr, J, n);
    grad += n->mass * J;
  }
  grad/=M;
}

ors::Proxy* ors::KinematicWorld::getContact(uint a, uint b) const {
  uint i;
  for(i=0; i<proxies.N; i++) if(proxies(i)->d<0.) {
      if(proxies(i)->a==(int)a && proxies(i)->b==(int)b) return proxies(i);
      if(proxies(i)->a==(int)b && proxies(i)->b==(int)a) return proxies(i);
    }
  return NULL;
}

arr ors::KinematicWorld::getHmetric() const{
  arr H(getJointStateDimension());
  for(ors::Joint *j:joints){
    double h=j->H;
    CHECK(h>0.,"Hmetric should be larger than 0");
    for(uint k=0;k<j->qDim();k++) H(j->qIndex+k)=h;
  }
  return H;
}

/** @brief */
double ors::KinematicWorld::getEnergy() const {
  double m, v, E;
  ors::Matrix I;
  ors::Vector w;
  
  E=0.;
  for(Body * n: bodies) {
    m=n->mass;
    ors::Quaternion &rot = n->X.rot;
    I=(rot).getMatrix() * n->inertia * (-rot).getMatrix();
    v=n->X.vel.length();
    w=n->X.angvel;
    E += .5*m*v*v;
    E += 9.81 * m * (n->X*n->com).z;
    E += .5*(w*(I*w));
  }
  
  return E;
}

void ors::KinematicWorld::removeUselessBodies(int verbose) {
  //-- remove bodies and their in-joints
  for_list_rev(Body, b, bodies) if(!b->shapes.N && !b->outLinks.N) {
    if(verbose>0) LOG(0) <<" -- removing useless body " <<b->name <<endl;
    delete b;
  }
  //-- reindex
  listReindex(bodies);
  listReindex(joints);
  checkConsistency();
//  for(Joint * j: joints) j->index=j_COUNT;  j->ifrom = j->from->index;  j->ito = j->to->index;  }
//  for(Shape *s: shapes) s->ibody = s->body->index;
  //-- clear all previous index related things
  qdim.clear();
  proxies.clear();
  analyzeJointStateDimensions();
  calc_q_from_Q();
}

bool ors::KinematicWorld::checkConsistency(){
  if(qdim.N){
    uint N=getJointStateDimension();
    CHECK_EQ(N, qdim(q_agent), "");
    if(q.N) CHECK_EQ(N, q.N, "");
    if(qdot.N) CHECK_EQ(N, qdot.N, "");

    uintA myqdim(qdim.N);
    myqdim.setZero();
    for(Joint *j: joints){
      CHECK(j->agent<qdim.N, "");

      if(j->mimic){
        CHECK_EQ(j->qIndex, j->mimic->qIndex, "");
      }else{
        CHECK_EQ(j->qIndex, myqdim(j->agent), "joint indexing is inconsistent");
        myqdim(j->agent) += j->qDim();
      }
    }
    CHECK_EQ(myqdim, qdim, "qdim is wrong");
  }

  for(Body *b: bodies){
    CHECK(&b->world, "");
    CHECK(&b->world==this,"");
    CHECK_EQ(b,bodies(b->index),"");
    for(Joint *j: b->outLinks) CHECK_EQ(j->from,b,"");
    for(Joint *j: b->inLinks)  CHECK_EQ(j->to,b,"");
    for(Shape *s: b->shapes)   CHECK_EQ(s->body,b,"");
    b->ats.checkConsistency();
  }
  for(Joint *j: joints){
    CHECK(&j->world && j->from && j->to, "");
    CHECK(&j->world==this,"");
    CHECK_EQ(j,joints(j->index),"");
    CHECK(j->from->outLinks.findValue(j)>=0,"");
    CHECK(j->to->inLinks.findValue(j)>=0,"");
    j->ats.checkConsistency();
  }
  for(Shape *s: shapes){
    CHECK(&s->world, "");
    CHECK(&s->world==this,"");
    CHECK_EQ(s,shapes(s->index),"");
    if(s->body) CHECK(s->body->shapes.findValue(s)>=0,"");
    s->ats.checkConsistency();
  }
  return true;
}

void ors::KinematicWorld::meldFixedJoints(int verbose) {
  checkConsistency();
  for(Joint *j: joints) if(j->type==JT_rigid) {
    if(verbose>0) LOG(0) <<" -- melding fixed joint " <<j->name <<" (" <<j->from->name <<' ' <<j->to->name <<" )" <<endl;
    Body *a = j->from;
    Body *b = j->to;
    Transformation bridge = j->A * j->Q * j->B;
    //reassociate shapes with a
    for(Shape *s: b->shapes) {
      s->body=a;
      s->rel = bridge * s->rel;
      a->shapes.append(s);
    }
    b->shapes.clear();
    //joints from b-to-c now become joints a-to-c
    for(Joint *jj: b->outLinks) {
      jj->from=a;
      jj->A = bridge * jj->A;
      a->outLinks.append(jj);
    }
    b->outLinks.clear();
    //reassociate mass
    a->mass += b->mass;
    a->inertia += b->inertia;
    b->mass = 0.;
  }
  qdim.clear();
  proxies.clear();
  analyzeJointStateDimensions();
  calc_q_from_Q();
  checkConsistency();
  //-- remove fixed joints and reindex
  for_list_rev(Joint, jj, joints) if(jj->type==JT_rigid) delete jj;
  listReindex(joints);
  //for(Joint * j: joints) { j->index=j_COUNT;  j->ifrom = j->from->index;  j->ito = j->to->index;  }
  checkConsistency();
}

//===========================================================================

ors::KinematicSwitch::KinematicSwitch()
  : symbol(none), jointType(JT_none), timeOfApplication(UINT_MAX), fromId(UINT_MAX), toId(UINT_MAX){
  jA.setZero();
  jB.setZero();
}

void ors::KinematicSwitch::apply(KinematicWorld& G){
  Shape *from=G.shapes(fromId), *to=G.shapes(toId);
  if(symbol==deleteJoint){
    Joint *j = G.getJointByBodies(from->body, to->body);
    CHECK(j,"can't find joint between '"<<from->name <<"--" <<to->name <<"' Deleted before?");
    delete j;
    return;
  }
  if(symbol==addJointZero){
    Joint *j = new Joint(G, from->body, to->body);
    j->type=jointType;
    j->constrainToZeroVel=true;
    j->A = from->rel * jA;
    j->B = jB * (-to->rel);
    G.isLinkTree=false;
    G.calc_fwdPropagateFrames();
    return;
  }
  if(symbol==addJointAtFrom){
    Joint *j = new Joint(G, from->body, to->body);
    j->type=jointType;
    j->constrainToZeroVel=true;
    j->B.setDifference(from->body->X, to->body->X);
    j->A.setZero();
    G.isLinkTree=false;
    return;
  }
  if(symbol==addJointAtTo){
    Joint *j = new Joint(G, from->body, to->body);
    j->type=jointType;
    j->A.setDifference(from->body->X, to->body->X);
    j->B.setZero();
    G.isLinkTree=false;
    return;
  }
  HALT("shouldn't be here!");
}

void ors::KinematicSwitch::temporallyAlign(const ors::KinematicWorld& Gprevious, ors::KinematicWorld& G, bool copyFromBodies){
  if(symbol==addJointAtFrom){
    Joint *j = G.getJointByBodies(G.shapes(fromId)->body, G.shapes(toId)->body);
    if(!j/* || j->type!=jointType*/) HALT("");
    if(copyFromBodies){
      j->B.setDifference(Gprevious.shapes(fromId)->body->X, Gprevious.shapes(toId)->body->X);
    }else{//copy from previous, if exists
      Joint *jprev = Gprevious.getJointByBodies(Gprevious.shapes(fromId)->body, Gprevious.shapes(toId)->body);
      if(!jprev || jprev->type!=j->type){//still copy from bodies
        j->B.setDifference(Gprevious.shapes(fromId)->body->X, Gprevious.shapes(toId)->body->X);
      }else{
        j->B = jprev->B;
      }
    }
//    j->A.setZero();
    G.calc_fwdPropagateFrames();
    return;
  }
  if(symbol==addJointAtTo){
    Joint *j = G.getJointByBodies(G.shapes(fromId)->body, G.shapes(toId)->body);
    if(!j || j->type!=jointType) HALT(""); //return;
    if(copyFromBodies){
      j->A.setDifference(Gprevious.shapes(fromId)->body->X, Gprevious.shapes(toId)->body->X);
    }else{
      Joint *jprev = Gprevious.getJointByBodies(Gprevious.shapes(fromId)->body, Gprevious.shapes(toId)->body);
      if(!jprev || jprev->type!=j->type){
        j->A.setDifference(Gprevious.shapes(fromId)->body->X, Gprevious.shapes(toId)->body->X);
      }else{
        j->A = jprev->A;
      }
    }
//    j->B.setZero();
    G.calc_fwdPropagateFrames();
    return;
  }
}

void ors::KinematicSwitch::write(std::ostream& os) const{
  os <<"  symbol=" <<symbol <<endl;
  os <<"  jointType=" <<jointType <<endl;
  os <<"  timeOfApplication=" <<timeOfApplication <<endl;
  os <<"  fromId=" <<fromId <<endl;
  os <<"  toId=" <<toId <<endl;
}

//===========================================================================

ors::KinematicSwitch* ors::KinematicSwitch::newSwitch(const Node *specs, const ors::KinematicWorld& world, uint Tinterval, uint Tzero){
  if(specs->parents.N<2) return NULL;

  //-- get tags
  mlr::String& tt=specs->parents(0)->keys.last();
  mlr::String& type=specs->parents(1)->keys.last();
  const char *ref1=NULL, *ref2=NULL;
  if(specs->parents.N>2) ref1=specs->parents(2)->keys.last().p;
  if(specs->parents.N>3) ref2=specs->parents(3)->keys.last().p;

  if(tt!="MakeJoint") return NULL;

  //-- create switch
  ors::KinematicSwitch *sw= new ors::KinematicSwitch();
  if(type=="addRigid"){ sw->symbol=ors::KinematicSwitch::addJointZero; sw->jointType=ors::JT_rigid; }
//  else if(type=="addRigidRel"){ sw->symbol = ors::KinematicSwitch::addJointAtTo; sw->jointType=ors::JT_rigid; }
  else if(type=="rigidAtTo"){ sw->symbol = ors::KinematicSwitch::addJointAtTo; sw->jointType=ors::JT_rigid; }
  else if(type=="rigidAtFrom"){ sw->symbol = ors::KinematicSwitch::addJointAtFrom; sw->jointType=ors::JT_rigid; }
  else if(type=="rigidZero"){ sw->symbol = ors::KinematicSwitch::addJointZero; sw->jointType=ors::JT_rigid; }
  else if(type=="transXYPhiAtFrom"){ sw->symbol = ors::KinematicSwitch::addJointAtFrom; sw->jointType=ors::JT_transXYPhi; }
  else if(type=="transXYPhiZero"){ sw->symbol = ors::KinematicSwitch::addJointZero; sw->jointType=ors::JT_transXYPhi; }
  else if(type=="freeAtTo"){ sw->symbol = ors::KinematicSwitch::addJointAtTo; sw->jointType=ors::JT_free; }
  else if(type=="delete"){ sw->symbol = ors::KinematicSwitch::deleteJoint; }
  else HALT("unknown type: "<< type);
  sw->fromId = world.getShapeByName(ref1)->index;
  if(!ref2){
    CHECK_EQ(sw->symbol, ors::KinematicSwitch::deleteJoint, "");
    ors::Body *b = world.shapes(sw->fromId)->body;
    if(b->inLinks.N==1){
//      CHECK_EQ(b->outLinks.N, 0, "");
      sw->toId = sw->fromId;
      sw->fromId = b->inLinks(0)->from->shapes.first()->index;
    }else if(b->outLinks.N==1){
      CHECK_EQ(b->inLinks.N, 0, "");
      sw->toId = b->outLinks(0)->from->shapes.first()->index;
    }else if(b->inLinks.N==0 && b->outLinks.N==0){
      MLR_MSG("No link to delete for shape '" <<ref1 <<"'");
      delete sw;
      return NULL;
    }else HALT("that's ambiguous");
  }else{
    sw->toId = world.getShapeByName(ref2)->index;
  }
  sw->timeOfApplication = Tzero + Tinterval + 1;
  if(specs->isGraph()){
    const Graph& params = specs->graph();
    sw->timeOfApplication = Tzero + params.get<double>("time",1.)*Tinterval + 1;
    params.get(sw->jA, "from");
    params.get(sw->jB, "to");
  }
  return sw;
}


//===========================================================================
//
// helper routines -- in a classical C interface
//

#endif

#undef LEN

double forceClosureFromProxies(ors::KinematicWorld& ORS, uint bodyIndex, double distanceThreshold, double mu, double torqueWeights) {
  ors::Vector c, cn;
  arr C, Cn;
  for(ors::Proxy * p: ORS.proxies){
    int body_a = ORS.shapes(p->a)->body?ORS.shapes(p->a)->body->index:-1;
    int body_b = ORS.shapes(p->b)->body?ORS.shapes(p->b)->body->index:-1;
    if(p->d<distanceThreshold && (body_a==(int)bodyIndex || body_b==(int)bodyIndex)) {
      if(body_a==(int)bodyIndex) {
        c = p->posA;
        cn=-p->normal;
      } else {
        c = p->posB;
        cn= p->normal;
      }
      C.append(conv_vec2arr(c));
      Cn.append(conv_vec2arr(cn));
    }
  }
  C .reshape(C.N/3, 3);
  Cn.reshape(C.N/3, 3);
  double fc=forceClosure(C, Cn, ORS.bodies(bodyIndex)->X.pos, mu, torqueWeights, NULL);
  return fc;
}

void transferQbetweenTwoWorlds(arr& qto, const arr& qfrom, const ors::KinematicWorld& to, const ors::KinematicWorld& from){
  arr q = to.getJointState();
<<<<<<< HEAD
  uint T, dim;
  if(qfrom.d1 > 0) {
    T = qfrom.d0;
    qto = repmat(~q,T,1);
    dim = qfrom.d1;
  } else {
    T = 1;
    qto = q;
    dim = qfrom.d0;
  }

  intA match(dim);
  match = -1;
  for(ors::Joint* jfrom:from.joints){
    ors::Joint* jto = to.getJointByName(jfrom->name, false); //OLD: to.getJointByBodyNames(jfrom->from->name, jfrom->to->name); why???
    if(!jto || !jfrom->qDim() || !jto->qDim()) continue;
    CHECK_EQ(jfrom->qDim(), jto->qDim(), "joints must have same dimensionality");
    for(uint i=0; i<jfrom->qDim(); i++){
      match(jfrom->qIndex+i) = jto->qIndex+i;
    }
  }
  if(qfrom.d1 > 0) {
    for(uint i=0;i<match.N;i++) if(match(i)!=-1){
      for(uint t=0;t<T;t++){
        qto(t, match(i)) = qfrom(t,i);
      }
    }
  } else {
    for(uint i=0;i<match.N;i++) if(match(i)!=-1){
      qto(match(i)) = qfrom(i);
    }
  }
}

void transferQDotbetweenTwoWorlds(arr& qDotTo, const arr& qDotFrom, const ors::KinematicWorld& to, const ors::KinematicWorld& from){
  //TODO: for saveness reasons, the velocities are zeroed.
  arr qDot;
  qDot = zeros(to.getJointStateDimension());
  uint T, dim;
  if(qDotFrom.d1 > 0) {
    T = qDotFrom.d0;
    qDotTo = repmat(~qDot,T,1);
    dim = qDotFrom.d1;
  } else {
    T = 1;
    qDotTo = qDot;
    dim = qDotFrom.d0;
  }

  intA match(dim);
=======
  uint T = qfrom.d0;
  uint Nfrom = qfrom.d1;

  if (qfrom.d1==0) {T = 1; Nfrom = qfrom.d0;}

  qto = repmat(~q,T,1);

  intA match(Nfrom);
>>>>>>> 7f7fbaa9
  match = -1;
  for(ors::Joint* jfrom:from.joints){
    ors::Joint* jto = to.getJointByName(jfrom->name, false); //OLD: to.getJointByBodyNames(jfrom->from->name, jfrom->to->name); why???
    if(!jto || !jfrom->qDim() || !jto->qDim()) continue;
    CHECK_EQ(jfrom->qDim(), jto->qDim(), "joints must have same dimensionality");
    for(uint i=0; i<jfrom->qDim(); i++){
      match(jfrom->qIndex+i) = jto->qIndex+i;
    }
  }
  if(qDotFrom.d1 > 0) {
    for(uint i=0;i<match.N;i++) if(match(i)!=-1){
      for(uint t=0;t<T;t++){
        qDotTo(t, match(i)) = qDotFrom(t,i);
      }
    }
  } else {
    for(uint i=0;i<match.N;i++) if(match(i)!=-1){
      qDotTo(match(i)) = qDotFrom(i);
    }
  }

}

void transferKpBetweenTwoWorlds(arr& KpTo, const arr& KpFrom, const ors::KinematicWorld& to, const ors::KinematicWorld& from){
  KpTo = zeros(to.getJointStateDimension(),to.getJointStateDimension());
  //use Kp gains from ors file for toWorld, if there are no entries of this joint in fromWorld
  for_list(ors::Joint, j, to.joints) {
    if(j->qDim()>0) {
      arr *info;
      info = j->ats.getValue<arr>("gains");
      if(info) {
        KpTo(j->qIndex,j->qIndex)=info->elem(0);
      }
    }
  }

  intA match(KpFrom.d0);
  match = -1;
  for(ors::Joint* jfrom : from.joints){
    ors::Joint* jto = to.getJointByName(jfrom->name, false); // OLD: ors::Joint* jto = to.getJointByBodyNames(jfrom->from->name, jfrom->to->name);
    if(!jto || !jfrom->qDim() || !jto->qDim()) continue;
    CHECK_EQ(jfrom->qDim(), jto->qDim(), "joints must have same dimensionality");
    for(uint i=0; i<jfrom->qDim(); i++){
      match(jfrom->qIndex+i) = jto->qIndex+i;
    }
  }

  for(uint i=0;i<match.N;i++) {
    for(uint j=0;j<match.N;j++){
      KpTo(match(i), match(j)) = KpFrom(i,j);
    }
  }
}

void transferKdBetweenTwoWorlds(arr& KdTo, const arr& KdFrom, const ors::KinematicWorld& to, const ors::KinematicWorld& from) {
  KdTo = zeros(to.getJointStateDimension(),to.getJointStateDimension());

  //use Kd gains from ors file for toWorld, if there are no entries of this joint in fromWorld
  for_list(ors::Joint, j, to.joints) {
    if(j->qDim()>0) {
      arr *info;
      info = j->ats.getValue<arr>("gains");
      if(info) {
        KdTo(j->qIndex,j->qIndex)=info->elem(1);
      }
    }
  }

  intA match(KdFrom.d0);
  match = -1;
  for(ors::Joint* jfrom : from.joints){
    ors::Joint* jto = to.getJointByName(jfrom->name, false); // OLD: ors::Joint* jto = to.getJointByBodyNames(jfrom->from->name, jfrom->to->name);
    if(!jto || !jfrom->qDim() || !jto->qDim()) continue;
    CHECK_EQ(jfrom->qDim(), jto->qDim(), "joints must have same dimensionality");
    for(uint i=0; i<jfrom->qDim(); i++){
      match(jfrom->qIndex+i) = jto->qIndex+i;
    }
  }

<<<<<<< HEAD
  for(uint i=0;i<match.N;i++) {
    for(uint j=0;j<match.N;j++){
      KdTo(match(i), match(j)) = KdFrom(i,j);
=======
  for(uint i=0;i<match.N;i++) if(match(i)!=-1){
    for(uint t=0;t<T;t++){
      if (qfrom.d1==0) {
        qto(t, match(i)) = qfrom(i);
      } else {
        qto(t, match(i)) = qfrom(t,i);
      }
>>>>>>> 7f7fbaa9
    }
  }

  if (qfrom.d1==0) {qto.flatten();}
}


void transferU0BetweenTwoWorlds(arr& u0To, const arr& u0From, const ors::KinematicWorld& to, const ors::KinematicWorld& from){
  u0To = zeros(to.getJointStateDimension());

  intA match(u0From.d0);
  match = -1;
  for(ors::Joint* jfrom : from.joints){
    ors::Joint* jto = to.getJointByName(jfrom->name, false); // OLD: ors::Joint* jto = to.getJointByBodyNames(jfrom->from->name, jfrom->to->name);
    if(!jto || !jfrom->qDim() || !jto->qDim()) continue;
    CHECK_EQ(jfrom->qDim(), jto->qDim(), "joints must have same dimensionality");
    for(uint i=0; i<jfrom->qDim(); i++){
      match(jfrom->qIndex+i) = jto->qIndex+i;
    }
  }

  for(uint i=0;i<match.N;i++) {
    u0To(match(i)) = u0From(i);
  }
}


void transferKI_ft_BetweenTwoWorlds(arr& KI_ft_To, const arr& KI_ft_From, const ors::KinematicWorld& to, const ors::KinematicWorld& from){
  uint numberOfColumns = KI_ft_From.d1;
  if(KI_ft_From.d1 == 0) {
    numberOfColumns = 1;
    KI_ft_To = zeros(to.getJointStateDimension());
  } else {
    KI_ft_To = zeros(to.getJointStateDimension(), KI_ft_From.d1);
  }

  intA match(KI_ft_From.d0);
  match = -1;
  for(ors::Joint* jfrom : from.joints){
    ors::Joint* jto = to.getJointByName(jfrom->name, false); // OLD: ors::Joint* jto = to.getJointByBodyNames(jfrom->from->name, jfrom->to->name);
    if(!jto || !jfrom->qDim() || !jto->qDim()) continue;
    CHECK_EQ(jfrom->qDim(), jto->qDim(), "joints must have same dimensionality");
    for(uint i=0; i<jfrom->qDim(); i++){
      match(jfrom->qIndex+i) = jto->qIndex+i;
    }
  }

  for(uint i=0;i<match.N;i++) {
    for(uint j=0;j < numberOfColumns;j++){
      if(numberOfColumns > 1) {
        KI_ft_To(match(i), j) = KI_ft_From(i,j);
      } else {
        KI_ft_To(match(i)) = KI_ft_From(i);
      }
    }
  }
}

//===========================================================================
//-- template instantiations

#include <Core/util.tpp>

#ifndef  MLR_ORS_ONLY_BASICS
template mlr::Array<ors::Shape*>::Array(uint);
template ors::Shape* listFindByName(const mlr::Array<ors::Shape*>&,const char*);

#include <Core/array.tpp>
template mlr::Array<ors::Joint*>::Array();
#endif
/** @} */<|MERGE_RESOLUTION|>--- conflicted
+++ resolved
@@ -2602,40 +2602,37 @@
 
 void transferQbetweenTwoWorlds(arr& qto, const arr& qfrom, const ors::KinematicWorld& to, const ors::KinematicWorld& from){
   arr q = to.getJointState();
-<<<<<<< HEAD
-  uint T, dim;
-  if(qfrom.d1 > 0) {
-    T = qfrom.d0;
-    qto = repmat(~q,T,1);
-    dim = qfrom.d1;
-  } else {
-    T = 1;
-    qto = q;
-    dim = qfrom.d0;
-  }
-
-  intA match(dim);
+  uint T = qfrom.d0;
+  uint Nfrom = qfrom.d1;
+
+  if (qfrom.d1==0) {T = 1; Nfrom = qfrom.d0;}
+
+  qto = repmat(~q,T,1);
+
+  intA match(Nfrom);
   match = -1;
   for(ors::Joint* jfrom:from.joints){
-    ors::Joint* jto = to.getJointByName(jfrom->name, false); //OLD: to.getJointByBodyNames(jfrom->from->name, jfrom->to->name); why???
+    ors::Joint* jto = to.getJointByBodyNames(jfrom->from->name, jfrom->to->name);
     if(!jto || !jfrom->qDim() || !jto->qDim()) continue;
     CHECK_EQ(jfrom->qDim(), jto->qDim(), "joints must have same dimensionality");
     for(uint i=0; i<jfrom->qDim(); i++){
       match(jfrom->qIndex+i) = jto->qIndex+i;
     }
   }
-  if(qfrom.d1 > 0) {
-    for(uint i=0;i<match.N;i++) if(match(i)!=-1){
-      for(uint t=0;t<T;t++){
+
+  for(uint i=0;i<match.N;i++) if(match(i)!=-1){
+    for(uint t=0;t<T;t++){
+      if (qfrom.d1==0) {
+        qto(t, match(i)) = qfrom(i);
+      } else {
         qto(t, match(i)) = qfrom(t,i);
       }
     }
-  } else {
-    for(uint i=0;i<match.N;i++) if(match(i)!=-1){
-      qto(match(i)) = qfrom(i);
-    }
-  }
-}
+  }
+
+  if (qfrom.d1==0) {qto.flatten();}
+}
+
 
 void transferQDotbetweenTwoWorlds(arr& qDotTo, const arr& qDotFrom, const ors::KinematicWorld& to, const ors::KinematicWorld& from){
   //TODO: for saveness reasons, the velocities are zeroed.
@@ -2653,16 +2650,6 @@
   }
 
   intA match(dim);
-=======
-  uint T = qfrom.d0;
-  uint Nfrom = qfrom.d1;
-
-  if (qfrom.d1==0) {T = 1; Nfrom = qfrom.d0;}
-
-  qto = repmat(~q,T,1);
-
-  intA match(Nfrom);
->>>>>>> 7f7fbaa9
   match = -1;
   for(ors::Joint* jfrom:from.joints){
     ors::Joint* jto = to.getJointByName(jfrom->name, false); //OLD: to.getJointByBodyNames(jfrom->from->name, jfrom->to->name); why???
@@ -2742,23 +2729,11 @@
     }
   }
 
-<<<<<<< HEAD
   for(uint i=0;i<match.N;i++) {
     for(uint j=0;j<match.N;j++){
       KdTo(match(i), match(j)) = KdFrom(i,j);
-=======
-  for(uint i=0;i<match.N;i++) if(match(i)!=-1){
-    for(uint t=0;t<T;t++){
-      if (qfrom.d1==0) {
-        qto(t, match(i)) = qfrom(i);
-      } else {
-        qto(t, match(i)) = qfrom(t,i);
-      }
->>>>>>> 7f7fbaa9
-    }
-  }
-
-  if (qfrom.d1==0) {qto.flatten();}
+    }
+  }
 }
 
 
