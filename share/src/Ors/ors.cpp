/*  ---------------------------------------------------------------------
    Copyright 2014 Marc Toussaint
    email: marc.toussaint@informatik.uni-stuttgart.de
    
    This program is free software: you can redistribute it and/or modify
    it under the terms of the GNU General Public License as published by
    the Free Software Foundation, either version 3 of the License, or
    (at your option) any later version.
    
    This program is distributed in the hope that it will be useful,
    but WITHOUT ANY WARRANTY; without even the implied warranty of
    MERCHANTABILITY or FITNESS FOR A PARTICULAR PURPOSE.  See the
    GNU General Public License for more details.
    
    You should have received a COPYING file of the GNU General Public License
    along with this program. If not, see <http://www.gnu.org/licenses/>
    -----------------------------------------------------------------  */


/**
 * @file
 * @ingroup group_ors
 */
/**
 * @addtogroup group_ors
 * @{
 */


#undef abs
#include <algorithm>
#include <sstream>
#include <climits>
#include "ors.h"
#include "ors_swift.h"
#include "ors_physx.h"
#include "ors_ode.h"
#include <Gui/opengl.h>
#include <Algo/algos.h>

#ifndef MT_ORS_ONLY_BASICS
#  include <Core/registry.h>
//#  include <Gui/plot.h>
#endif
#ifdef MT_extern_ply
#  include <extern/ply/ply.h>
#endif

#define ORS_NO_DYNAMICS_IN_FRAMES

#define SL_DEBUG_LEVEL 1
#define SL_DEBUG(l, x) if(l<=SL_DEBUG_LEVEL) x;

#define Qstate

void lib_ors(){ cout <<"force loading lib/ors" <<endl; }

#define LEN .2

#ifndef MT_ORS_ONLY_BASICS

uint ors::KinematicWorld::setJointStateCount = 0;

//===========================================================================
//
// contants
//

ors::Body& NoBody = *((ors::Body*)NULL);
ors::Shape& NoShape = *((ors::Shape*)NULL);
ors::Joint& NoJoint = *((ors::Joint*)NULL);
ors::KinematicWorld& NoWorld = *((ors::KinematicWorld*)NULL);

//===========================================================================
//
// Body implementations
//

//ors::Body::Body() { reset(); }

//ors::Body::Body(const Body& b) { reset(); *this=b; }

ors::Body::Body(KinematicWorld& _world, const Body* copyBody):world(_world) {
  reset();
  index=world.bodies.N;
  world.bodies.append(this);
  if(copyBody) *this=*copyBody;
}

ors::Body::~Body() {
  reset();
  while(inLinks.N) delete inLinks.last();
  while(outLinks.N) delete outLinks.last();
  while(shapes.N) delete shapes.last();
  world.bodies.removeValue(this);
  listReindex(world.bodies);
}

void ors::Body::reset() {
  listDelete(ats);
  X.setZero();
  type=dynamicBT;
  shapes.memMove=true;
  com.setZero();
  mass = 0.;
  inertia.setZero();
}

void ors::Body::parseAts() {
  //interpret some of the attributes
  arr x;
  MT::String str;
  ats.getValue<Transformation>(X, "X");
  ats.getValue<Transformation>(X, "pose");
  
  //mass properties
  double d;
  if(ats.getValue<double>(d, "mass")) {
    mass=d;
    inertia.setId();
    inertia *= .2*d;
  }

  type=dynamicBT;
  if(ats.getValue<bool>("fixed"))       type=staticBT;
  if(ats.getValue<bool>("static"))      type=staticBT;
  if(ats.getValue<bool>("kinematic"))   type=kinematicBT;
  if(ats.getValue<double>(d,"dyntype")) type=(BodyType)d;

  // SHAPE handling
  Item* item;
  // a mesh which consists of multiple convex sub meshes creates multiple
  // shapes that belong to the same body
  item = ats.getItem("meshes");
  if(item){
    MT::FileToken *file = item->getValue<MT::FileToken>();
    CHECK(file,"somethings wrong");

    // if mesh is not .obj we only have one shape
    if(!file->name.endsWith("obj")) {
      new Shape(world, *this);
    }else{  // if .obj file create Shape for all submeshes
      auto subMeshPositions = getSubMeshPositions(file->name);
      for(uint i=0;i<subMeshPositions.d0;i++){
        auto parsing_pos = subMeshPositions[i];
        Shape *s = new Shape(world, *this);
        s->mesh.parsing_pos_start = parsing_pos(0);
        s->mesh.parsing_pos_end = parsing_pos(1);
        s->mesh.readObjFile(file->getIs());
        s->mesh.makeConvexHull();
        s->type=meshST;
      }
    }
  }

  // add shape if there is no shape exists yet
  if(ats.getItem("type") && !shapes.N){
    Shape *s = new Shape(world, *this);
    s->name = name;
  }

  // copy body attributes to shapes 
  for(Shape *s:shapes) { s->ats=ats;  s->parseAts(); }
  //TODO check if this works! coupled to the listDelete below
  Item *it=ats["type"]; if(it){ delete it; /*ats.removeValue(it);*/ ats.index(); }
  //  listDelete(ats);
}

void ors::Body::write(std::ostream& os) const {
  if(!X.isZero()) os <<"pose=<T " <<X <<" > ";
  if(mass) os <<"mass=" <<mass <<' ';
  if(type!=dynamicBT) os <<"dyntype=" <<(int)type <<' ';
//  uint i; Item *a;
//  for_list(Type,  a,  ats)
//      if(a->keys(0)!="X" && a->keys(0)!="pose") os <<*a <<' ';
}

void ors::Body::read(std::istream& is) {
  reset();
  ats.read(is);
  if(!is.good()) HALT("body '" <<name <<"' read error: in ");
  parseAts();
}

namespace ors {
std::ostream& operator<<(std::ostream& os, const Body& x) { x.write(os); return os; }
std::ostream& operator<<(std::ostream& os, const Shape& x) { x.write(os); return os; }
std::ostream& operator<<(std::ostream& os, const Joint& x) { x.write(os); return os; }
}

//===========================================================================
//
// Shape implementations
//

ors::Shape::Shape(KinematicWorld &_world, Body& b, const Shape *copyShape, bool referenceMeshOnCopy): world(_world), /*ibody(UINT_MAX),*/ body(NULL) {
  reset();
  CHECK(&world,"you need at least a world to attach this shape to!");
  index=world.shapes.N;
  world.shapes.append(this);
  if(&b){
    body = &b;
    b.shapes.append(this);
  }
  if(copyShape) copy(*copyShape, referenceMeshOnCopy);
}

ors::Shape::~Shape() {
  reset();
  if(body){
    body->shapes.removeValue(this);
    listReindex(body->shapes);
  }
  world.shapes.removeValue(this);
  listReindex(world.shapes);
}

void ors::Shape::copy(const Shape& s, bool referenceMeshOnCopy){
  name=s.name; X=s.X; rel=s.rel; type=s.type;
  memmove(size, s.size, 4*sizeof(double)); memmove(color, s.color, 3*sizeof(double));
  if(!referenceMeshOnCopy){
    mesh=s.mesh;
  }else{
    mesh.V.referTo(s.mesh.V);
    mesh.T.referTo(s.mesh.T);
    mesh.C.referTo(s.mesh.C);
    mesh.Vn.referTo(s.mesh.Vn);
  }
  mesh_radius=s.mesh_radius; cont=s.cont;
  ats=s.ats;
}

void ors::Shape::parseAts() {
  double d;
  arr x;
  MT::String str;
  MT::FileToken *fil;
  ats.getValue<Transformation>(rel, "rel");
  if(ats.getValue<arr>(x, "size"))          { CHECK_EQ(x.N,4,"size=[] needs 4 entries"); memmove(size, x.p, 4*sizeof(double)); }
  if(ats.getValue<arr>(x, "color"))         { CHECK_EQ(x.N,3,"color=[] needs 3 entries"); memmove(color, x.p, 3*sizeof(double)); }
  if(ats.getValue<double>(d, "type"))       { type=(ShapeType)(int)d;}
  if(ats.getValue<bool>("contact"))         { cont=true; }
  fil=ats.getValue<MT::FileToken>("mesh");  if(fil) { mesh.read(fil->getIs(), fil->name.getLastN(3).p); }
  if(ats.getValue<double>(d, "meshscale"))  { mesh.scale(d); }

  //create mesh for basic shapes
  switch(type) {
    case ors::noneST: HALT("shapes should have a type - somehow wrong initialization..."); break;
    case ors::boxST:
      mesh.setBox();
      mesh.scale(size[0], size[1], size[2]);
      break;
    case ors::sphereST:
      mesh.setSphere();
      mesh.scale(size[3], size[3], size[3]);
      break;
    case ors::cylinderST:
      CHECK(size[3]>1e-10,"");
      mesh.setCylinder(size[3], size[2]);
      break;
    case ors::cappedCylinderST:
      CHECK(size[3]>1e-10,"");
      mesh.setCappedCylinder(size[3], size[2]);
      break;
    case ors::SSBoxST:
      mesh.setSSBox(size[0], size[1], size[2], size[3]);
      break;
    case ors::markerST:
      break;
    case ors::meshST:
    case ors::pointCloudST:
      CHECK(mesh.V.N, "mesh needs to be loaded to draw mesh object");
      break;
  }

  //center the mesh:
  if(mesh.V.N){
    Vector c = mesh.center();
    if(!ats.getValue<bool>("rel_includes_mesh_center")){
      rel.addRelativeTranslation(c);
      ats.append<bool>({"rel_includes_mesh_center"}, {}, new bool(true), true);
    }
    mesh_radius = mesh.getRadius();
  }

  //add inertia to the body
  if(body) {
    Matrix I;
    double mass=-1.;
    switch(type) {
      case sphereST:   inertiaSphere(I.p(), mass, 1000., size[3]);  break;
      case boxST:      inertiaBox(I.p(), mass, 1000., size[0], size[1], size[2]);  break;
      case cappedCylinderST:
      case cylinderST: inertiaCylinder(I.p(), mass, 1000., size[2], size[3]);  break;
      case noneST:
      default: ;
    }
    if(mass>0.){
      body->mass += mass;
      body->inertia += I;
    }
  }
}

void ors::Shape::reset() {
  type=noneST;
  size[0]=size[1]=size[2]=size[3]=1.;
  color[0]=color[1]=color[2]=.8;
  listDelete(ats);
  X.setZero();
  rel.setZero();
  mesh.V.clear();
  mesh_radius=0.;
  cont=false;
}

void ors::Shape::write(std::ostream& os) const {
  os <<"type=" <<type <<' ';
  os <<"size=[" <<size[0] <<' '<<size[1] <<' '<<size[2] <<' '<<size[3] <<"] ";
  if(!rel.isZero()) os <<"rel=<T " <<rel <<" > ";
  for_list(Item, a, ats)
  if(a->keys(0)!="rel" && a->keys(0)!="type" && a->keys(0)!="size") os <<*a <<' ';
}

void ors::Shape::read(std::istream& is) {
  reset();
  ats.read(is);
  if(!is.good()) HALT("shape read error");
  parseAts();
}

uintA stringListToShapeIndices(const MT::Array<const char*>& names, const MT::Array<ors::Shape*>& shapes) {
  uintA I(names.N);
  for(uint i=0; i<names.N; i++) {
    ors::Shape *s = listFindByName(shapes, names(i));
    if(!s) HALT("shape name '"<<names(i)<<"' doesn't exist");
    I(i) = s->index;
  }
  return I;
}

uintA shapesToShapeIndices(const MT::Array<ors::Shape*>& shapes) {
<<<<<<< HEAD
  uintA I(shapes.N);
  for(uint i=0; i<shapes.N; i++) I(i) = shapes(i)->index;
=======
  uintA I;
  resizeAs(I, shapes);
  for(uint i=0; i<shapes.N; i++) I.elem(i) = shapes.elem(i)->index;
>>>>>>> e52740c7
  return I;
}

void makeConvexHulls(ShapeL& shapes){
  for(ors::Shape *s: shapes) s->mesh.makeConvexHull();
}


//===========================================================================
//
// Joint implementations
//

bool always_unlocked(void*) { return false; }

//ors::Joint::Joint(KinematicWorld& G)
//  : world(G), index(0), qIndex(UINT_MAX), ifrom(0), ito(0), from(NULL), to(NULL), mimic(NULL), agent(0), locked_func(always_unlocked), locked_data(NULL), H(1.) {
//  reset();
//  index=G.joints.N;
//  G.joints.append(this);
//}

//ors::Joint::Joint(KinematicWorld& G, const Joint& j)
//  : world(G), index(0), qIndex(UINT_MAX), ifrom(0), ito(0), from(NULL), to(NULL), mimic(NULL), agent(0), locked_func(always_unlocked), locked_data(NULL), H(1.) { reset(); *this=j; }

ors::Joint::Joint(KinematicWorld& G, Body *f, Body *t, const Joint* copyJoint)
  : world(G), index(0), qIndex(UINT_MAX), /*ifrom(f->index), ito(t->index),*/ from(f), to(t), mimic(NULL), agent(0), H(1.) {
  reset();
  if(copyJoint) *this=*copyJoint;
  index=world.joints.N;
  world.joints.append(this);
  f->outLinks.append(this);
  t-> inLinks.append(this);
  world.q.clear();
  world.qdot.clear();
  world.qdim.clear();
}

ors::Joint::~Joint() {
  world.checkConsistency();
  reset();
  if(from){ from->outLinks.removeValue(this); listReindex(from->outLinks); }
  if(to){   to->inLinks.removeValue(this); listReindex(to->inLinks); }
  world.joints.removeValue(this);
  listReindex(world.joints);
  world.q.clear();
  world.qdot.clear();
  world.qdim.clear();
}

void ors::Joint::reset() { 
  listDelete(ats); A.setZero(); B.setZero(); Q.setZero(); X.setZero(); axis.setZero(); limits.clear(); H=1.; type=JT_none; 
  locker=NULL;
}

void ors::Joint::parseAts() {
  //interpret some of the attributes
  double d;
  ats.getValue<Transformation>(A, "A");
  ats.getValue<Transformation>(A, "from");
  if(ats.getValue<bool>("BinvA")) B.setInverse(A);
  ats.getValue<Transformation>(B, "B");
  ats.getValue<Transformation>(B, "to");
  ats.getValue<Transformation>(Q, "Q");
  ats.getValue<Transformation>(X, "X");
  ats.getValue<double>(H, "ctrl_H");
  if(ats.getValue<double>(d, "type")) type=(JointType)(int)d; else type=JT_hingeX;
  if(type==JT_fixed && !Q.isZero()){ A.appendTransformation(Q); Q.setZero(); }
  if(ats.getValue<double>(d, "q")){
    if(type==JT_hingeX) Q.addRelativeRotationRad(d, 1., 0., 0.);
    if(type==JT_fixed)  A.addRelativeRotationRad(d, 1., 0., 0.);
    if(type==JT_transX) Q.addRelativeTranslation(d, 0., 0.);
  }
  if(ats.getValue<double>(d, "agent")) agent=(uint)d;
  if(ats.getValue<bool>("fixed")) agent=UINT_MAX;
  //axis
  arr axis;
  ats.getValue<arr>(axis, "axis");
  if(axis.N) {
    CHECK_EQ(axis.N,3,"");
    Vector ax(axis);
    Transformation f;
    f.setZero();
    f.rot.setDiff(Vector_x, ax);
    A = A * f;
    B = -f * B;
  }
  //limit
  arr ctrl_limits;
  ats.getValue<arr>(limits, "limits");
  if(limits.N && type!=JT_fixed){
    CHECK_EQ(limits.N,2*qDim(), "parsed limits have wrong dimension");
  }
  ats.getValue<arr>(ctrl_limits, "ctrl_limits");
  if(ctrl_limits.N && type!=JT_fixed){
    if(!limits.N) limits.resizeAs(ctrl_limits).setZero();
    CHECK_EQ(limits.N,ctrl_limits.N, "parsed ctrl_limits have wrong dimension");
    limits.append(ctrl_limits);
  }
  //coupled to another joint requires post-processing by the Graph::read!!
  if(ats.getValue<MT::String>("mimic")) mimic=(Joint*)1;
}

uint ors::Joint::qDim() {
  if(type>=JT_hingeX && type<=JT_transZ) return 1;
  if(type==JT_transXY) return 2;
  if(type==JT_transXYPhi) return 3;
  if(type==JT_trans3) return 3;
  if(type==JT_universal) return 2;
  if(type==JT_quatBall) return 4;
  if(type==JT_glue || type==JT_fixed) return 0;
  HALT("shouldn't be here");
  return 0;
}

void ors::Joint::write(std::ostream& os) const {
  os <<"type=" <<type <<' ';
  if(!A.isZero()) os <<"from=<T " <<A <<" > ";
  if(!B.isZero()) os <<"to=<T " <<B <<" > ";
  if(!Q.isZero()) os <<"Q=<T " <<Q <<" > ";
  for_list(Item, a, ats)
  if(a->keys(0)!="A" && a->keys(0)!="from"
      && a->keys(0)!="axis" //because this was subsumed in A during read
      && a->keys(0)!="B" && a->keys(0)!="to"
      && a->keys(0)!="Q" && a->keys(0)!="q"
      && a->keys(0)!="type") os <<*a <<' ';
}

void ors::Joint::read(std::istream& is) {
  reset();
  ats.read(is);
  if(!is.good()) HALT("joint (" <<from->name <<' ' <<to->name <<") read read error");
  parseAts();
}


ors::Proxy::Proxy() {
  colorCode = 0;
}

//===========================================================================
//
// Graph implementations
//

namespace ors{
struct sKinematicWorld{
  OpenGL *gl;
  SwiftInterface *swift;
  PhysXInterface *physx;
  OdeInterface *ode;
  bool swiftIsReference;
  sKinematicWorld():gl(NULL), swift(NULL), physx(NULL), ode(NULL), swiftIsReference(false) {}
  ~sKinematicWorld(){
    if(gl) delete gl;
    if(swift && !swiftIsReference) delete swift;
    if(physx) delete physx;
    if(ode) delete ode;
  }
};
}

ors::KinematicWorld::KinematicWorld():s(NULL),q_agent(0),isLinkTree(false) {
  bodies.memMove=joints.memMove=shapes.memMove=proxies.memMove=true;
  s=new sKinematicWorld;
}

ors::KinematicWorld::KinematicWorld(const ors::KinematicWorld& other):s(NULL),q_agent(0),isLinkTree(false)  {
  bodies.memMove=joints.memMove=shapes.memMove=proxies.memMove=true;
  s=new sKinematicWorld;
  *this = other;
}

ors::KinematicWorld::KinematicWorld(const char* filename):s(NULL),q_agent(0),isLinkTree(false)  {
  bodies.memMove=joints.memMove=shapes.memMove=proxies.memMove=true;
  s=new sKinematicWorld;
  init(filename);
}
ors::KinematicWorld::~KinematicWorld() {
  clear();
  delete s;
  s=NULL;
}

void ors::KinematicWorld::init(const char* filename) {
  *this <<FILE(filename);
  calc_q_from_Q();
}

void ors::KinematicWorld::clear() {
  qdim.clear();
  q.clear();
  qdot.clear();
  listDelete(proxies); checkConsistency();
  while(shapes.N){ delete shapes.last(); checkConsistency(); }
  while(joints.N){ delete joints.last(); checkConsistency();}
  while(bodies.N){ delete bodies.last(); checkConsistency();}
  isLinkTree=false;
}

void ors::KinematicWorld::copy(const ors::KinematicWorld& G, bool referenceMeshesAndSwiftOnCopy) {
  clear();
  q = G.q;
  qdot = G.qdot;
  qdim = G.qdim;
  q_agent = G.q_agent;
  isLinkTree = G.isLinkTree;
#if 1
  listCopy(proxies, G.proxies);
  for(Body *b:G.bodies) new Body(*this, b);
  for(Shape *s:G.shapes) new Shape(*this, (s->body?*bodies(s->body->index):NoBody), s, referenceMeshesAndSwiftOnCopy);
  for(Joint *j:G.joints){
    Joint *jj=
        new Joint(*this, bodies(j->from->index), bodies(j->to->index), j);
    if(j->mimic) jj->mimic = joints(j->mimic->index);
  }
  if(referenceMeshesAndSwiftOnCopy){
    s->swift = G.s->swift;
    s->swiftIsReference=true;
  }
#else
  listCopy(proxies, G.proxies);
  listCopy(joints, G.joints);
  for(Joint *j: joints) if(j->mimic){
    MT::String jointName;
    bool good = j->ats.getValue<MT::String>(jointName, "mimic");
    CHECK(good, "something is wrong");
    j->mimic = listFindByName(G.joints, jointName);
    if(!j->mimic) HALT("The joint '" <<*j <<"' is declared coupled to '" <<jointName <<"' -- but that doesn't exist!");
    j->type = j->mimic->type;
  }
  listCopy(shapes, G.shapes);
  listCopy(bodies, G.bodies);
  graphMakeLists(bodies, joints);
  for_list(Body,  b,  bodies) b->shapes.clear();
  for_list(Shape,  s,  shapes) {
    b=bodies(s->ibody);
    s->body=b;
    b->shapes.append(s);
  }
#endif
}

/** @brief transforms (e.g., translates or rotates) the joints coordinate system):
  `adds' the transformation f to A and its inverse to B */
void ors::KinematicWorld::transformJoint(ors::Joint *e, const ors::Transformation &f) {
  e->A = e->A * f;
  e->B = -f * e->B;
}

void ors::KinematicWorld::makeLinkTree() {
  for(Joint *j: joints) {
    for(Shape *s: j->to->shapes)  s->rel = j->B * s->rel;
    for(Joint *j2: j->to->outLinks) j2->A = j->B * j2->A;
    j->B.setZero();
  }
  isLinkTree=true;
}

/** @brief KINEMATICS: given the (absolute) frames of root nodes and the relative frames
    on the edges, this calculates the absolute frames of all other nodes (propagating forward
    through trees and testing consistency of loops). */
void ors::KinematicWorld::calc_fwdPropagateFrames() {
  ors::Transformation f;
  BodyL todoBodies = bodies;
  for(Body *b: todoBodies) {
#if 0 //this does not work if not topsorted!!
    CHECK(n->inLinks.N<=1,"loopy geometry - body '" <<n->name <<"' has more than 1 input link");
    for_list(Joint,  e,  n->inLinks) {
      f = e->from->X;
      f.appendTransformation(e->A);
      e->X = f;
      if(e->type==JT_hingeX || e->type==JT_transX)  e->X.rot.getX(e->axis);
      if(e->type==JT_hingeY || e->type==JT_transY)  e->X.rot.getY(e->axis);
      if(e->type==JT_hingeZ || e->type==JT_transZ)  e->X.rot.getZ(e->axis);
      if(e->type==JT_transXYPhi)  e->X.rot.getZ(e->axis);
      f.appendTransformation(e->Q);
      if(!isLinkTree) f.appendTransformation(e->B);
      n->X=f;
    }
#else
    for(Joint *j:b->outLinks){ //this has no bailout for loopy graphs!
      f = b->X;
      f.appendTransformation(j->A);
      j->X = f;
      if(j->type==JT_hingeX || j->type==JT_transX)  j->axis = j->X.rot.getX();
      if(j->type==JT_hingeY || j->type==JT_transY)  j->axis = j->X.rot.getY();
      if(j->type==JT_hingeZ || j->type==JT_transZ)  j->axis = j->X.rot.getZ();
      if(j->type==JT_transXYPhi)  j->axis = j->X.rot.getZ();
      f.appendTransformation(j->Q);
      if(!isLinkTree) f.appendTransformation(j->B);
      j->to->X=f;
      todoBodies.setAppend(j->to);
    }
#endif
  }
  calc_fwdPropagateShapeFrames();
}

void ors::KinematicWorld::calc_fwdPropagateShapeFrames() {
  for(Shape *s: shapes) {
    if(s->body){
      s->X = s->body->X;
      s->X.appendTransformation(s->rel);
    }else{
      s->X = s->rel;
    }
  }
}

void ors::KinematicWorld::calc_missingAB_from_BodyAndJointFrames() {
  for(Joint *e: joints) {
    if(!e->X.isZero() && e->A.isZero() && e->B.isZero()) {
      e->A.setDifference(e->from->X, e->X);
      e->B.setDifference(e->X, e->to->X);
    }
  }
}

/** @brief given the absolute frames of all nodes and the two rigid (relative)
    frames A & B of each edge, this calculates the dynamic (relative) joint
    frame X for each edge (which includes joint transformation and errors) */
void ors::KinematicWorld::calc_Q_from_BodyFrames() {
  for_list(Joint,  e,  joints) {
    ors::Transformation A(e->from->X), B(e->to->X);
    A.appendTransformation(e->A);
    B.appendInvTransformation(e->B);
    e->Q.setDifference(A, B);
  }
}

/** @brief in all edge frames: remove any displacements, velocities and non-x rotations.
    After this, edges and nodes are not coherent anymore. You might want to call
    calcBodyFramesFromJoints() */
void ors::KinematicWorld::clearJointErrors() {
  ors::Vector xaxis(1, 0, 0);
  for_list(Joint,  e,  joints) {
    e->Q.pos.setZero();
    e->Q.vel.setZero();
    e->Q.rot.alignWith(xaxis);
    e->Q.angvel.makeColinear(xaxis);
  }
}

arr ors::KinematicWorld::naturalQmetric(double power) const {
#if 0
  if(!q.N) getJointStateDimension();
  arr Wdiag(q.N);
  Wdiag=1.;
  return Wdiag;
#else
  //compute generic q-metric depending on tree depth
  arr BM(bodies.N);
  BM=1.;
  for(uint i=BM.N; i--;) {
    for(uint j=0; j<bodies(i)->outLinks.N; j++) {
      BM(i) = MT::MAX(BM(bodies(i)->outLinks(j)->to->index)+1., BM(i));
//      BM(i) += BM(bodies(i)->outLinks(j)->to->index);
    }
  }
  if(!q.N) getJointStateDimension();
  arr Wdiag(q.N);
  for(Joint *j: joints) {
    for(uint i=0; i<j->qDim(); i++) {
      if(j->agent==q_agent) Wdiag(j->qIndex+i) = ::pow(BM(j->to->index), power);
    }
  }
  return Wdiag;
#endif
}

/** @brief revert the topological orientation of a joint (edge),
   e.g., when choosing another body as root of a tree */
void ors::KinematicWorld::revertJoint(ors::Joint *j) {
  cout <<"reverting edge (" <<j->from->name <<' ' <<j->to->name <<")" <<endl;
  //revert
  j->from->outLinks.removeValue(j);
  j->to->inLinks.removeValue(j);
  Body *b=j->from; j->from=j->to; j->to=b;
  j->from->outLinks.append(j);
  j->to->inLinks.append(j);
  listReindex(j->from->outLinks);
  listReindex(j->from->inLinks);
  checkConsistency();

  ors::Transformation f;
  f=j->A;
  j->A.setInverse(j->B);
  j->B.setInverse(f);
  f=j->Q;
  j->Q.setInverse(f);
}

/** @brief re-orient all joints (edges) such that n becomes
  the root of the configuration */
void ors::KinematicWorld::reconfigureRoot(Body *root) {
  MT::Array<Body*> list, list2;
  Body **m,**mstop;
  list.append(root);
  uintA level(bodies.N);
  level=0;
  int i=0;
  
  while(list.N>0) {
    i++;
    list2.clear();
    mstop=list.p+list.N;
    for(m=list.p; m!=mstop; m++) {
      level((*m)->index)=i;
      for_list(Joint,  e,  (*m)->inLinks) {
        if(!level(e->from->index)) { revertJoint(e); e_COUNT--; }
      }
      for(Joint *e: (*m)->outLinks) list2.append(e->to);
    }
    list=list2;
  }
  
  graphTopsort(bodies, joints);
}

/** @brief returns the joint (actuator) dimensionality */
uint ors::KinematicWorld::getJointStateDimension(int agent) const {
  if(agent==-1) agent=q_agent;
  CHECK(agent!=INT_MAX,"");
  while(qdim.N<=(uint)agent) ((KinematicWorld*)this)->qdim.append(INT_MAX);
  if(qdim(agent)==INT_MAX){
    uint qd=0;
    for(Joint *j: joints) if(j->agent==(uint)agent){
      CHECK(j->type!=JT_none,"joint type is uninitialized");
      if(!j->mimic){
        j->qIndex = qd;
        qd += j->qDim();
      }else{
        j->qIndex = j->mimic->qIndex;
      }
    }
    ((KinematicWorld*)this)->qdim(agent) = qd; //hack to work around const declaration
  }
  return qdim(agent);
}

void ors::KinematicWorld::getJointState(arr &_q, arr& _qdot) const {
  if(!qdim.N || q.N!=getJointStateDimension()){
    getJointStateDimension();
    ((KinematicWorld*)this)->calc_q_from_Q();
  }
  _q=q;
  if(&_qdot){
    _qdot=qdot;
    if(!_qdot.N) _qdot.resizeAs(q).setZero();
  }
}

arr ors::KinematicWorld::getJointState() const {
  if(!qdim.N || q.N!=getJointStateDimension()){
    getJointStateDimension();
    ((KinematicWorld*)this)->calc_q_from_Q();
  }
  return q;
}

/** @brief returns the vector of joint limts */
arr ors::KinematicWorld::getLimits() const {
  uint N=getJointStateDimension();
  arr limits(N,2);
  limits.setZero();
  for(Joint *j: joints) if(j->agent==q_agent && j->limits.N){
    uint i=j->qIndex;
    uint d=j->qDim();
    for(uint k=0;k<d;k++){//in case joint has multiple dimensions
      limits(i+k,0)=j->limits(0); //lo
      limits(i+k,1)=j->limits(1); //up
    }
  }
//  cout <<"limits=" <<limits <<endl;
  return limits;
}

void ors::KinematicWorld::zeroGaugeJoints() {
  Joint *e;
  ors::Vector w;
  for_list(Body,  n,  bodies) if(n->type!=staticBT) {
    e=n->inLinks(0);
    if(e) {
      w=e->Q.rot / e->Q.angvel; e->Q.angvel.setZero();
      e->A.appendTransformation(e->Q);
      e->Q.setZero();
      e->Q.angvel=w;
    }
  }
}

void ors::KinematicWorld::calc_q_from_Q(bool calcVels) {
//  ors::Quaternion rot;
  
  uint N=getJointStateDimension();
  q.resize(N);
  qdot.resize(N).setZero();

  uint n=0;
  for(Joint *j: joints) if(j->agent==q_agent){
    if(j->mimic) continue; //don't count dependent joints
    CHECK_EQ(j->qIndex,n,"joint indexing is inconsistent");
    switch(j->type) {
      case JT_hingeX:
      case JT_hingeY:
      case JT_hingeZ: {
        //angle
        ors::Vector rotv;
        j->Q.rot.getRad(q(n), rotv);
        if(q(n)>MT_PI) q(n)-=MT_2PI;
        if(j->type==JT_hingeX && rotv*Vector_x<0.) q(n)=-q(n);
        if(j->type==JT_hingeY && rotv*Vector_y<0.) q(n)=-q(n);
        if(j->type==JT_hingeZ && rotv*Vector_z<0.) q(n)=-q(n);
        //velocity
        if(calcVels){
          qdot(n)=j->Q.angvel.length();
          if(j->type==JT_hingeX && j->Q.angvel*Vector_x<0.) qdot(n)=-qdot(n);
          if(j->type==JT_hingeY && j->Q.angvel*Vector_y<0.) qdot(n)=-qdot(n);
          if(j->type==JT_hingeZ && j->Q.angvel*Vector_z<0.) qdot(n)=-qdot(n);
        }
        n++;
      } break;

      case JT_universal: {
        //angle
        if(fabs(j->Q.rot.w)>1e-15) {
          q(n) = 2.0 * atan(j->Q.rot.x/j->Q.rot.w);
          q(n+1) = 2.0 * atan(j->Q.rot.y/j->Q.rot.w);
        } else {
          q(n) = MT_PI;
          q(n+1) = MT_PI;
        }
        
        if(calcVels) NIY; // velocity: need to fix
        n+=2;
      } break;

      case JT_quatBall: {
        q(n+0)=j->Q.rot.w;
        q(n+1)=j->Q.rot.x;
        q(n+2)=j->Q.rot.y;
        q(n+3)=j->Q.rot.z;
        if(calcVels) NIY;  // velocity: need to fix
        n+=4;
      } break;

      case JT_transX: {
        q(n)=j->Q.pos.x;
        if(calcVels) qdot(n)=j->Q.vel.x;
        n++;
      } break;
      case JT_transY: {
        q(n)=j->Q.pos.y;
        if(calcVels) qdot(n)=j->Q.vel.y;
        n++;
      } break;
      case JT_transZ: {
        q(n)=j->Q.pos.z;
        if(calcVels) qdot(n)=j->Q.vel.z;
        n++;
      } break;
      case JT_transXY: {
        q(n)=j->Q.pos.x;  q(n+1)=j->Q.pos.y;
        if(calcVels){  qdot(n)=j->Q.vel.x;  qdot(n+1)=j->Q.vel.y;  }
        n+=2;
      } break;
      case JT_transXYPhi: {
        q(n)=j->Q.pos.x;
        q(n+1)=j->Q.pos.y;
        ors::Vector rotv;
        j->Q.rot.getRad(q(n+2), rotv);
        if(q(n+2)>MT_PI) q(n+2)-=MT_2PI;
        if(rotv*Vector_z<0.) q(n+2)=-q(n+2);
        if(calcVels){
          qdot(n)=j->Q.vel.x;
          qdot(n+1)=j->Q.vel.y;
          qdot(n+2)=j->Q.angvel.length();
          if(j->Q.angvel*Vector_z<0.) qdot(n)=-qdot(n);
        }
        n+=3;
      } break;
      case JT_trans3: {
        q(n)=j->Q.pos.x;
        q(n+1)=j->Q.pos.y;
        q(n+2)=j->Q.pos.z;
        if(calcVels) {
          qdot(n)=j->Q.vel.x;
          qdot(n+1)=j->Q.vel.y;
          qdot(n+2)=j->Q.vel.z;
        }
        n+=3;
      } break;
      case JT_glue:
      case JT_fixed:
        break;
      default: NIY;
    }
  }
  CHECK_EQ(n,N,"");
}

void ors::KinematicWorld::calc_Q_from_q(bool calcVels){
  uint n=0;
  for(Joint *j: joints) if(j->agent==q_agent){
    if(j->mimic){
      j->Q=j->mimic->Q;
    }else{
      CHECK_EQ(j->qIndex,n,"joint indexing is inconsistent");
      switch(j->type) {
        case JT_hingeX: {
          j->Q.rot.setRadX(q(n));
          if(calcVels){  j->Q.angvel.set(qdot(n) ,0., 0.);  j->Q.zeroVels=false;  }
          n++;
        } break;

        case JT_hingeY: {
          j->Q.rot.setRadY(q(n));
          if(calcVels){  j->Q.angvel.set(0., qdot(n) ,0.);  j->Q.zeroVels=false;  }
          n++;
        } break;

        case JT_hingeZ: {
          j->Q.rot.setRadZ(q(n));
          if(calcVels){  j->Q.angvel.set(0., 0., qdot(n));  j->Q.zeroVels=false;  }
          n++;
        } break;

        case JT_universal:{
          ors::Quaternion rot1, rot2;
          rot1.setRadX(q(n));
          rot2.setRadY(q(n+1));
          j->Q.rot = rot1*rot2;
          if(calcVels) NIY;
          n+=2;
        } break;

        case JT_quatBall:{
          j->Q.rot.set(q.p+n);
          j->Q.rot.normalize();
          j->Q.rot.isZero=false; //TODO: WHY???? (gradient check fails without!)
          if(calcVels) NIY;
          n+=4;
        } break;

        case JT_transX: {
          j->Q.pos = q(n)*Vector_x;
          if(calcVels){ j->Q.vel.set(qdot(n), 0., 0.); j->Q.zeroVels=false; }
          n++;
        } break;

        case JT_transY: {
          j->Q.pos = q(n)*Vector_y;
          if(calcVels){ j->Q.vel.set(0., qdot(n), 0.); j->Q.zeroVels=false; }
          n++;
        } break;

        case JT_transZ: {
          j->Q.pos = q(n)*Vector_z;
          if(calcVels){ j->Q.vel.set(0., 0., qdot(n)); j->Q.zeroVels=false; }
          n++;
        } break;

        case JT_transXY: {
          j->Q.pos.set(q(n), q(n+1), 0.);
          if(calcVels){ j->Q.vel.set(qdot(n), qdot(n+1), 0.); j->Q.zeroVels=false; }
          n+=2;
        } break;

        case JT_trans3: {
          j->Q.pos.set(q(n), q(n+1), q(n+2));
          if(calcVels){ j->Q.vel.set(qdot(n), qdot(n+1), qdot(n+2)); j->Q.zeroVels=false; }
          n+=3;
        } break;

        case JT_transXYPhi: {
          j->Q.pos.set(q(n), q(n+1), 0.);
          j->Q.rot.setRadZ(q(n+2));
          if(calcVels){
            j->Q.vel.set(qdot(n), qdot(n+1), 0.);  j->Q.zeroVels=false;
            j->Q.angvel.set(0., 0., qdot(n+2));  j->Q.zeroVels=false;
          }
          n+=3;
        } break;

        case JT_glue:
        case JT_fixed:
          j->Q.setZero();
          j->Q.zeroVels=true;
          break;
        default: NIY;
      }
    }
  }

  CHECK_EQ(n,q.N,"");
}


/** @brief sets the joint state vectors separated in positions and
  velocities */
void ors::KinematicWorld::setJointState(const arr& _q, const arr& _qdot, bool calcVels) {
  setJointStateCount++; //global counter

  uint N=getJointStateDimension();
  CHECK(_q.N==N && (!(&_qdot) || _qdot.N==N), "wrong joint state dimensionalities");
  if(&_q!=&q) q=_q;
  if(&_qdot){ if(&_qdot!=&qdot) qdot=_qdot; }else qdot.clear();

  calc_Q_from_q(calcVels);

  calc_fwdPropagateFrames();
}

void ors::KinematicWorld::setAgent(uint agent, bool calcVels){
  if(agent==q_agent) return; //nothing to do
  q_agent = agent;
  calc_q_from_Q(calcVels);
}



//===========================================================================
//
// core: kinematics and dynamics
//

/** @brief return the jacobian \f$J = \frac{\partial\phi_i(q)}{\partial q}\f$ of the position
  of the i-th body (3 x n tensor)*/
void ors::KinematicWorld::kinematicsPos(arr& y, arr& J, Body *b, ors::Vector *rel) const {
  if(!b){
    MT_MSG("WARNING: calling kinematics for NULL body");
    if(&y) y.resize(3).setZero();
    if(&J) J.resize(3, getJointStateDimension()).setZero();
    return;
  }

  //get position
  ors::Vector pos_world = b->X.pos;
  if(rel) pos_world += b->X.rot*(*rel);
  if(&y) y = ARRAY(pos_world); //return the output
  if(!&J) return; //do not return the Jacobian

  //get Jacobian
  uint N=getJointStateDimension();
  J.resize(3, N).setZero();
  if(b->inLinks.N) { //body a has no inLinks -> zero jacobian
    Joint *j=b->inLinks(0);
    while(j) { //loop backward down the kinematic tree
      uint j_idx=j->qIndex;
      if(j->agent==q_agent && j_idx>=N) CHECK(j->type==JT_glue || j->type==JT_fixed, "");
      if(j->agent==q_agent && j_idx<N){
        if(j->type==JT_hingeX || j->type==JT_hingeY || j->type==JT_hingeZ) {
          ors::Vector tmp = j->axis ^ (pos_world-j->X.pos);
          J(0, j_idx) += tmp.x;
          J(1, j_idx) += tmp.y;
          J(2, j_idx) += tmp.z;
        }
        else if(j->type==JT_transX || j->type==JT_transY || j->type==JT_transZ) {
          J(0, j_idx) += j->axis.x;
          J(1, j_idx) += j->axis.y;
          J(2, j_idx) += j->axis.z;
        }
        else if(j->type==JT_transXY) {
          if(j->mimic) NIY;
          arr R = j->X.rot.getArr();
          J.setMatrixBlock(R.sub(0,-1,0,1), 0, j_idx);
        }
        else if(j->type==JT_transXYPhi) {
          if(j->mimic) NIY;
          arr R = j->X.rot.getArr();
          J.setMatrixBlock(R.sub(0,-1,0,1), 0, j_idx);
          ors::Vector tmp = j->axis ^ (pos_world-(j->X.pos + j->X.rot*j->Q.pos));
          J(0, j_idx+2) += tmp.x;
          J(1, j_idx+2) += tmp.y;
          J(2, j_idx+2) += tmp.z;
        }
        else if(j->type==JT_trans3) {
          if(j->mimic) NIY;
          arr R = j->X.rot.getArr();
          J.setMatrixBlock(R, 0, j_idx);
        }
        else if(j->type==JT_quatBall) {
          ors::Quaternion e;
          ors::Vector axis, tmp;
          for(uint i=0;i<4;i++){
            if(i==0) e.set(1.,0.,0.,0.);
            if(i==1) e.set(0.,1.,0.,0.);
            if(i==2) e.set(0.,0.,1.,0.);
            if(i==3) e.set(0.,0.,0.,1.);//TODO: the following could be simplified/compressed/made more efficient
            e = e / j->Q.rot;
            axis.set(e.x, e.y, e.z);
            axis = j->X.rot*axis;
            axis *= -2.;
            axis /= sqrt(sumOfSqr(q.subRange(j->qIndex,j->qIndex+3))); //account for the potential non-normalization of q
            tmp = axis ^ (pos_world-j->X.pos);
            J(0, j_idx+i) += tmp.x;
            J(1, j_idx+i) += tmp.y;
            J(2, j_idx+i) += tmp.z;
          }
        }
      }
      if(!j->from->inLinks.N) break;
      j=j->from->inLinks(0);
    }
  }
}

/** @brief return the jacobian \f$J = \frac{\partial\phi_i(q)}{\partial q}\f$ of the position
  of the i-th body W.R.T. the 6 axes of an arbitrary shape-frame, NOT the robot's joints (3 x 6 tensor)
  WARNING: this does not check if s is actually in the kinematic chain from root to b.
*/
void ors::KinematicWorld::kinematicsPos_wrtFrame(arr& y, arr& J, Body *b, ors::Vector *rel, Shape *s) const {
  if(!b && &J){ J.resize(3, getJointStateDimension()).setZero();  return; }

  //get position
  ors::Vector pos_world = b->X.pos;
  if(rel) pos_world += b->X.rot*(*rel);
  if(&y) y = ARRAY(pos_world); //return the output
  if(!&J) return; //do not return the Jacobian

  //get Jacobian
  J.resize(3, 6).setZero();
  ors::Vector diff = pos_world - s->X.pos;
  MT::Array<ors::Vector> axes = {s->X.rot.getX(), s->X.rot.getY(), s->X.rot.getZ()};

  //3 translational axes
  for(uint i=0;i<3;i++){
    J(0, i) += axes(i).x;
    J(1, i) += axes(i).y;
    J(2, i) += axes(i).z;
  }

  //3 rotational axes
  for(uint i=0;i<3;i++){
    ors::Vector tmp = axes(i) ^ diff;
    J(0, 3+i) += tmp.x;
    J(1, 3+i) += tmp.y;
    J(2, 3+i) += tmp.z;
  }
}

/** @brief return the Hessian \f$H = \frac{\partial^2\phi_i(q)}{\partial q\partial q}\f$ of the position
  of the i-th body (3 x n x n tensor) */
void ors::KinematicWorld::hessianPos(arr& H, Body *b, ors::Vector *rel) const {
  HALT("this is buggy: a sign error: see examples/Ors/ors testKinematics");
  Joint *j1, *j2;
  uint j1_idx, j2_idx;
  ors::Vector tmp, pos_a;
  
  uint N=getJointStateDimension();
  
  //initialize Jacobian
  H.resize(3, N, N);
  H.setZero();
  
  //get reference frame
  pos_a = b->X.pos;
  if(rel) pos_a += b->X.rot*(*rel);
  
  if(b->inLinks.N) {
    j1=b->inLinks(0);
    while(j1) {
      CHECK_EQ(j1->agent,q_agent,"NIY");
      j1_idx=j1->qIndex;

      j2=j1;
      while(j2) {
        CHECK_EQ(j2->agent,q_agent,"NIY");
        j2_idx=j2->qIndex;

        if(j1->type>=JT_hingeX && j1->type<=JT_hingeZ && j2->type>=JT_hingeX && j2->type<=JT_hingeZ) { //both are hinges
          tmp = j2->axis ^ (j1->axis ^ (pos_a-j1->X.pos));
          H(0, j1_idx, j2_idx) = H(0, j2_idx, j1_idx) = tmp.x;
          H(1, j1_idx, j2_idx) = H(1, j2_idx, j1_idx) = tmp.y;
          H(2, j1_idx, j2_idx) = H(2, j2_idx, j1_idx) = tmp.z;
        }
        else if(j1->type>=JT_transX && j1->type<=JT_transZ && j2->type>=JT_hingeX && j2->type<=JT_hingeZ) { //i=trans, j=hinge
          tmp = j1->axis ^ j2->axis;
          H(0, j1_idx, j2_idx) = H(0, j2_idx, j1_idx) = tmp.x;
          H(1, j1_idx, j2_idx) = H(1, j2_idx, j1_idx) = tmp.y;
          H(2, j1_idx, j2_idx) = H(2, j2_idx, j1_idx) = tmp.z;
        }
        else if(j1->type==JT_transXY && j2->type>=JT_hingeX && j2->type<=JT_hingeZ) { //i=trans3, j=hinge
          NIY;
        }
        else if(j1->type==JT_transXYPhi && j2->type>=JT_hingeX && j2->type<=JT_hingeZ) { //i=trans3, j=hinge
          NIY;
        }
        else if(j1->type==JT_trans3 && j2->type>=JT_hingeX && j2->type<=JT_hingeZ) { //i=trans3, j=hinge
          Matrix R,A;
          j1->X.rot.getMatrix(R.p());
          A.setSkew(j2->axis);
          R = R*A;
          H(0, j1_idx  , j2_idx) = H(0, j2_idx  , j1_idx) = R.m00;
          H(1, j1_idx  , j2_idx) = H(1, j2_idx  , j1_idx) = R.m10;
          H(2, j1_idx  , j2_idx) = H(2, j2_idx  , j1_idx) = R.m20;
          H(0, j1_idx+1, j2_idx) = H(0, j2_idx, j1_idx+1) = R.m01;
          H(1, j1_idx+1, j2_idx) = H(1, j2_idx, j1_idx+1) = R.m11;
          H(2, j1_idx+1, j2_idx) = H(2, j2_idx, j1_idx+1) = R.m21;
          H(0, j1_idx+2, j2_idx) = H(0, j2_idx, j1_idx+2) = R.m02;
          H(1, j1_idx+2, j2_idx) = H(1, j2_idx, j1_idx+2) = R.m12;
          H(2, j1_idx+2, j2_idx) = H(2, j2_idx, j1_idx+2) = R.m22;
        }
        else if(j1->type>=JT_hingeX && j1->type<=JT_hingeZ && j2->type>=JT_transX && j2->type<=JT_trans3) { //i=hinge, j=trans
          //nothing! Hessian is zero (ej is closer to root than ei)
        }
        else NIY;

        if(!j2->from->inLinks.N) break;
        j2=j2->from->inLinks(0);
      }
      if(!j1->from->inLinks.N) break;
      j1=j1->from->inLinks(0);
    }
  }
}

/* takes the joint state x and returns the jacobian dz of
   the position of the ith body (w.r.t. all joints) -> 2D array */
/// Jacobian of the i-th body's z-orientation vector
void ors::KinematicWorld::kinematicsVec(arr& y, arr& J, Body *b, ors::Vector *vec) const {
  //get the vectoreference frame
  ors::Vector vec_referene;
  if(vec) vec_referene = b->X.rot*(*vec);
  else    vec_referene = b->X.rot.getZ();
  if(&y) y = ARRAY(vec_referene); //return the vec
  if(&J){
    arr A;
    jacobianR(A, b);
    J = crossProduct(A, ARRAY(vec_referene));
  }
}

/* takes the joint state x and returns the jacobian dz of
   the position of the ith body (w.r.t. all joints) -> 2D array */
/// Jacobian of the i-th body's z-orientation vector
void ors::KinematicWorld::kinematicsQuat(arr& y, arr& J, Body *b) const { //TODO: allow for relative quat
  ors::Quaternion rot_b = b->X.rot;
  if(&y) y = ARRAY(rot_b); //return the vec
  if(&J){
    arr A;
    jacobianR(A, b);
    J.resize(4, A.d1);
    for(uint i=0;i<J.d1;i++){
      ors::Quaternion tmp(0., 0.5*A(0,i), 0.5*A(1,i), 0.5*A(2,i) ); //this is unnormalized!!
      tmp = tmp * rot_b;
      J(0, i) = tmp.w;
      J(1, i) = tmp.x;
      J(2, i) = tmp.y;
      J(3, i) = tmp.z;
    }
  }
}

//* This Jacobian directly gives the implied rotation vector: multiplied with \dot q it gives the angular velocity of body b */
void ors::KinematicWorld::jacobianR(arr& J, Body *b) const {

  uint N = getJointStateDimension();
  J.resize(3, N).setZero();
  if(b->inLinks.N) {
    Joint *j=b->inLinks(0);
    while(j) { //loop backward down the kinematic tree
      uint j_idx=j->qIndex;
      if(j->agent==q_agent && j_idx>=N) CHECK(j->type==JT_glue || j->type==JT_fixed, "");
      if(j->agent==q_agent && j_idx<N){
        if((j->type>=JT_hingeX && j->type<=JT_hingeZ) || j->type==JT_transXYPhi) {
          if(j->type==JT_transXYPhi) j_idx += 2; //refer to the phi only
          J(0, j_idx) += j->axis.x;
          J(1, j_idx) += j->axis.y;
          J(2, j_idx) += j->axis.z;
        }
        else if(j->type==JT_quatBall) {
          ors::Quaternion e;
          ors::Vector axis;
          for(uint i=0;i<4;i++){
            if(i==0) e.set(1.,0.,0.,0.);
            if(i==1) e.set(0.,1.,0.,0.);
            if(i==2) e.set(0.,0.,1.,0.);
            if(i==3) e.set(0.,0.,0.,1.);//TODO: the following could be simplified/compressed/made more efficient
            e = e / j->Q.rot;
            axis.set(e.x, e.y, e.z);
            axis *= -2.;
            axis /= sqrt(sumOfSqr(q.subRange(j->qIndex,j->qIndex+3))); //account for the potential non-normalization of q
            axis = j->X.rot*axis;
            J(0, j_idx+i) += axis.x;
            J(1, j_idx+i) += axis.y;
            J(2, j_idx+i) += axis.z;
          }
        }
        //all other joints: J=0 !!
      }
      if(!j->from->inLinks.N) break;
      j=j->from->inLinks(0);
    }
  }
}

/// The position vec1, attached to b1, relative to the frame of b2 (plus vec2)
void ors::KinematicWorld::kinematicsRelPos(arr& y, arr& J, Body *b1, ors::Vector *vec1, Body *b2, ors::Vector *vec2) const {
  arr y1,y2,J1,J2;
  kinematicsPos(y1, J1, b1, vec1);
  kinematicsPos(y2, J2, b2, vec2);
  arr Rinv = ~(b2->X.rot.getArr());
  y = Rinv * (y1 - y2);
  if(&J){
    arr A;
    jacobianR(A, b2);
    J = Rinv * (J1 - J2 - crossProduct(A, y1 - y2));
  }
}

/// The vector vec1, attached to b1, relative to the frame of b2
void ors::KinematicWorld::kinematicsRelVec(arr& y, arr& J, Body *b1, ors::Vector *vec1, Body *b2) const {
  arr y1,J1;
  kinematicsVec(y1, J1, b1, vec1);
//  kinematicsVec(y2, J2, b2, vec2);
  arr Rinv = ~(b2->X.rot.getArr());
  y = Rinv * y1;
  if(&J){
    arr A;
    jacobianR(A, b2);
    J = Rinv * (J1 - crossProduct(A, y1));
  }
}

/** @brief return the configuration's inertia tensor $M$ (n x n tensor)*/
void ors::KinematicWorld::inertia(arr& M) {
  uint j1_idx, j2_idx;
  ors::Transformation Xa, Xi, Xj;
  Joint *j1, *j2;
  ors::Vector vi, vj, ti, tj;
  double tmp;
  
  uint N=getJointStateDimension();
  
  //initialize Jacobian
  M.resize(N, N);
  M.setZero();
  
  for(Body *a: bodies) {
    //get reference frame
    Xa = a->X;
    
    j1=a->inLinks(0);
    while(j1) {
      j1_idx=j1->qIndex;
      
      Xi = j1->from->X;
      Xi.appendTransformation(j1->A);
      ti = Xi.rot.getX();
      
      vi = ti ^(Xa.pos-Xi.pos);
      
      j2=j1;
      while(j2) {
        j2_idx=j2->qIndex;
        
        Xj = j2->from->X;
        Xj.appendTransformation(j2->A);
        tj = Xj.rot.getX();
        
        vj = tj ^(Xa.pos-Xj.pos);
        
        tmp = a->mass * (vi*vj);
        //tmp += scalarProduct(a->a.inertia, ti, tj);
        
        M(j1_idx, j2_idx) += tmp;
        
        if(!j2->from->inLinks.N) break;
        j2=j2->from->inLinks(0);
      }
      if(!j1->from->inLinks.N) break;
      j1=j1->from->inLinks(0);
    }
  }
  //symmetric: fill in other half
  for(j1_idx=0; j1_idx<N; j1_idx++) for(j2_idx=0; j2_idx<j1_idx; j2_idx++) M(j2_idx, j1_idx) = M(j1_idx, j2_idx);
}

void ors::KinematicWorld::equationOfMotion(arr& M, arr& F, bool gravity) {
  static ors::LinkTree tree; //TODO: HACK!!
  if(!tree.N) GraphToTree(tree, *this);
  else updateGraphToTree(tree, *this);
  if(gravity){
    clearForces();
    gravityToForces();
  }
  if(!qdot.N) qdot.resize(q.N).setZero();
  ors::equationOfMotion(M, F, tree, qdot);
  F *= -1.;
}

/** @brief return the joint accelerations \f$\ddot q\f$ given the
  joint torques \f$\tau\f$ (computed via Featherstone's Articulated Body Algorithm in O(n)) */
void ors::KinematicWorld::fwdDynamics(arr& qdd, const arr& qd, const arr& tau) {
  static ors::LinkTree tree;
  if(!tree.N) GraphToTree(tree, *this);
  else updateGraphToTree(tree, *this);
  //cout <<tree <<endl;
  //ors::fwdDynamics_aba_1D(qdd, tree, qd, tau);
  //ors::fwdDynamics_aba_nD(qdd, tree, qd, tau);
  ors::fwdDynamics_MF(qdd, tree, qd, tau);
}

/** @brief return the necessary joint torques \f$\tau\f$ to achieve joint accelerations
  \f$\ddot q\f$ (computed via the Recursive Newton-Euler Algorithm in O(n)) */
void ors::KinematicWorld::inverseDynamics(arr& tau, const arr& qd, const arr& qdd) {
  static ors::LinkTree tree;
  if(!tree.N) GraphToTree(tree, *this);
  else updateGraphToTree(tree, *this);
  ors::invDynamics(tau, tree, qd, qdd);
}

/*void ors::KinematicWorld::impulsePropagation(arr& qd1, const arr& qd0){
  static MT::Array<Featherstone::Link> tree;
  if(!tree.N) GraphToTree(tree, *this);
  else updateGraphToTree(tree, *this);
  mimickImpulsePropagation(tree);
  Featherstone::RF_abd(qdd, tree, qd, tau);
}*/

/// [prelim] some heuristic measure for the joint errors
double ors::KinematicWorld::getJointErrors() const {
  double err=0.0;
  for_list(Joint, e, joints) err+=e->Q.pos.lengthSqr();
  return ::sqrt(err);
}

/** @brief checks if all names of the bodies are disjoint */
bool ors::KinematicWorld::checkUniqueNames() const {
  for_list(Body,  n,  bodies) for(Body *b: bodies) {
    if(n==b) break;
    if(n->name==b->name) return false;
  }
  return true;
}

/** @brief checks if all names of the bodies are disjoint */
void ors::KinematicWorld::setShapeNames() {
  for(Body *b: bodies){
    uint i=0;
    for(Shape *s:b->shapes){
      if(!s->name.N){ s->name = b->name; s->name <<'_' <<i; }
      i++;
    }
  }
}

/// find body with specific name
ors::Body* ors::KinematicWorld::getBodyByName(const char* name) const {
  for(Body *b: bodies) if(b->name==name) return b;
  if(strcmp("glCamera", name)!=0)
    MT_MSG("cannot find Body named '" <<name <<"' in Graph");
  return 0;
}

/// find shape with specific name
ors::Shape* ors::KinematicWorld::getShapeByName(const char* name) const {
  for(Shape *s: shapes) if(s->name==name) return s;
  MT_MSG("cannot find Shape named '" <<name <<"' in Graph");
  return NULL;
}

/// find shape with specific name
ors::Joint* ors::KinematicWorld::getJointByName(const char* name) const {
  for(Joint *j: joints) if(j->name==name) return j;
  MT_MSG("cannot find Joint named '" <<name <<"' in Graph");
  return NULL;
}

/// find joint connecting two bodies
ors::Joint* ors::KinematicWorld::getJointByBodies(const Body* from, const Body* to) const {
  for(Joint *j: to->inLinks) if(j->from==from) return j;
  return NULL;
}

/// find joint connecting two bodies with specific names
ors::Joint* ors::KinematicWorld::getJointByBodyNames(const char* from, const char* to) const {
  for_list(Body, f, bodies) if(f->name==from) break;
  for_list(Body, t, bodies) if(t->name==to) break;
  if(!f || !t) return 0;
  return graphGetEdge<Body, Joint>(f, t);
}

ShapeL ors::KinematicWorld::getShapesByAgent(const uint agent) const {
  ShapeL agent_shapes;
  for(ors::Joint *j : joints) {
    if(j->agent==agent) {
      ShapeL tmp;
      tmp.append(j->from->shapes);
      tmp.append(j->to->shapes);
      for(ors::Shape* s : tmp) {
        if (!agent_shapes.contains(s)) agent_shapes.append(s);
      }
    } 
  }  
  return agent_shapes;
}

uintA ors::KinematicWorld::getShapeIdxByAgent(const uint agent) const {
  uintA agent_shape_idx;
  ShapeL agent_shapes = getShapesByAgent(agent);
  for(ors::Shape* s : agent_shapes)
    agent_shape_idx.append(s->index);
  return agent_shape_idx;
}

/** @brief creates uniques names by prefixing the node-index-number to each name */
void ors::KinematicWorld::prefixNames() {
  for_list(Body, n, bodies) n->name=STRING(n->index<< n->name);
}

/// return a OpenGL extension
OpenGL& ors::KinematicWorld::gl(){
  if(!s->gl){
    s->gl = new OpenGL;
    bindOrsToOpenGL(*this,*s->gl);
  }
  return *s->gl;
}

/// return a Swift extension
SwiftInterface& ors::KinematicWorld::swift(){
  if(!s->swift) s->swift = new SwiftInterface(*this);
  return *s->swift;
}

/// return a PhysX extension
PhysXInterface& ors::KinematicWorld::physx(){
  if(!s->physx){
    s->physx = new PhysXInterface(*this);
    s->physx->setArticulatedBodiesKinematic();
  }
  return *s->physx;
}

/// return a ODE extension
OdeInterface& ors::KinematicWorld::ode(){
  if(!s->ode) s->ode = new OdeInterface(*this);
  return *s->ode;
}

void ors::KinematicWorld::watch(bool pause, const char* txt){
  if(pause) gl().watch(txt);
  else gl().update(txt);
}

void ors::KinematicWorld::stepSwift(){
  swift().step(*this, false);
}

void ors::KinematicWorld::stepPhysx(double tau){
  physx().step(tau);
}

void ors::KinematicWorld::stepOde(double tau){
#ifdef MT_ODE
  ode().setMotorVel(qdot, 100.);
  ode().step(tau);
  ode().importStateFromOde();
#endif
}

void ors::KinematicWorld::stepDynamics(const arr& Bu_control, double tau, double dynamicNoise){

  struct DiffEqn:VectorFunction{
    ors::KinematicWorld &S;
    const arr& Bu;
    DiffEqn(ors::KinematicWorld& _S, const arr& _Bu):S(_S), Bu(_Bu){
      VectorFunction::operator=( [this](arr& y, arr& J, const arr& x) -> void {
        this->fv(y, J, x);
      } );
    }
    void fv(arr& y, arr& J, const arr& x){
      S.setJointState(x[0], x[1]);
      arr M,Minv,F;
      S.equationOfMotion(M, F);
      inverse_SymPosDef(Minv, M);
      y = Minv * (Bu - F);
    }
  } eqn(*this, Bu_control);

#if 0
  arr M,Minv,F;
  getDynamics(M, F);
  inverse_SymPosDef(Minv,M);

  //noisy Euler integration (Runge-Kutte4 would be much more precise...)
  qddot = Minv * (u_control - F);
  if(dynamicNoise) rndGauss(qddot, dynamicNoise, true);
  q    += tau * qdot;
  qdot += tau * qddot;
  arr x1=cat(s->q, s->qdot).reshape(2,s->q.N);
#else
  arr x1;
  rk4_2ndOrder(x1, cat(q, qdot).reshape(2,q.N), eqn, tau);
  if(dynamicNoise) rndGauss(x1[1](), ::sqrt(tau)*dynamicNoise, true);
#endif

  setJointState(x1[0], x1[1]);
}

/** @brief prototype for \c operator<< */
void ors::KinematicWorld::write(std::ostream& os) const {
  for(Body *b: bodies) {
    os <<"body " <<b->name <<" { ";
    b->write(os);  os <<" }\n";
  }
  os <<std::endl;
  for(Shape *s: shapes) {
    os <<"shape ";
    if(s->name.N) os <<s->name <<' ';
    os <<"(" <<(s->body?(char*)s->body->name:"") <<"){ ";
    s->write(os);  os <<" }\n";
  }
  os <<std::endl;
  for(Joint *j: joints) {
    os <<"joint ";
    if (j->name.N) os <<j->name <<' ';
    os <<"(" <<j->from->name <<' ' <<j->to->name <<"){ ";
    j->write(os);  os <<" }\n";
  }
}

#define DEBUG(x) //x

/** @brief prototype for \c operator>> */
void ors::KinematicWorld::read(std::istream& is) {
  Graph G;
  
  G.read(is);
  G.checkConsistency();
//  cout <<"***KVG:\n" <<G <<endl;
  
  clear();
  
  ItemL bs = G.getItems("body");
  for_list(Item,  it,  bs) {
    CHECK_EQ(it->keys(0),"body","");
    CHECK(it->getValueType()==typeid(Graph), "bodies must have value Graph");
    
    Body *b=new Body(*this);
    if(it->keys.N>1) b->name=it->keys(1);
    b->ats = *it->getValue<Graph>();
    b->parseAts();
  }
  
  ItemL ss = G.getItems("shape");
  for(Item *it: ss) {
    CHECK_EQ(it->keys(0),"shape","");
    CHECK(it->parents.N<=1,"shapes must have no or one parent");
    CHECK(it->getValueType()==typeid(Graph),"shape must have value Graph");
    
    Shape *s;
    if(it->parents.N==1){
      Body *b = listFindByName(bodies, it->parents(0)->keys(1));
      CHECK(b,"");
      s=new Shape(*this, *b);
    }else{
      s=new Shape(*this, NoBody);
    }
    if(it->keys.N>1) s->name=it->keys(1);
    s->ats = *it->getValue<Graph>();
    s->parseAts();
  }
  
  uint nCoupledJoints=0;
  ItemL js = G.getItems("joint");
  for(Item *it: js) {
    CHECK_EQ(it->keys(0),"joint","");
    CHECK_EQ(it->parents.N,2,"joints must have two parents");
    CHECK(it->getValueType()==typeid(Graph),"joints must have value Graph");
    
    Body *from=listFindByName(bodies, it->parents(0)->keys(1));
    Body *to=listFindByName(bodies, it->parents(1)->keys(1));
    CHECK(from,"JOINT: from '" <<it->parents(0)->keys(1) <<"' does not exist ["<<*it <<"]");
    CHECK(to,"JOINT: to '" <<it->parents(1)->keys(1) <<"' does not exist ["<<*it <<"]");
    Joint *j=new Joint(*this, from, to);
    if(it->keys.N>1) j->name=it->keys(1);
    j->ats = *it->getValue<Graph>();
    j->parseAts();

    //if the joint is coupled to another:
    if(j->mimic) nCoupledJoints++;
  }

  if(nCoupledJoints){
    for(Joint *j: joints) if(j->mimic){
      MT::String jointName;
      bool good = j->ats.getValue<MT::String>(jointName, "mimic");
      CHECK(good, "something is wrong");
      j->mimic = listFindByName(joints, jointName);
      if(!j->mimic) HALT("The joint '" <<*j <<"' is declared coupled to '" <<jointName <<"' -- but that doesn't exist!");
      j->type = j->mimic->type;
    }
  }

  //-- clean up the graph
  checkConsistency();
  topSort();
  //makeLinkTree();
  calc_missingAB_from_BodyAndJointFrames();
  getJointStateDimension();
  calc_q_from_Q();
  calc_fwdPropagateFrames();
}

void ors::KinematicWorld::writePlyFile(const char* filename) const {
  ofstream os;
  MT::open(os, filename);
  uint nT=0,nV=0;
  uint j;
  ors::Mesh *m;
  for(Shape *s: shapes) { nV += s->mesh.V.d0; nT += s->mesh.T.d0; }
  
  os <<"\
ply\n\
format ascii 1.0\n\
element vertex " <<nV <<"\n\
property float x\n\
property float y\n\
property float z\n\
property uchar red\n\
property uchar green\n\
property uchar blue\n\
element face " <<nT <<"\n\
property list uchar int vertex_index\n\
end_header\n";

  uint k=0;
  ors::Transformation t;
  ors::Vector v;
  for_list(Shape, s, shapes) {
    m = &s->mesh;
    t = s->X;
    if(m->C.d0!=m->V.d0) {
      m->C.resizeAs(m->V);
      for(j=0; j<m->C.d0; j++) { m->C(j, 0)=s->color[0]; m->C(j, 1)=s->color[1]; m->C(j, 2)=s->color[2]; }
    }
    for(j=0; j<m->V.d0; j++) {
      v.set(m->V(j, 0), m->V(j, 1), m->V(j, 2));
      v = t*v;
      os <<' ' <<v.x <<' ' <<v.y <<' ' <<v.z
         <<' ' <<int(255.f*m->C(j, 0)) <<' ' <<int(255.f*m->C(j, 1)) <<' ' <<int(255.f*m->C(j, 2)) <<endl;
    }
    k+=j;
  }
  uint offset=0;
  for(Shape *s: shapes) {
    m=&s->mesh;
    for(j=0; j<m->T.d0; j++) {
      os <<"3 " <<offset+m->T(j, 0) <<' ' <<offset+m->T(j, 1) <<' ' <<offset+m->T(j, 2) <<endl;
    }
    offset+=m->V.d0;
  }
}

/// dump the list of current proximities on the screen
void ors::KinematicWorld::reportProxies(std::ostream *os, double belowMargin) {
  (*os) <<"Proximity report: #" <<proxies.N <<endl;
  for_list(Proxy, p, proxies) {
    if(belowMargin>0. && p->d>belowMargin) continue;
    ors::Shape *a = shapes(p->a);
    ors::Shape *b = shapes(p->b);
    (*os)
        <<p_COUNT <<" ("
        <<a <<':' <<a->body->name <<")-("
        <<b <<':' <<b->body->name
        <<") d=" <<p->d
        <<" |A-B|=" <<(p->posB-p->posA).length()
        <<" cenD=" <<p->cenD
        <<" d^2=" <<(p->posB-p->posA).lengthSqr()
        <<" normal=" <<p->normal
        <<" posA=" <<p->posA
        <<" posB=" <<p->posB
        <<endl;
  }
}

bool ProxySortComp(const ors::Proxy *a, const ors::Proxy *b) {
  return (a->a < b->a) || (a->a==b->a && a->b<b->b) || (a->a==b->a && a->b==b->b && a->d < b->d);
}

void ors::KinematicWorld::glueBodies(Body *f, Body *t) {
  Joint *j = new Joint(*this, f, t);
  j->A.setDifference(f->X, t->X);
  j->A.vel.setZero();
  j->A.angvel.setZero();
  j->type=JT_fixed;
  j->Q.setZero();
  j->B.setZero();
  isLinkTree=false;
}


/// clear all forces currently stored at bodies
void ors::KinematicWorld::clearForces() {
  for_list(Body,  n,  bodies) {
    n->force.setZero();
    n->torque.setZero();
  }
}

/// apply a force on body n 
void ors::KinematicWorld::addForce(ors::Vector force, ors::Body *n) {
  n->force += force;
  if (!s->physx) {
    NIY;
  }
  else {
    s->physx->addForce(force, n);
  }
  //n->torque += (pos - n->X.p) ^ force;
}

/// apply a force on body n at position pos (in world coordinates)
void ors::KinematicWorld::addForce(ors::Vector force, ors::Body *n, ors::Vector pos) {
  n->force += force;
  if (!s->physx) {
    NIY;
  }
  else {
    s->physx->addForce(force, n, pos);
  }
  //n->torque += (pos - n->X.p) ^ force;
}

void ors::KinematicWorld::frictionToForces(double coeff) {
  HALT("never do this: add it directly in the equations...");
  ors::Vector a;
  ors::Transformation X;
  double v;
  for_list(Joint,  e,  joints) {
    X = e->from->X;
    X.appendTransformation(e->A);
    a = X.rot.getX();//rotation axis
    
    v=e->Q.angvel.length();
    if(e->Q.angvel*Vector_x<0.) v=-v;
    
    e->from->torque -= (coeff*v)*a;
    e->to->torque   += (coeff*v)*a;
  }
}

void ors::KinematicWorld::gravityToForces() {
  ors::Vector g(0, 0, -9.81);
  for_list(Body,  n,  bodies) n->force += n->mass * g;
}

/// compute forces from the current contacts
void ors::KinematicWorld::contactsToForces(double hook, double damp) {
  ors::Vector trans, transvel, force;
  uint i;
  int a, b;
  for(i=0; i<proxies.N; i++) if(proxies(i)->d<0.) {
      a=proxies(i)->a; b=proxies(i)->b;
      
      //if(!i || proxies(i-1).a!=a || proxies(i-1).b!=b) continue; //no old reference sticking-frame
      //trans = proxies(i)->rel.p - proxies(i-1).rel.p; //translation relative to sticking-frame
      trans    = proxies(i)->posB-proxies(i)->posA;
      //transvel = proxies(i)->velB-proxies(i)->velA;
      //d=trans.length();
      
      force.setZero();
      force += (hook) * trans; //*(1.+ hook*hook*d*d)
      //force += damp * transvel;
      SL_DEBUG(1, cout <<"applying force: [" <<a <<':' <<b <<"] " <<force <<endl);
      
      if(a!=-1) addForce(force, shapes(a)->body, proxies(i)->posA);
      if(b!=-1) addForce(-force, shapes(b)->body, proxies(i)->posB);
    }
}

void ors::KinematicWorld::kinematicsProxyDist(arr& y, arr& J, Proxy *p, double margin, bool useCenterDist, bool addValues) const {
  ors::Shape *a = shapes(p->a);
  ors::Shape *b = shapes(p->b);

  y.resize(1);
  if(&J) J.resize(1, getJointStateDimension());
  if(!addValues){ y.setZero();  if(&J) J.setZero(); }

//  //costs
//  if(a->type==ors::sphereST && b->type==ors::sphereST){
//    ors::Vector diff=a->X.pos-b->X.pos;
//    double d = diff.length() - a->size[3] - b->size[3];
//    y(0) = d;
//    if(&J){
//      arr Jpos;
//      arr normal = ARRAY(diff)/diff.length(); normal.reshape(1, 3);
//      kinematicsPos(NoArr, Jpos, a->body);  J += (normal*Jpos);
//      kinematicsPos(NoArr, Jpos, b->body);  J -= (normal*Jpos);
//    }
//    return;
//  }
  y(0) = p->d;
  if(&J){
    arr Jpos;
    ors::Vector arel, brel;
    if(p->d>0.) { //we have a gradient on pos only when outside
      arel=a->X.rot/(p->posA-a->X.pos);
      brel=b->X.rot/(p->posB-b->X.pos);
      CHECK(p->normal.isNormalized(), "proxy normal is not normalized");
      arr normal; normal.referTo(&p->normal.x, 3); normal.reshape(1, 3);
      kinematicsPos(NoArr, Jpos, a->body, &arel);  J += (normal*Jpos);
      kinematicsPos(NoArr, Jpos, b->body, &brel);  J -= (normal*Jpos);
    }
  }
}

void ors::KinematicWorld::kinematicsProxyCost(arr& y, arr& J, Proxy *p, double margin, bool useCenterDist, bool addValues) const {
  ors::Shape *a = shapes(p->a);
  ors::Shape *b = shapes(p->b);
  CHECK(a->mesh_radius>0.,"");
  CHECK(b->mesh_radius>0.,"");

  y.resize(1);
  if(&J) J.resize(1, getJointStateDimension());
  if(!addValues){ y.setZero();  if(&J) J.setZero(); }

  //costs
  if(a->type==ors::sphereST && b->type==ors::sphereST){
    ors::Vector diff=a->X.pos-b->X.pos;
    double d = diff.length() - a->size[3] - b->size[3];
    y(0) = 1. - d/margin;
    if(&J){
      arr Jpos;
      arr normal = ARRAY(diff)/diff.length(); normal.reshape(1, 3);
      kinematicsPos(NoArr, Jpos, a->body);  J -= 1./margin*(normal*Jpos);
      kinematicsPos(NoArr, Jpos, b->body);  J += 1./margin*(normal*Jpos);
    }
    return;
  }
  double ab_radius = margin + 10.*(a->mesh_radius+b->mesh_radius);
  CHECK(p->d<(1.+1e-6)*margin, "something's really wierd here!");
  CHECK(p->cenD<(1.+1e-6)*ab_radius, "something's really wierd here! You disproved the triangle inequality :-)");
  double d1 = 1.-p->d/margin;
  double d2 = 1.-p->cenD/ab_radius;
  if(d2<0.) d2=0.;
  if(!useCenterDist) d2=1.;
  y(0) += d1*d2;
 
  //Jacobian
  if(&J){
    arr Jpos;
    ors::Vector arel, brel;
    if(p->d>0.) { //we have a gradient on pos only when outside
      arel=a->X.rot/(p->posA-a->X.pos);
      brel=b->X.rot/(p->posB-b->X.pos);
      CHECK(p->normal.isNormalized(), "proxy normal is not normalized");
      arr normal; normal.referTo(&p->normal.x, 3); normal.reshape(1, 3);
          
      kinematicsPos(NoArr, Jpos, a->body, &arel);  J -= d2/margin*(normal*Jpos);
      kinematicsPos(NoArr, Jpos, b->body, &brel);  J += d2/margin*(normal*Jpos);
    }
        
    if(useCenterDist && d2>0.){
      arel=a->X.rot/(p->cenA-a->X.pos);
      brel=b->X.rot/(p->cenB-b->X.pos);
//      CHECK(p->cenN.isNormalized(), "proxy normal is not normalized");
      if(!p->cenN.isNormalized()){
        MT_MSG("proxy->cenN is not normalized: objects seem to be at exactly the same place");
      }else{
        arr normal; normal.referTo(&p->cenN.x, 3); normal.reshape(1, 3);
        
        kinematicsPos(NoArr, Jpos, a->body, &arel);  J -= d1/ab_radius*(normal*Jpos);
        kinematicsPos(NoArr, Jpos, b->body, &brel);  J += d1/ab_radius*(normal*Jpos);
      }
    }
  }
}

/// measure (=scalar kinematics) for the contact cost summed over all bodies
void ors::KinematicWorld::kinematicsProxyCost(arr &y, arr& J, double margin, bool useCenterDist) const {
  y.resize(1).setZero();
  if(&J) J.resize(1, getJointStateDimension()).setZero();
  for(Proxy *p:proxies) if(p->d<margin) {
    kinematicsProxyCost(y, J, p, margin, useCenterDist, true);
  }
}

void ors::KinematicWorld::kinematicsProxyConstraint(arr& g, arr& J, Proxy *p, double margin) const {
  if(&J) J.resize(1, getJointStateDimension()).setZero();

  g.resize(1) = margin - p->d;

  //Jacobian
  if(&J){
    arr Jpos, normal;
    ors::Vector arel,brel;
    ors::Shape *a = shapes(p->a);
    ors::Shape *b = shapes(p->b);
    if(p->d>0.) { //we have a gradient on pos only when outside
      arel=a->X.rot/(p->posA-a->X.pos);
      brel=b->X.rot/(p->posB-b->X.pos);
      CHECK(p->normal.isNormalized(), "proxy normal is not normalized");
      normal.referTo(&p->normal.x, 3);
    } else { //otherwise take gradient w.r.t. centers...
      arel=a->X.rot/(p->cenA-a->X.pos);
      brel=b->X.rot/(p->cenB-b->X.pos);
      CHECK(p->cenN.isNormalized(), "proxy normal is not normalized");
      normal.referTo(&p->cenN.x, 3);
    }
    normal.reshape(1, 3);

    kinematicsPos(NoArr, Jpos, a->body, &arel);  J -= (normal*Jpos);
    kinematicsPos(NoArr, Jpos, b->body, &brel);  J += (normal*Jpos);
  }
}

void ors::KinematicWorld::kinematicsContactConstraints(arr& y, arr &J) const {
  J.clear();
  ors::Vector normal;
  uint i, con=0;
  Shape *a, *b;
  arr Jpos, dnormal, grad(1, q.N);

  y.clear();
  for(i=0; i<proxies.N; i++) y.append(proxies(i)->d);

  if(!&J) return; //do not return the Jacobian

  ors::Vector arel, brel;
  for(i=0; i<proxies.N; i++) {
    a=shapes(proxies(i)->a); b=shapes(proxies(i)->b);
    
    arel.setZero();  arel=a->X.rot/(proxies(i)->posA-a->X.pos);
    brel.setZero();  brel=b->X.rot/(proxies(i)->posB-b->X.pos);
    
    CHECK(proxies(i)->normal.isNormalized(), "proxy normal is not normalized");
    dnormal.referTo(proxies(i)->normal.p(), 3); dnormal.reshape(1, 3);
    grad.setZero();
    kinematicsPos(NoArr, Jpos, a->body, &arel); grad += dnormal*Jpos; //moving a long normal b->a increases distance
    kinematicsPos(NoArr, Jpos, b->body, &brel); grad -= dnormal*Jpos; //moving b long normal b->a decreases distance
    J.append(grad);
    con++;
  }
  J.reshape(con, q.N);
}

void ors::KinematicWorld::kinematicsLimitsCost(arr &y, arr &J, const arr& limits, double margin) const {
  y.resize(1).setZero();
  if(&J) J.resize(1, getJointStateDimension()).setZero();
  double d;
  for(uint i=0; i<q.N; i++) if(limits(i,1)>limits(i,0)){ //only consider proper limits (non-zero interval)
    double m = margin*(limits(i,1)-limits(i,0));
    d = limits(i, 0) + m - q(i); //lo
    if(d>0.) {  y(0) += d/m;  if(&J) J(0, i)-=1./m;  }
    d = q(i) - limits(i, 1) + m; //up
    if(d>0.) {  y(0) += d/m;  if(&J) J(0, i)+=1./m;  }
  }
}

/// Compute the new configuration q such that body is located at ytarget (with deplacement rel).
void ors::KinematicWorld::inverseKinematicsPos(Body& body, const arr& ytarget,
                                               ors::Vector *rel_offset, int max_iter) {
  arr q0, q;
  getJointState(q0);
  q = q0;
  arr y; // endeff pos
  arr J; // Jacobian
  arr invJ;
  arr I = eye(q.N);

  // general inverse kinematic update
  // first iteration: $q* = q' + J^# (y* - y')$
  // next iterations: $q* = q' + J^# (y* - y') + (I - J# J)(q0 - q')$
  for (int i = 0; i < max_iter; i++) {
    kinematicsPos(y, J, &body, rel_offset);
    invJ = ~J * inverse(J * ~J);  // inverse_SymPosDef should work!?
    q = q + invJ * (ytarget - y);

    if (i > 0) {
      q += (I - invJ * J) * (q0 - q);
    }
    setJointState(q);
  }
}

/// center of mass of the whole configuration (3 vector)
double ors::KinematicWorld::getCenterOfMass(arr& x_) const {
  double M=0.;
  ors::Vector x;
  x.setZero();
  for_list(Body,  n,  bodies) {
    M+=n->mass;
    x+=n->mass*n->X.pos;
  }
  x/=M;
  x_ = ARRAY(x);
  return M;
}

/// gradient (Jacobian) of the COM w.r.t. q (3 x n tensor)
void ors::KinematicWorld::getComGradient(arr &grad) const {
  double M=0.;
  arr J(3, getJointStateDimension());
  grad.resizeAs(J); grad.setZero();
  for_list(Body, n, bodies) {
    M += n->mass;
    kinematicsPos(NoArr, J, n);
    grad += n->mass * J;
  }
  grad/=M;
}

ors::Proxy* ors::KinematicWorld::getContact(uint a, uint b) const {
  uint i;
  for(i=0; i<proxies.N; i++) if(proxies(i)->d<0.) {
      if(proxies(i)->a==(int)a && proxies(i)->b==(int)b) return proxies(i);
      if(proxies(i)->a==(int)b && proxies(i)->b==(int)a) return proxies(i);
    }
  return NULL;
}

/** @brief */
double ors::KinematicWorld::getEnergy() const {
  double m, v, E;
  ors::Matrix I;
  ors::Vector w;
  
  E=0.;
  for_list(Body, n, bodies) {
    m=n->mass;
    ors::Quaternion &rot = n->X.rot;
    I=(rot).getMatrix() * n->inertia * (-rot).getMatrix();
    v=n->X.vel.length();
    w=n->X.angvel;
    E += .5*m*v*v;
    E += 9.81 * m * (n->X*n->com).z;
    E += .5*(w*(I*w));
  }
  
  return E;
}

void ors::KinematicWorld::removeUselessBodies() {
  //-- remove bodies and their in-joints
  for_list_rev(Body, b, bodies) if(!b->shapes.N && !b->outLinks.N) {
    cout <<" -- removing useless body " <<b->name <<" with in-joints ( ";
    delete b;
  }
  //-- reindex
  listReindex(bodies);
  listReindex(joints);
  checkConsistency();
//  for_list(Joint, j, joints) j->index=j_COUNT;  j->ifrom = j->from->index;  j->ito = j->to->index;  }
//  for(Shape *s: shapes) s->ibody = s->body->index;
  //-- clear all previous index related things
  qdim.clear();
  proxies.clear();
  calc_q_from_Q();
}

bool ors::KinematicWorld::checkConsistency(){
  if(qdim.N){
    uint N=getJointStateDimension();
    CHECK_EQ(N, q.N, "");
//    CHECK_EQ(N, qdot.N, "");
    uint n=0;
    for(Joint *j: joints){
      if(j->mimic) continue; //don't count dependent joints
      CHECK_EQ(j->qIndex,n,"joint indexing is inconsistent");
      n += j->qDim();
    }
    CHECK_EQ(n,N,"");
  }
  for(Body *b: bodies){
    CHECK(&b->world, "");
    CHECK(&b->world==this,"");
    CHECK_EQ(b,bodies(b->index),"");
    for(Joint *j: b->outLinks) CHECK_EQ(j->from,b,"");
    for(Joint *j: b->inLinks)  CHECK_EQ(j->to,b,"");
    for(Shape *s: b->shapes)   CHECK_EQ(s->body,b,"");
  }
  for(Joint *j: joints){
    CHECK(&j->world && j->from && j->to, "");
    CHECK(&j->world==this,"");
    CHECK_EQ(j,joints(j->index),"");
    CHECK(j->from->outLinks.findValue(j)>=0,"");
    CHECK(j->to->inLinks.findValue(j)>=0,"");
  }
  for(Shape *s: shapes){
    CHECK(&s->world, "");
    CHECK(&s->world==this,"");
    CHECK_EQ(s,shapes(s->index),"");
    if(s->body) CHECK(s->body->shapes.findValue(s)>=0,"");
  }
  return true;
}

void ors::KinematicWorld::meldFixedJoints() {
  checkConsistency();
  for(Joint *j: joints) if(j->type==JT_fixed) {
    cout <<" -- melding fixed joint " <<j->name <<" (" <<j->from->name <<' ' <<j->to->name <<" )" <<endl;
    Body *a = j->from;
    Body *b = j->to;
    Transformation bridge = j->A * j->Q * j->B;
    //reassociate shapes with a
    for(Shape *s: b->shapes) {
      s->body=a;
      s->rel = bridge * s->rel;
      a->shapes.append(s);
    }
    b->shapes.clear();
    //joints from b-to-c now become joints a-to-c
    for(Joint *jj: b->outLinks) {
      jj->from=a;
      jj->A = bridge * jj->A;
      a->outLinks.append(jj);
    }
    b->outLinks.clear();
    //reassociate mass
    a->mass += b->mass;
    a->inertia += b->inertia;
    b->mass = 0.;
  }
  qdim.clear();
  proxies.clear();
  calc_q_from_Q();
  checkConsistency();
  //-- remove fixed joints and reindex
  for_list_rev(Joint, jj, joints) if(jj->type==JT_fixed) delete jj;
  listReindex(joints);
  //for_list(Joint, j, joints) { j->index=j_COUNT;  j->ifrom = j->from->index;  j->ito = j->to->index;  }
  checkConsistency();
}

//===========================================================================

ors::GraphOperator::GraphOperator():
  symbol(none), timeOfApplication(UINT_MAX), fromId(UINT_MAX), toId(UINT_MAX){
}

void ors::GraphOperator::apply(KinematicWorld& G){
  Body *from=G.bodies(fromId), *to=G.bodies(toId);
  if(symbol==deleteJoint){
    Joint *j = G.getJointByBodies(from, to);
    CHECK(j,"can't find joint between '"<<from->name <<"--" <<to->name <<"' Deleted before?");
    delete j;
    return;
  }
  if(symbol==addRigid){
//    cout <<"ADD-RIGID from '" <<from->name <<"' to '" <<to->name <<"'" <<endl;
    Joint *j = new Joint(G, from, to);

    // Keep Object Orientation
//    Transformation A = from->X;
  //  Transformation B = to->X;
    //A.pos *= 0.;
   // B.pos *= 0.;
   // j->A.setDifference(A, B);
    j->type=JT_fixed;
//    j->agent=1;
    G.isLinkTree=false;
    return;
  }
  HALT("shouldn't be here!");
}


//===========================================================================
//
// helper routines -- in a classical C interface
//

#endif

#undef LEN

double forceClosureFromProxies(ors::KinematicWorld& ORS, uint bodyIndex, double distanceThreshold, double mu, double torqueWeights) {
  ors::Vector c, cn;
  arr C, Cn;
  for_list(ors::Proxy, p, ORS.proxies){
    int body_a = ORS.shapes(p->a)->body?ORS.shapes(p->a)->body->index:-1;
    int body_b = ORS.shapes(p->b)->body?ORS.shapes(p->b)->body->index:-1;
    if(p->d<distanceThreshold && (body_a==(int)bodyIndex || body_b==(int)bodyIndex)) {
      if(body_a==(int)bodyIndex) {
        c = p->posA;
        cn=-p->normal;
      } else {
        c = p->posB;
        cn= p->normal;
      }
      C.append(ARRAY(c));
      Cn.append(ARRAY(cn));
    }
  }
  C .reshape(C.N/3, 3);
  Cn.reshape(C.N/3, 3);
  double fc=forceClosure(C, Cn, ORS.bodies(bodyIndex)->X.pos, mu, torqueWeights, NULL);
  return fc;
}


//===========================================================================
//-- template instantiations

#include <Core/util_t.h>

#ifndef  MT_ORS_ONLY_BASICS
template MT::Array<ors::Shape*>::Array(uint);
template ors::Shape* listFindByName(const MT::Array<ors::Shape*>&,const char*);

#include <Core/array_t.h>
template MT::Array<ors::Joint*>::Array();
#endif
/** @} */<|MERGE_RESOLUTION|>--- conflicted
+++ resolved
@@ -340,14 +340,9 @@
 }
 
 uintA shapesToShapeIndices(const MT::Array<ors::Shape*>& shapes) {
-<<<<<<< HEAD
-  uintA I(shapes.N);
-  for(uint i=0; i<shapes.N; i++) I(i) = shapes(i)->index;
-=======
   uintA I;
   resizeAs(I, shapes);
   for(uint i=0; i<shapes.N; i++) I.elem(i) = shapes.elem(i)->index;
->>>>>>> e52740c7
   return I;
 }
 
