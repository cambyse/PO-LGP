--- conflicted
+++ resolved
@@ -420,11 +420,7 @@
   arr ctrl_limits;
   ats.getValue<arr>(limits, "limits");
   if(limits.N){
-<<<<<<< HEAD
-//    CHECK(limits.N==2*qDim(), "parsed limits have wrong dimension");
-=======
     CHECK_EQ(limits.N,2*qDim(), "parsed limits have wrong dimension");
->>>>>>> 22dab272
   }
   ats.getValue<arr>(ctrl_limits, "ctrl_limits");
   if(ctrl_limits.N){
@@ -2169,11 +2165,11 @@
     Joint *j = new Joint(G, from, to);
 
     // Keep Object Orientation
-    Transformation A = from->X;
-    Transformation B = to->X;
-    A.pos *= 0.;
-    B.pos *= 0.;
-    j->A.setDifference(A, B);
+//    Transformation A = from->X;
+  //  Transformation B = to->X;
+    //A.pos *= 0.;
+   // B.pos *= 0.;
+   // j->A.setDifference(A, B);
     j->type=JT_fixed;
 //    j->agent=1;
     G.isLinkTree=false;
