--- conflicted
+++ resolved
@@ -2802,12 +2802,4 @@
 #include <Core/array.tpp>
 template mlr::Array<ors::Joint*>::Array();
 #endif
-<<<<<<< HEAD
-/** @} */
-=======
-/** @} */
-
-
-
-
->>>>>>> b874aafd
+/** @} */