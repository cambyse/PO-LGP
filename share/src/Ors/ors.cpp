/*  ---------------------------------------------------------------------
    Copyright 2013 Marc Toussaint
    email: mtoussai@cs.tu-berlin.de

    This program is free software: you can redistribute it and/or modify
    it under the terms of the GNU General Public License as published by
    the Free Software Foundation, either version 3 of the License, or
    (at your option) any later version.

    This program is distributed in the hope that it will be useful,
    but WITHOUT ANY WARRANTY; without even the implied warranty of
    MERCHANTABILITY or FITNESS FOR A PARTICULAR PURPOSE.  See the
    GNU General Public License for more details.

    You should have received a COPYING file of the GNU General Public License
    along with this program. If not, see <http://www.gnu.org/licenses/>
    -----------------------------------------------------------------  */

/**
 * @file
 * @ingroup group_ors
 */
/**
 * @addtogroup group_ors
 * @{
 */


#undef abs
#include <algorithm>
#include <sstream>
#include "ors.h"

#ifndef MT_ORS_ONLY_BASICS
#  include <Core/registry.h>
//#  include <Gui/plot.h>
#endif
#ifdef MT_extern_ply
#  include <extern/ply/ply.h>
#endif

#define ORS_NO_DYNAMICS_IN_FRAMES

#define SL_DEBUG_LEVEL 1
#define SL_DEBUG(l, x) if(l<=SL_DEBUG_LEVEL) x;

#define Qstate

void lib_ors(){ cout <<"force loading lib/ors" <<endl; }

#define LEN .2

#ifndef MT_ORS_ONLY_BASICS

//===========================================================================
//
// contants
//

ors::Body& NoBody = *((ors::Body*)NULL);
ors::Shape& NoShape = *((ors::Shape*)NULL);
ors::Joint& NoJoint = *((ors::Joint*)NULL);
ors::Graph& NoGraph = *((ors::Graph*)NULL);

//===========================================================================
//
// Body implementations
//


/* dm 15.06.2006--these had to be changed with the switch to ODE 0.6
   void Body::copyFrameToOde(){
   CHECK(X.r.isNormalized(), "quaternion is not normalized!");
   CP3(b->posr.pos, X.p);                // dxBody changed in ode-0.6 ! 14. Jun 06 (hh)
   CP4(b->q, X.r); dQtoR(b->q, b->posr.R);
   CP3(b->lvel, X.v);
   CP3(b->avel, X.w);
   }
   void Body::getFrameFromOde(){
   CP3(X.p.v, b->posr.pos);
   CP4(X.r.q, b->q);
   CP3(X.v.v, b->lvel);
   CP3(X.w.v, b->avel);
   CHECK(X.r.isNormalized(), "quaternion is not normalized!");
   }
*/

ors::Body::Body() { reset(); }

ors::Body::Body(const Body& b) { reset(); *this=b; }

ors::Body::Body(Graph& G, const Body* copyBody) {
  reset();
  if(copyBody) *this=*copyBody;
  index=G.bodies.N;
  G.bodies.append(this);
}

ors::Body::~Body() {
  reset();
  listDelete(inLinks);
  listDelete(outLinks);
  listDelete(shapes);
}

void ors::Body::reset() {
  listDelete(ats);
  X.setZero();
  type=dynamicBT;
  shapes.memMove=true;
  com.setZero();
#if 1
  mass = 0.;
  inertia.setZero();
#else
  mass=1.;
  inertia.setId();
  inertia *= .3;
#endif
}

void ors::Body::parseAts(Graph& G) {
  //interpret some of the attributes
  arr x;
  MT::String str;
  ats.getValue<Transformation>(X, "X");
  ats.getValue<Transformation>(X, "pose");
  
  //mass properties
//  double d;
//  if(ats.getValue<double>(d, "mass")) {
//    mass=d;
//    inertia.setId();
//    inertia *= .2*d;
//  }
  
  type=dynamicBT;
  if(ats.getValue<bool>("fixed"))      type=staticBT;
  if(ats.getValue<bool>("static"))     type=staticBT;
  if(ats.getValue<bool>("kinematic"))  type=kinematicBT;
  
  // SHAPE handling
  Item* item;
  // a mesh which consists of multiple convex sub meshes creates multiple
  // shapes that belong to the same body
  item = ats.getItem("mesh");
  if(item){
    MT::String *filename = item->value<MT::String>();

    // if mesh is not .obj we only have one shape
    if(!filename->endsWith("obj")) {
      new Shape(G, *this);
    }else{  // if .obj file create Shape for all submeshes
      auto subMeshPositions = getSubMeshPositions(*filename);
      for (auto parsing_pos : subMeshPositions) {
        Shape *s = new Shape(G, *this);
        s->mesh.parsing_pos_start = std::get<0>(parsing_pos);
        s->mesh.parsing_pos_end = std::get<1>(parsing_pos);
      }
    }
  }

  // add shape if there is no shape exists yet
  if(ats.getItem("type") && !shapes.N){
    Shape *s = new Shape(G, *this);
    s->name = name;
  }

  // copy body attributes to shapes 
  for (auto& s:shapes) { s->ats = ats;  s->parseAts(); }
}

void ors::Body::write(std::ostream& os) const {
  if(!X.isZero()) os <<"pose=<T " <<X <<" > ";
  uint i; Item *a;
  for_list(i, a, ats)
  if(a->keys(0)!="X" && a->keys(0)!="pose") os <<*a <<' ';
}

void ors::Body::read(std::istream& is) {
  reset();
  ats.read(is);
  if(!is.good()) HALT("body '" <<name <<"' read error: in ");
  parseAts(NoGraph);
}

namespace ors {
std::ostream& operator<<(std::ostream& os, const Body& x) { x.write(os); return os; }
std::ostream& operator<<(std::ostream& os, const Shape& x) { x.write(os); return os; }
std::ostream& operator<<(std::ostream& os, const Joint& x) { x.write(os); return os; }
}

//===========================================================================
//
// Shape implementations
//

ors::Shape::Shape() { reset(); }

ors::Shape::Shape(const Shape& s): body(NULL){ *this=s; }

ors::Shape::Shape(Graph& G, Body& b, const Shape *copyShape):body(NULL) {
  reset();
  if(copyShape) *this = *copyShape;
  if(&b && !&G) MT_MSG("You're attaching a Shape to a Body, but not to a Graph -- you're not supposed to do that!");
  if(&G){
    index=G.shapes.N;
    G.shapes.append(this);
  }
  if(&b){
    body = &b;
    b.shapes.append(this);
    ibody=b.index;
  }
}

ors::Shape::~Shape() {
  reset();
  if(body) body->shapes.removeValue(this);
}

void ors::Shape::parseAts() {
  double d;
  arr x;
  MT::String str;
  ats.getValue<Transformation>(rel, "rel");
  if(ats.getValue<arr>(x, "size"))          { CHECK(x.N==4,"size=[] needs 4 entries"); memmove(size, x.p, 4*sizeof(double)); }
  if(ats.getValue<arr>(x, "color"))         { CHECK(x.N==3,"color=[] needs 3 entries"); memmove(color, x.p, 3*sizeof(double)); }
  if(ats.getValue<double>(d, "type"))       { type=(ShapeType)(int)d;}
  if(ats.getValue<bool>("contact"))         { cont=true; }
  if(ats.getValue<MT::String>(str, "mesh")) { mesh.readFile(str); }
  if(ats.getValue<double>(d, "meshscale"))  { mesh.scale(d); }

  //create mesh for basic shapes
  switch(type) {
    case ors::noneST: HALT("shapes should have a type - somehow wrong initialization..."); break;
    case ors::boxST:
      mesh.setBox();
      mesh.scale(size[0], size[1], size[2]);
      break;
    case ors::sphereST:
      mesh.setSphere();
      mesh.scale(size[3], size[3], size[3]);
      break;
    case ors::cylinderST:
      CHECK(size[3]>1e-10,"");
      mesh.setCylinder(size[3], size[2]);
      break;
    case ors::cappedCylinderST:
      CHECK(size[3]>1e-10,"");
      mesh.setCappedCylinder(size[3], size[2]);
      break;
    case ors::markerST:
      break;
    case ors::meshST:
    case ors::pointCloudST:
      CHECK(mesh.V.N, "mesh needs to be loaded to draw mesh object");
      break;
  }

  //center the mesh:
  if(mesh.V.N){
    Vector c = mesh.center();
    if(!ats.getValue<bool>("rel_includes_mesh_center")){
      rel.addRelativeTranslation(c);
      ats.append<bool>("rel_includes_mesh_center",new bool(true));
    }
    mesh_radius = mesh.getRadius();
  }

  //add inertia to the body
  if(body) {
    Matrix I;
    double mass=-1.;
    switch(type) {
      case sphereST:   inertiaSphere(I.p(), mass, 1000., size[3]);  break;
      case boxST:      inertiaBox(I.p(), mass, 1000., size[0], size[1], size[2]);  break;
      case cappedCylinderST:
      case cylinderST: inertiaCylinder(I.p(), mass, 1000., size[2], size[3]);  break;
      case noneST:
      default: ;
    }
    if(mass>0.){
      body->mass += mass;
      body->inertia += I;
    }
  }
}

void ors::Shape::reset() {
  type=noneST;
  size[0]=size[1]=size[2]=size[3]=1.;
  color[0]=color[1]=color[2]=.8;
  listDelete(ats);
  rel.setZero();
  mesh.V.clear();
  mesh_radius=0.;
  cont=false;
}

void ors::Shape::write(std::ostream& os) const {
  os <<"type=" <<type <<' ';
  if(!rel.isZero()) os <<"rel=<T " <<rel <<" > ";
  uint i; Item *a;
  for_list(i,a,ats)
  if(a->keys(0)!="rel" && a->keys(0)!="type") os <<*a <<' ';
}

void ors::Shape::read(std::istream& is) {
  reset();
  ats.read(is);
  if(!is.good()) HALT("shape read error");
  parseAts();
}

uintA stringListToShapeIndices(const MT::Array<const char*>& names, const MT::Array<ors::Shape*>& shapes) {
  uintA I(names.N);
  for(uint i=0; i<names.N; i++) {
    ors::Shape *s = listFindByName(shapes, names(i));
    if(!s) HALT("shape name '"<<names(i)<<"' doesn't exist");
    I(i) = s->index;
  }
  return I;
}

void makeConvexHulls(ShapeL& shapes){
  for_list_(ors::Shape, s, shapes) s->mesh.makeConvexHull();
}


//===========================================================================
//
// Joint implementations
//

ors::Joint::Joint()
  : index(0), qIndex(-1), ifrom(0), ito(0), from(NULL), to(NULL), coupledTo(NULL), agent(0) { reset(); }

ors::Joint::Joint(const Joint& j)
  : index(0), qIndex(-1), ifrom(0), ito(0), from(NULL), to(NULL), coupledTo(NULL), agent(0) { reset(); *this=j; }

ors::Joint::Joint(Graph& G, Body *f, Body *t, const Joint* copyJoint)
  : index(0), qIndex(-1), ifrom(f->index), ito(t->index), from(f), to(t), coupledTo(NULL), agent(0){
  reset();
  if(copyJoint) *this=*copyJoint;
  index=G.joints.N;
  G.joints.append(this);
  f->outLinks.append(this);
  t-> inLinks.append(this);
}

ors::Joint::~Joint() {
  reset();
  from->outLinks.removeValue(this);
  to->inLinks.removeValue(this);
}

void ors::Joint::parseAts() {
  //interpret some of the attributes
  double d;
  ats.getValue<Transformation>(A, "A");
  ats.getValue<Transformation>(A, "from");
  if(ats.getValue<bool>("BinvA")) B.setInverse(A);
  ats.getValue<Transformation>(B, "B");
  ats.getValue<Transformation>(B, "to");
  ats.getValue<Transformation>(Q, "Q");
  ats.getValue<Transformation>(X, "X");
  if(ats.getValue<double>(d, "type")) type=(JointType)(int)d; else type=JT_hingeX;
  if(ats.getValue<double>(d, "q")){
    if(type==JT_hingeX) Q.addRelativeRotationRad(d, 1., 0., 0.);
    if(type==JT_fixed)  A.addRelativeRotationRad(d, 1., 0., 0.);
    if(type==JT_transX) Q.addRelativeTranslation(d, 0., 0.);
  }
  if(ats.getValue<double>(d, "agent")) agent=(int)d;
  //axis
  arr axis;
  ats.getValue<arr>(axis, "axis");
  if(axis.N) {
    CHECK(axis.N==3,"");
    Vector ax(axis);
    Quaternion rot;  rot.setDiff(Vector_x, ax);
    A.rot = A.rot * rot;
    B.rot = -rot * B.rot;
  }
  //coupled to another joint requires post-processing by the Graph::read!!
  if(ats.getValue<MT::String>("coupledTo")) coupledTo=(Joint*)1;
}

uint ors::Joint::qDim() {
  if(type>=JT_hingeX && type<=JT_transZ) return 1;
  if(type==JT_trans3) return 3;
  if(type==JT_universal) return 2;
  if(type==JT_glue || type==JT_fixed) return 0;
  HALT("shouldn't be here");
  return 0;
}

void ors::Joint::write(std::ostream& os) const {
  if(!A.isZero()) os <<"from=<T " <<A <<" > ";
  if(!B.isZero()) os <<"to=<T " <<B <<" > ";
  if(!Q.isZero()) os <<"Q=<T " <<Q <<" > ";
  uint i; Item *a;
  for_list(i,a,ats)
  if(a->keys(0)!="A" && a->keys(0)!="from"
      && a->keys(0)!="axis" //because this was subsumed in A during read
      && a->keys(0)!="B" && a->keys(0)!="to"
      && a->keys(0)!="Q" && a->keys(0)!="q") os <<*a <<' ';
}

void ors::Joint::read(std::istream& is) {
  reset();
  ats.read(is);
  if(!is.good()) HALT("joint (" <<from->name <<' ' <<to->name <<") read read error");
  parseAts();
}


ors::Proxy::Proxy() {
  colorCode = 0;
}

//===========================================================================
//
// Graph implementations
//

void ors::Graph::init(const char* filename) {
  MT::load(*this, filename, true);
  calcBodyFramesFromJoints();
}

void ors::Graph::clear() {
  listDelete(proxies);
  listDelete(shapes);
  listDelete(joints);
  listDelete(bodies);
  q_dim=0;
  isLinkTree=false;
}

ors::Graph* ors::Graph::newClone() const {
  Graph *G=new Graph();
  G->q_dim=q_dim;
  listCopy(G->proxies, proxies);
  listCopy(G->shapes, shapes);
  listCopy(G->bodies, bodies);
  listCopy(G->joints, joints);
  // post-process coupled joints
  for_list_(Joint, j, G->joints) 
    if(j->coupledTo){
    MT::String jointName;
    bool good = j->ats.getValue<MT::String>(jointName, "coupledTo");
    CHECK(good, "something is wrong");
    j->coupledTo = listFindByName(G->joints, jointName);
    if(!j->coupledTo) HALT("The joint '" <<*j <<"' is declared coupled to '" <<jointName <<"' -- but that doesn't exist!");
    j->type = j->coupledTo->type;
  }
  graphMakeLists(G->bodies, G->joints);
  uint i;  Shape *s;  Body *b;
  for_list(i, s, G->shapes) {
    b=G->bodies(s->ibody);
    s->body=b;
    b->shapes.append(s);
  }
  return G;
}

void ors::Graph::operator=(const ors::Graph& G) {
  uint i;  Shape *s;  Body *b;
  q_dim=G.q_dim;
  listCopy(proxies, G.proxies);
  listCopy(joints, G.joints);
  for_list_(Joint, j, joints) 
    if(j->coupledTo){
    MT::String jointName;
    bool good = j->ats.getValue<MT::String>(jointName, "coupledTo");
    CHECK(good, "something is wrong");
    j->coupledTo = listFindByName(G.joints, jointName);
    if(!j->coupledTo) HALT("The joint '" <<*j <<"' is declared coupled to '" <<jointName <<"' -- but that doesn't exist!");
    j->type = j->coupledTo->type;
  }
  listCopy(shapes, G.shapes);
  listCopy(bodies, G.bodies);
  graphMakeLists(bodies, joints);
  for_list(i, b, bodies) b->shapes.clear();
  for_list(i, s, shapes) {
    b=bodies(s->ibody);
    s->body=b;
    b->shapes.append(s);
  }
}

void ors::Graph::copyShapesAndJoints(const Graph& G) {
  uint i;  Shape *s;  Body *b;  Joint *j;
  for_list(i, s, shapes)(*s) = *G.shapes(i);
  for_list(i, j, joints)(*j) = *G.joints(i);
  for_list(i, b, bodies) b->shapes.clear();
  for_list(i, s, shapes) {
    b=bodies(s->ibody);
    s->body=b;
    b->shapes.append(s);
  }
  calcBodyFramesFromJoints();
}

/** @brief transforms (e.g., translates or rotates) the joints coordinate system):
  `adds' the transformation f to A and its inverse to B */
void ors::Graph::transformJoint(ors::Joint *e, const ors::Transformation &f) {
  e->A = e->A * f;
  e->B = -f * e->B;
}

void ors::Graph::makeLinkTree() {
  for_list_(Joint, j, joints) {
    for_list_(Shape, s, j->to->shapes)  s->rel = j->B * s->rel;
    for_list_(Joint, j2, j->to->outLinks) j2->A = j->B * j2->A;
    j->B.setZero();
  }
  isLinkTree=true;
}

/// [prelim] some kind of gyroscope
void ors::Graph::getGyroscope(ors::Vector& up) const {
  up.set(0, 0, 1);
  up=bodies(0)->X.rot*up;
}

/** @brief KINEMATICS: given the (absolute) frames of root nodes and the relative frames
    on the edges, this calculates the absolute frames of all other nodes (propagating forward
    through trees and testing consistency of loops). */
void ors::Graph::calcBodyFramesFromJoints() {
  Body *n;
  Joint *e;
  uint i, j;
  ors::Transformation f;
  for_list(j, n, bodies) {
    CHECK(n->inLinks.N<=1,"loopy geometry - body '" <<n->name <<"' has more than 1 input link");
    for_list(i, e, n->inLinks) {
      f = e->from->X;
      f.appendTransformation(e->A);
      e->X = f;
      if(e->type==JT_hingeX || e->type==JT_transX)  e->X.rot.getX(e->axis);
      if(e->type==JT_hingeY || e->type==JT_transY)  e->X.rot.getY(e->axis);
      if(e->type==JT_hingeZ || e->type==JT_transZ)  e->X.rot.getZ(e->axis);
      f.appendTransformation(e->Q);
      if(!isLinkTree) f.appendTransformation(e->B);
      n->X=f;
    }
  }
  calcShapeFramesFromBodies();
}

void ors::Graph::fillInRelativeTransforms() {
  for_list_(Joint, e, joints) {
    if(!e->X.isZero() && e->A.isZero() && e->B.isZero()) {
      e->A.setDifference(e->from->X, e->X);
      e->B.setDifference(e->X, e->to->X);
    }
  }
}

void ors::Graph::calcShapeFramesFromBodies() {
  Body *n;
  Shape *s;
  uint i, j;
  ors::Transformation f;
  for_list(j, n, bodies) {
    for_list(i, s, n->shapes) {
      s->X = n->X;
      s->X.appendTransformation(s->rel);
    }
  }
}

/** @brief given the absolute frames of all nodes and the two rigid (relative)
    frames A & B of each edge, this calculates the dynamic (relative) joint
    frame X for each edge (which includes joint transformation and errors) */
void ors::Graph::calcJointsFromBodyFrames() {
  Joint *e;
  uint i;
  for_list(i, e, joints) {
    ors::Transformation A(e->from->X), B(e->to->X);
    A.appendTransformation(e->A);
    B.appendInvTransformation(e->B);
    e->Q.setDifference(A, B);
  }
}

/** @brief in all edge frames: remove any displacements, velocities and non-x rotations.
    After this, edges and nodes are not coherent anymore. You might want to call
    calcBodyFramesFromJoints() */
void ors::Graph::clearJointErrors() {
  Joint *e;
  ors::Vector xaxis(1, 0, 0);
  uint i;
  for_list(i, e, joints) {
    e->Q.pos.setZero();
    e->Q.vel.setZero();
    e->Q.rot.alignWith(xaxis);
    e->Q.angvel.makeColinear(xaxis);
  }
}

/** @brief invert all velocity variables of all frames */
void ors::Graph::invertTime() {
  Body *n;
  Joint *e;
  uint i, j;
  for_list(j, n, bodies) {
    n->X.vel*=-1.;
    n->X.angvel*=-1.;
    for_list(i, e, n->inLinks) {
      e->Q.vel*=-1.;
      e->Q.angvel*=-1.;
    }
  }
}

arr ors::Graph::naturalQmetric() {
#if 1
  if(!q_dim) getJointStateDimension();
  arr Wdiag(q_dim);
  Wdiag=1.;
  return Wdiag;
#else
  //compute generic q-metric depending on tree depth
  arr BM(bodies.N);
  BM=1.;
  for(uint i=BM.N; i--;) {
    for(uint j=0; j<bodies(i)->outLinks.N; j++) {
      BM(i) += BM(bodies(i)->outLinks(j)->to->index);
    }
  }
  if(!q_dim) getJointStateDimension(true);
  arr Wdiag(q_dim);
  for_list_(Joint, j, joints) {
    for(uint i=0; i<j->qDim(); i++) Wdiag(j->qIndex+i)=::pow(BM(j->to->index), 1.);
  }
  if(Qlin.N){
    arr W;
    W.setDiag(Wdiag);
    if(Qlin.N) W = ~Qlin*W*Qlin;
    getDiag(Wdiag, W);
  }
  return Wdiag;
#endif
}

void ors::Graph::computeNaturalQmetric(arr& W) {
  W.setDiag(naturalQmetric());
}

/** @brief revert the topological orientation of a joint (edge),
   e.g., when choosing another body as root of a tree */
void ors::Graph::revertJoint(ors::Joint *e) {
  cout <<"reverting edge (" <<e->from->name <<' ' <<e->to->name <<")" <<endl;
  //revert
  uint i=e->ifrom;  e->ifrom=e->ito;  e->ito=i;
  graphMakeLists(bodies, joints);
  ors::Transformation f;     ///< transformation from parent body to joint (attachment, usually static)
  f=e->A;
  e->A.setInverse(e->B);
  e->B.setInverse(f);
  f=e->Q;
  e->Q.setInverse(f);
}

/** @brief re-orient all joints (edges) such that n becomes
  the root of the configuration */
void ors::Graph::reconfigureRoot(Body *n) {
  MT::Array<Body*> list, list2;
  Body **m,**mstop;
  Joint *e;
  list.append(n);
  uintA level(bodies.N);
  level=0;
  int i=0;
  uint j;
  
  while(list.N>0) {
    i++;
    list2.clear();
    mstop=list.p+list.N;
    for(m=list.p; m!=mstop; m++) {
      level((*m)->index)=i;
      for_list(j, e, (*m)->inLinks) {
        //for_in_edges_save(e, es, (*m))
        if(!level(e->from->index)) { revertJoint(e); j--; }
      }
      for_list(j, e, (*m)->outLinks) list2.append(e->to);
    }
    list=list2;
  }
  
  graphTopsort(bodies, joints);
}

/** @brief returns the joint (actuator) dimensionality */
uint ors::Graph::getJointStateDimension(int agent) const {
  if(!q_dim) {
    uint qdim=0;
    for_list_(Joint, j, joints) if(j->agent==agent){
      if(!j->coupledTo){
        j->qIndex = qdim;
        qdim += j->qDim();
      }else{
        j->qIndex = j->coupledTo->qIndex;
      }
    }
    ((Graph*)this)->q_dim = qdim; //hack to work around const declaration
  }
  
  return q_dim;
}

void ors::Graph::zeroGaugeJoints() {
  Body *n;
  Joint *e;
  ors::Vector w;
  uint j;
  for_list(j, n, bodies) if(n->type!=staticBT) {
    e=n->inLinks(0);
    if(e) {
      w=e->Q.rot / e->Q.angvel; e->Q.angvel.setZero();
      e->A.appendTransformation(e->Q);
      e->Q.setZero();
      e->Q.angvel=w;
    }
  }
}

/** @brief returns the joint state vectors separated in positions and
  velocities */
void ors::Graph::getJointState(arr& x, arr& v, int agent) const {
  ors::Vector rotv;
  ors::Quaternion rot;
  
  if(!q_dim) getJointStateDimension();
  x.resize(q_dim);
  if(&v) v.resize(q_dim);
  
  uint n=0;
  for_list_(Joint, j, joints) if(j->agent==agent){
    if(j->coupledTo) continue; //don't count dependent joints
    switch(j->type) {
      case JT_hingeX:
      case JT_hingeY:
      case JT_hingeZ: {
        //angle
        j->Q.rot.getRad(x(n), rotv);
        if(x(n)>MT_PI) x(n)-=MT_2PI;
        if(j->type==JT_hingeX && rotv*Vector_x<0.) x(n)=-x(n);
        if(j->type==JT_hingeY && rotv*Vector_y<0.) x(n)=-x(n);
        if(j->type==JT_hingeZ && rotv*Vector_z<0.) x(n)=-x(n);
        //velocity
        if(&v){
          v(n)=j->Q.angvel.length();
          if(j->type==JT_hingeX && j->Q.angvel*Vector_x<0.) v(n)=-v(n);
          if(j->type==JT_hingeY && j->Q.angvel*Vector_y<0.) v(n)=-v(n);
          if(j->type==JT_hingeZ && j->Q.angvel*Vector_z<0.) v(n)=-v(n);
        }
        n++;
      } break;
      case JT_universal:
        //angle
        rot = j->Q.rot;
        if(fabs(rot.w)>1e-15) {
          x(n) = 2.0 * atan(rot.x/rot.w);
          x(n+1) = 2.0 * atan(rot.y/rot.w);
        } else {
          x(n) = MT_PI;
          x(n+1) = MT_PI;
        }
        
        // velocity: need to fix
        if(&v) NIY;

        n+=2;
        break;
      case JT_transX:
        x(n)=j->Q.pos.x;
        if(&v) v(n)=j->Q.vel.x;
        n++;
        break;
      case JT_transY:
        x(n)=j->Q.pos.y;
        if(&v) v(n)=j->Q.vel.y;
        n++;
        break;
      case JT_transZ:
        x(n)=j->Q.pos.z;
        if(&v) v(n)=j->Q.vel.z;
        n++;
        break;
      case JT_trans3:
        x(n)=j->Q.pos.x;
        x(n+1)=j->Q.pos.y;
        x(n+2)=j->Q.pos.z;
        if(&v) {
          v(n)=j->Q.vel.x;
          v(n+1)=j->Q.vel.y;
          v(n+2)=j->Q.vel.z;
        }
        n+=3;
        break;
      case JT_glue:
      case JT_fixed:
        break;
      default: NIY;
    }
  }
  CHECK(n==q_dim,"");
}

/** @brief returns the joint positions only */
void ors::Graph::getJointState(arr& x, int agent) const { getJointState(x, NoArr, agent); }

arr ors::Graph::getJointState(int agent) const { arr q; getJointState(q, NoArr, agent); return q; }

/** @brief sets the joint state vectors separated in positions and
  velocities */
void ors::Graph::setJointState(const arr& _q, const arr& _v, int agent, bool clearJointErrors) {
  Joint *j;
  uint n=0, i;
  ors::Quaternion rot1, rot2;
  arr q=_q, v;
  if(&_v) v=_v;

  if(!q_dim) getJointStateDimension();
  CHECK(q.N==q_dim && (!(&_v) || v.N==q_dim), "wrong joint state dimensionalities");
  
  for_list(i, j, joints) if(j->agent==agent){
    if(j->coupledTo){
      j->Q=j->coupledTo->Q;
    }else switch(j->type) {
      case JT_hingeX: {
        //angle
        j->Q.rot.setRadX(q(n));
        
        // check boundaries
        /*if(e->p[0] < e->p[1]){
        tempAngleDeg = q(n); //dm *180.0/MT_PI;
        if(tempAngleDeg <= e->p[0]){ // joint angle is smaller than lower bound (e->p[0])--> clip it
        e->Q.r.setDeg(e->p[0], Vector_x);
        //  cout <<"lower clipping " <<tempAngleDeg <<endl;
        }else if(tempAngleDeg >= e->p[1]){ // joint angle is larger than upper bound (e->p[1])--> clip it
        e->Q.r.setDeg(e->p[1], Vector_x);
        //  cout <<"upper clipping " <<tempAngleDeg <<endl;
        }
        }*/
        
        //velocity
        if(&_v){  j->Q.angvel.set(v(n) ,0., 0.);  j->Q.zeroVels=false;  }
        else{  j->Q.angvel.setZero();  j->Q.zeroVels=true;  }
        //if(e->Q.w.isZero()) e->Q.w=Vector_x;
        //if(e->Q.w*Vector_x<0.) e->Q.w.setLength(-v(n)); else e->Q.w.setLength(v(n));
        
        if(clearJointErrors) {
          j->Q.pos.setZero();
          j->Q.vel.setZero();
          //truely, also the rotations X.r and X.w should be made orthogonal to the x-axis
        }
        n++;
      } break;

      case JT_hingeY: {
        j->Q.rot.setRadY(q(n));
        if(&_v){  j->Q.angvel.set(0., v(n) ,0.);  j->Q.zeroVels=false;  }
        else{  j->Q.angvel.setZero();  j->Q.zeroVels=true;  }
        if(clearJointErrors) {
          j->Q.pos.setZero();
          j->Q.vel.setZero();
        }
        n++;
      } break;

      case JT_hingeZ: {
        j->Q.rot.setRadZ(q(n));
        if(&_v){  j->Q.angvel.set(0., 0., v(n));  j->Q.zeroVels=false;  }
        else{  j->Q.angvel.setZero();  j->Q.zeroVels=true;  }
        if(clearJointErrors) {
          j->Q.pos.setZero();
          j->Q.vel.setZero();
        }
        n++;
      } break;
      
      case JT_universal:
        //angle
        rot1.setRadX(q(n));
        rot2.setRadY(q(n+1));
        
        //check boundaries
        /*if(e->p[0] < e->p[1]){
        // TODO: both angles are restricted to the same boundaries. Could be enhanced
        //     in order to be able to restrict the two angles differently
        tempAngleDeg = q(n); //dm *180.0/MT_PI;
        if(tempAngleDeg <= e->p[0]){ // joint angle is smaller than lower bound (e->p[0])--> clip it
        rot1.setRadX(e->p[0]);
        rot2.setRadY(e->p[0]);
        //  cout <<"lower clipping " <<tempAngleDeg <<endl;
        }else if(tempAngleDeg >= e->p[1]){ // joint angle is larger than upper bound (e->p[1])--> clip it
        rot1.setRadX(e->p[1]);
        rot2.setRadY(e->p[1]);
        //  cout <<"upper clipping " <<tempAngleDeg <<endl;
        }
        }*/
        
        j->Q.rot = rot1*rot2;
        //velocity
        // need to fix
        
        if(clearJointErrors) {
          j->Q.pos.setZero();
          j->Q.vel.setZero();
        }
        n+=2;
        break;
      case JT_transX: {
        j->Q.pos = q(n)*Vector_x;
        
        // check boundaries
        /*if(e->p[0] < e->p[1]){
        tempDeflection = q(n);
        if(tempDeflection <= e->p[0]){ // joint angle is smaller than lower bound (e->p[0])--> clip it
        e->Q.p = e->p[0]*Vector_x;
        cout <<"lower clipping " <<tempDeflection <<endl;
        }else if(tempDeflection >= e->p[1]){ // joint angle is larger than upper bound (e->p[1])--> clip it
        e->Q.p = e->p[1]*Vector_x;
        cout <<"upper clipping " <<tempDeflection <<endl;
        }
        }*/
        
        //velocity
        if(&_v){ j->Q.vel.set(v(n), 0., 0.); j->Q.zeroVels=false; }
        
        if(clearJointErrors) {
          j->Q.rot.setZero();
          j->Q.angvel.setZero();
        }
        n++;
      } break;

      case JT_transY: {
        j->Q.pos = q(n)*Vector_y;
        if(&_v){ j->Q.vel.set(0., v(n), 0.); j->Q.zeroVels=false; }
        if(clearJointErrors) {
          j->Q.rot.setZero();
          j->Q.angvel.setZero();
        }
        n++;
      } break;

      case JT_transZ: {
        j->Q.pos = q(n)*Vector_z;
        if(&_v){ j->Q.vel.set(0., 0., v(n)); j->Q.zeroVels=false; }
        if(clearJointErrors) {
          j->Q.rot.setZero();
          j->Q.angvel.setZero();
        }
        n++;
      } break;

      case JT_trans3: {
        j->Q.pos.set(q(n), q(n+1), q(n+2));
        if(&_v){ j->Q.vel.set(v(n), v(n+1), v(n+2)); j->Q.zeroVels=false; }
        if(clearJointErrors) {
          j->Q.rot.setZero();
          j->Q.angvel.setZero();
        }
        n+=3;
      } break;

      case JT_glue:
      case JT_fixed:
        j->Q.setZero();
        j->Q.zeroVels=true;
        break;
      default: NIY;
    }
  }

  CHECK(n==q_dim,"");
}

/** @brief sets the joint angles with velocity zero - e.g. for kinematic
  simulation only */
void ors::Graph::setJointState(const arr& x, int agent, bool clearJointErrors) {
  setJointState(x, NoArr, agent, clearJointErrors);
}

//===========================================================================
//
// core: kinematics and dynamics
//

/** @brief return the position \f$x = \phi_i(q)\f$ of the i-th body (3 vector) */
void ors::Graph::kinematicsPos(arr& y, uint a, ors::Vector *rel) const {
  ors::Vector pos=bodies(a)->X.pos;
  if(rel) pos += bodies(a)->X.rot*(*rel);
  y = ARRAY(pos);
}

/** @brief return the jacobian \f$J = \frac{\partial\phi_i(q)}{\partial q}\f$ of the position
  of the i-th body (3 x n tensor)*/
void ors::Graph::jacobianPos(arr& J, uint a, ors::Vector *rel, int agent) const {
  Joint *j;
  uint j_idx;
  ors::Vector tmp;
  
  if(!q_dim) getJointStateDimension();
  
  //initialize Jacobian
  J.resize(3, q_dim).setZero();
  
  //get reference frame
  ors::Vector pos = bodies(a)->X.pos;
  if(rel) pos += bodies(a)->X.rot*(*rel);
  
  if(bodies(a)->inLinks.N) { //body a has no inLinks -> zero jacobian
    j=bodies(a)->inLinks(0);
    while(j) { //loop backward down the kinematic tree
      j_idx=j->qIndex;
      if(j->agent==agent && j_idx>=q_dim) CHECK(j->type==JT_glue || j->type==JT_fixed, "");
      if(j->agent==agent && j_idx<q_dim){
        CHECK(j->type!=JT_glue && j->type!=JT_fixed, "resort joints so that fixed and glued are last");

        if(j->type==JT_hingeX || j->type==JT_hingeY || j->type==JT_hingeZ) {
          tmp = j->axis ^ (pos-j->X.pos);
          J(0, j_idx) += tmp.x;
          J(1, j_idx) += tmp.y;
          J(2, j_idx) += tmp.z;
        }
        else if(j->type==JT_transX || j->type==JT_transY || j->type==JT_transZ) {
          J(0, j_idx) += j->axis.x;
          J(1, j_idx) += j->axis.y;
          J(2, j_idx) += j->axis.z;
        }
        else if(j->type==JT_trans3) {
          if(j->coupledTo) NIY;
          arr R(3,3); j->X.rot.getMatrix(R.p);
          J.setMatrixBlock(R, 0, j_idx);
        }
      }
      if(!j->from->inLinks.N) break;
      j=j->from->inLinks(0);
    }
  }
}

/** @brief return the Hessian \f$H = \frac{\partial^2\phi_i(q)}{\partial q\partial q}\f$ of the position
  of the i-th body (3 x n x n tensor) */
void ors::Graph::hessianPos(arr& H, uint a, ors::Vector *rel, int agent) const {
  HALT("this is buggy: a sign error: see examples/Ors/ors testKinematics");
  Joint *j1, *j2;
  uint j1_idx, j2_idx;
  ors::Vector r;
  
  if(!q_dim)((ors::Graph*)this)->q_dim = getJointStateDimension();
  
  //initialize Jacobian
  H.resize(3, q_dim, q_dim);
  H.setZero();
  
  //get reference frame
  ors::Vector pos = bodies(a)->X.pos;
  if(rel) pos += bodies(a)->X.rot*(*rel);
  
  if(bodies(a)->inLinks.N) {
    j1=bodies(a)->inLinks(0);
    while(j1) {
      CHECK(j1->agent==agent,"NIY");
      j1_idx=j1->qIndex;

      j2=j1;
      while(j2) {
        CHECK(j2->agent==agent,"NIY");
        j2_idx=j2->qIndex;

        if(j1->type>=JT_hingeX && j1->type<=JT_hingeZ && j2->type>=JT_hingeX && j2->type<=JT_hingeZ) { //both are hinges
          r = j2->axis ^ (j1->axis ^ (pos-j1->X.pos));
          H(0, j1_idx, j2_idx) = H(0, j2_idx, j1_idx) = r.x;
          H(1, j1_idx, j2_idx) = H(1, j2_idx, j1_idx) = r.y;
          H(2, j1_idx, j2_idx) = H(2, j2_idx, j1_idx) = r.z;
        }
        if(j1->type>=JT_transX && j1->type<=JT_transZ && j2->type>=JT_hingeX && j2->type<=JT_hingeZ) { //i=trans, j=hinge
          r = j1->axis ^ j2->axis;
          H(0, j1_idx, j2_idx) = H(0, j2_idx, j1_idx) = r.x;
          H(1, j1_idx, j2_idx) = H(1, j2_idx, j1_idx) = r.y;
          H(2, j1_idx, j2_idx) = H(2, j2_idx, j1_idx) = r.z;
        }
        if(j1->type==JT_trans3 && j2->type>=JT_hingeX && j2->type<=JT_hingeZ) { //i=trans3, j=hinge
          Matrix R,A;
          j1->X.rot.getMatrix(R.p());
          A.setSkew(j2->axis);
          R = R*A;
          H(0, j1_idx  , j2_idx) = H(0, j2_idx  , j1_idx) = R.m00;
          H(1, j1_idx  , j2_idx) = H(1, j2_idx  , j1_idx) = R.m10;
          H(2, j1_idx  , j2_idx) = H(2, j2_idx  , j1_idx) = R.m20;
          H(0, j1_idx+1, j2_idx) = H(0, j2_idx, j1_idx+1) = R.m01;
          H(1, j1_idx+1, j2_idx) = H(1, j2_idx, j1_idx+1) = R.m11;
          H(2, j1_idx+1, j2_idx) = H(2, j2_idx, j1_idx+1) = R.m21;
          H(0, j1_idx+2, j2_idx) = H(0, j2_idx, j1_idx+2) = R.m02;
          H(1, j1_idx+2, j2_idx) = H(1, j2_idx, j1_idx+2) = R.m12;
          H(2, j1_idx+2, j2_idx) = H(2, j2_idx, j1_idx+2) = R.m22;
        }
        if(j1->type>=JT_hingeX && j1->type<=JT_hingeZ && j2->type>=JT_transX && j2->type<=JT_trans3) { //i=hinge, j=trans
          //nothing! Hessian is zero (ej is closer to root than ei)
        }

        if(!j2->from->inLinks.N) break;
        j2=j2->from->inLinks(0);
      }
      if(!j1->from->inLinks.N) break;
      j1=j1->from->inLinks(0);
    }
  }
}

/// kinematis of the i-th body's z-orientation vector
void ors::Graph::kinematicsVec(arr& y, uint a, ors::Vector *vec) const {
  ors::Transformation f=bodies(a)->X;
  ors::Vector v;
  if(vec) v=f.rot*(*vec); else f.rot.getZ(v);
  y = ARRAY(v);
}

/* takes the joint state x and returns the jacobian dz of
   the position of the ith body (w.r.t. all joints) -> 2D array */
/// Jacobian of the i-th body's z-orientation vector
void ors::Graph::jacobianVec(arr& J, uint a, ors::Vector *vec, int agent) const {
  Joint *j;
  uint j_idx;
  ors::Vector r, ta;
  
  if(!q_dim)((ors::Graph*)this)->q_dim = getJointStateDimension();
  
  //initialize Jacobian
  J.resize(3, q_dim);
  J.setZero();
  
  //get reference frame
  if(vec) ta = bodies(a)->X.rot*(*vec);
  else    bodies(a)->X.rot.getZ(ta);
  
  if(bodies(a)->inLinks.N) {
    j=bodies(a)->inLinks(0);
    while(j) { //loop backward down the kinematic tree
      j_idx=j->qIndex;
      if(j->agent==agent && j_idx>=q_dim) CHECK(j->type==JT_glue || j->type==JT_fixed, "");
      if(j->agent==agent && j_idx<q_dim){
        CHECK(j->type!=JT_glue && j->type!=JT_fixed, "resort joints so that fixed and glued are last");

        if(j->type>=JT_hingeX && j->type<=JT_hingeZ) { //i=hinge
          r = j->axis ^ ta;
          J(0, j_idx) += r.x;
          J(1, j_idx) += r.y;
          J(2, j_idx) += r.z;
        }
        if(j->type>=JT_transX && j->type<=JT_trans3) { //i=trans
          //J(0, i) = J(1, i) = J(2, i) = 0.; /was set zero already
        }
      }
      if(!j->from->inLinks.N) break;
      j=j->from->inLinks(0);
    }
  }
}

/* takes the joint state x and returns the jacobian dz of
   the position of the ith body (w.r.t. all joints) -> 2D array */
void ors::Graph::jacobianR(arr& J, uint a) const {
  uint i;
  ors::Transformation Xi;
  Joint *ei;
  ors::Vector ti;
  
  if(!q_dim)((ors::Graph*)this)->q_dim = getJointStateDimension();
  
  //initialize Jacobian
  J.resize(3, q_dim);
  J.setZero();
  
  //get reference frame -- in this case we always take
  //the Z and X-axis of the world system as references
  // -> don't need to compute explicit reference for object a
  //  object a is relevant in the sense that only the tree-down
  //  joints contribute to this rotation
  
  if(!bodies(a)->inLinks.N) {
  ei=bodies(a)->inLinks(0);
  while(ei) {
    i=ei->qIndex;
    if(i>=q_dim) {
      CHECK(ei->type==JT_glue || ei->type==JT_fixed, "");
      if(!ei->from->inLinks.N) break;
      ei=ei->from->inLinks(0);
      continue;
    }
    CHECK(ei->type!=JT_glue && ei->type!=JT_fixed, "resort joints so that fixed and glued are last");
    
    Xi = ei->X;
    Xi.rot.getX(ti);
    
    J(0, i) = ti.x;
    J(1, i) = ti.y;
    J(2, i) = ti.z;
    
    if(!ei->from->inLinks.N) break;
    ei=ei->from->inLinks(0);
  }
  }
}

/** @brief return the configuration's inertia tensor $M$ (n x n tensor)*/
void ors::Graph::inertia(arr& M) {
  uint a, i, j;
  ors::Transformation Xa, Xi, Xj;
  Joint *ei, *ej;
  ors::Vector vi, vj, ti, tj;
  double tmp;
  
  if(!q_dim) q_dim = getJointStateDimension();
  
  //initialize Jacobian
  M.resize(q_dim, q_dim);
  M.setZero();
  
  for(a=0; a<bodies.N; a++) {
    //get reference frame
    Xa = bodies(a)->X;
    
    ei=bodies(a)->inLinks(0);
    while(ei) {
      i=ei->qIndex;
      
      Xi = ei->from->X;
      Xi.appendTransformation(ei->A);
      Xi.rot.getX(ti);
      
      vi = ti ^(Xa.pos-Xi.pos);
      
      ej=ei;
      while(ej) {
        j=ej->qIndex;
        
        Xj = ej->from->X;
        Xj.appendTransformation(ej->A);
        Xj.rot.getX(tj);
        
        vj = tj ^(Xa.pos-Xj.pos);
        
        tmp = bodies(a)->mass * (vi*vj);
        //tmp += scalarProduct(bodies(a)->a.inertia, ti, tj);
        
        M(i, j) += tmp;
        
        if(!ej->from->inLinks.N) break;
        ej=ej->from->inLinks(0);
      }
      if(!ei->from->inLinks.N) break;
      ei=ei->from->inLinks(0);
    }
  }
  //symmetric: fill in other half
  for(i=0; i<q_dim; i++) for(j=0; j<i; j++) M(j, i) = M(i, j);
}

void ors::Graph::equationOfMotion(arr& M, arr& F, const arr& qd) {
  static ors::LinkTree tree;
  if(!tree.N) GraphToTree(tree, *this);
  else updateGraphToTree(tree, *this);
  ors::equationOfMotion(M, F, tree, qd);
}

/** @brief return the joint accelerations \f$\ddot q\f$ given the
  joint torques \f$\tau\f$ (computed via Featherstone's Articulated Body Algorithm in O(n)) */
void ors::Graph::dynamics(arr& qdd, const arr& qd, const arr& tau) {
  static ors::LinkTree tree;
  if(!tree.N) GraphToTree(tree, *this);
  else updateGraphToTree(tree, *this);
  //cout <<tree <<endl;
  //ors::fwdDynamics_aba_1D(qdd, tree, qd, tau);
  //ors::fwdDynamics_aba_nD(qdd, tree, qd, tau);
  ors::fwdDynamics_MF(qdd, tree, qd, tau);
}

/** @brief return the necessary joint torques \f$\tau\f$ to achieve joint accelerations
  \f$\ddot q\f$ (computed via the Recursive Newton-Euler Algorithm in O(n)) */
void ors::Graph::inverseDynamics(arr& tau, const arr& qd, const arr& qdd) {
  static ors::LinkTree tree;
  if(!tree.N) GraphToTree(tree, *this);
  else updateGraphToTree(tree, *this);
  ors::invDynamics(tau, tree, qd, qdd);
}

/*void ors::Graph::impulsePropagation(arr& qd1, const arr& qd0){
  static MT::Array<Featherstone::Link> tree;
  if(!tree.N) GraphToTree(tree, *this);
  else updateGraphToTree(tree, *this);
  mimickImpulsePropagation(tree);
  Featherstone::RF_abd(qdd, tree, qd, tau);
}*/

/// [prelim] some heuristic measure for the joint errors
double ors::Graph::getJointErrors() const {
  Joint *e;
  double err=0.0;
  uint i;
  
  for_list(i, e, joints) err+=e->Q.pos.lengthSqr();
  
  return ::sqrt(err);
}

/** @brief checks if all names of the bodies are disjoint */
bool ors::Graph::checkUniqueNames() const {
  Body *n, *m;
  uint i, j;
  for_list(i, n, bodies) for_list(j, m, bodies) {
    if(n==m) break;
    if(n->name==m->name) return false;
  }
  return true;
}

/// find body with specific name
ors::Body* ors::Graph::getBodyByName(const char* name) const {
  for_list_(Body, b, bodies) if(b->name==name) return b;
  if(strcmp("glCamera", name)!=0)
    MT_MSG("cannot find Body named '" <<name <<"' in Graph");
  return 0;
}

///// find body index with specific name
//uint ors::Graph::getBodyIndexByName(const char* name) const {
//  Body *b=getBodyByName(name);
//  return b?b->index:0;
//}

/// find shape with specific name
ors::Shape* ors::Graph::getShapeByName(const char* name) const {
  for_list_(Shape, s, shapes) if(s->name==name) return s;
  MT_MSG("cannot find Shape named '" <<name <<"' in Graph");
  return NULL;
}

///// find shape index with specific name
//uint ors::Graph::getShapeIndexByName(const char* name) const {
//  Shape *s=getShapeByName(name);
//  return s?s->index:0;
//}

/// find shape with specific name
ors::Joint* ors::Graph::getJointByName(const char* name) const {
  for_list_(Joint, j, joints) if(j->name==name) return j;
  MT_MSG("cannot find Joint named '" <<name <<"' in Graph");
  return NULL;
}

/// find joint connecting two bodies with specific names
ors::Joint* ors::Graph::getJointByBodyNames(const char* from, const char* to) const {
  Body *f=NULL, *t=NULL;
  uint j;
  for_list(j, f, bodies) if(f->name==from) break;
  for_list(j, t, bodies) if(t->name==to) break;
  if(!f || !t) return 0;
  return graphGetEdge<Body, Joint>(f, t);
}

/** @brief creates uniques names by prefixing the node-index-number to each name */
void ors::Graph::prefixNames() {
  Body *n;
  uint j;
  for_list(j, n, bodies) n->name=STRING(n->index<< n->name);
}

/** @brief prototype for \c operator<< */
void ors::Graph::write(std::ostream& os) const {
  for_list_(Body, b, bodies) {
    os <<"body " <<b->name <<" { ";
    b->write(os);  os <<" }\n";
  }
  os <<std::endl;
  for_list_(Shape, s, shapes) {
    os <<"shape ";
    if(s->name.N) os <<s->name <<' ';
    os <<"(" <<s->body->name <<"){ ";
    s->write(os);  os <<" }\n";
  }
  os <<std::endl;
  for_list_(Joint, j, joints) {
    os <<"joint ";
    if (j->name.N) os <<j->name <<' ';
    os <<"(" <<j->from->name <<' ' <<j->to->name <<"){ ";
    j->write(os);  os <<" }\n";
  }
}

#define DEBUG(x) //x

<<<<<<< HEAD
void ors::Graph::read(const char* filename) {
  std::istringstream is(filename);
  read(is);
}

=======
>>>>>>> eb9423b8
/** @brief prototype for \c operator>> */
void ors::Graph::read(std::istream& is) {
  uint i; Item *it;
  KeyValueGraph G;
  
  G.read(is);
  //cout <<"***MAPGRAPH\n" <<G <<endl;
  
  clear();
  
  ItemL bs = G.getItems("body");
  for_list(i, it, bs) {
    CHECK(it->keys(0)=="body","");
    CHECK(it->valueType()==typeid(KeyValueGraph), "bodies must have value KeyValueGraph");
    
    Body *b=new Body(*this);
    b->name = it->keys(1);
    b->ats = *it->value<KeyValueGraph>();
    b->parseAts(*this);
  }
  
  ItemL ss = G.getItems("shape");
  for_list(i, it, ss) {
    CHECK(it->keys(0)=="shape","");
    CHECK(it->parents.N<=1,"shapes must have no or one parent");
    CHECK(it->valueType()==typeid(KeyValueGraph),"shape must have value KeyValueGraph");
    
    Shape *s;
    if(it->parents.N==1){
      Body *b = listFindByName(bodies, it->parents(0)->keys(1));
      CHECK(b,"");
      s=new Shape(*this, *b);
    }else{
      s=new Shape(*this, NoBody);
    }
    if(it->keys.N>1) s->name=it->keys(1);
    s->ats = *it->value<KeyValueGraph>();
    s->parseAts();
  }
  
  uint nCoupledJoints=0;
  ItemL js = G.getItems("joint");
  for_list(i, it, js) {
    CHECK(it->keys(0)=="joint","");
    CHECK(it->parents.N==2,"joints must have two parents");
    CHECK(it->valueType()==typeid(KeyValueGraph),"joints must have value KeyValueGraph");
    
    Body *from=listFindByName(bodies, it->parents(0)->keys(1));
    Body *to=listFindByName(bodies, it->parents(1)->keys(1));
    CHECK(from,"JOINT: from '" <<it->parents(0)->keys(1) <<"' does not exist ["<<*it <<"]");
    CHECK(to,"JOINT: to '" <<it->parents(1)->keys(1) <<"' does not exist ["<<*it <<"]");
    Joint *j=new Joint(*this, from, to);
    if(it->keys.N>1) j->name=it->keys(1);
    j->ats = *it->value<KeyValueGraph>();
    j->parseAts();

    //if the joint is coupled to another:
    if(j->coupledTo) {
      nCoupledJoints++;   
    }
  }

#if 0
  if(nCoupledJoints){
    Joint *j; uint i;
    //move them to the back and append a Qlin;
    for_list_rev(i, j, joints) if(j->isCoupled) {
      joints.remove(i);
      joints.append(j);
    }
    for_list(i, j, joints) j->index=i;
    getJointStateDimension();
    CHECK(j_dim == q_dim+nCoupledJoints,"something is wrong");
    MT::String jointName;
    Qlin.resize(nCoupledJoints, q_dim);
    for(i=0; i<nCoupledJoints; i++){
      j=joints(joints.N-nCoupledJoints+i);
      CHECK(j->isCoupled,"");
      bool good = j->ats.getValue<MT::String>(jointName, "coupledTo");
      CHECK(good, "something is wrong");
      Joint *coupledTo = listFindByName(joints, jointName);
      j->type = coupledTo->type;
      if(!coupledTo) HALT("The joint '" <<*j <<"' is declared coupled to '" <<jointName <<"' -- but that doesn't exist!");
      Qlin(i, coupledTo->qIndex) = 1.;
    }
  }
#else
  if(nCoupledJoints){
    for_list_(Joint, j, joints) if(j->coupledTo){
      MT::String jointName;
      bool good = j->ats.getValue<MT::String>(jointName, "coupledTo");
      CHECK(good, "something is wrong");
      j->coupledTo = listFindByName(joints, jointName);
      j->type = j->coupledTo->type;
      if(!j->coupledTo) HALT("The joint '" <<*j <<"' is declared coupled to '" <<jointName <<"' -- but that doesn't exist!");
    }
  }
#endif

  graphMakeLists(bodies, joints);
  fillInRelativeTransforms();
  
  //cout <<"***ORSGRAPH\n" <<*this <<endl;
}

void ors::Graph::writePlyFile(const char* filename) const {
  ofstream os;
  MT::open(os, filename);
  uint nT=0,nV=0;
  uint i,j;
  ors::Shape *s;
  ors::Mesh *m;
  for_list(i,s,shapes) { nV += s->mesh.V.d0; nT += s->mesh.T.d0; }
  
  os <<"\
ply\n\
format ascii 1.0\n\
element vertex " <<nV <<"\n\
property float x\n\
property float y\n\
property float z\n\
property uchar red\n\
property uchar green\n\
property uchar blue\n\
element face " <<nT <<"\n\
property list uchar int vertex_index\n\
end_header\n";

  uint k=0;
  ors::Transformation t;
  ors::Vector v;
  for_list(i,s,shapes) {
    m = &s->mesh;
    t = s->X;
    if(m->C.d0!=m->V.d0) {
      m->C.resizeAs(m->V);
      for(j=0; j<m->C.d0; j++) { m->C(j, 0)=s->color[0]; m->C(j, 1)=s->color[1]; m->C(j, 2)=s->color[2]; }
    }
    for(j=0; j<m->V.d0; j++) {
      v.set(m->V(j, 0), m->V(j, 1), m->V(j, 2));
      v = t*v;
      os <<' ' <<v.x <<' ' <<v.y <<' ' <<v.z
         <<' ' <<int(255.f*m->C(j, 0)) <<' ' <<int(255.f*m->C(j, 1)) <<' ' <<int(255.f*m->C(j, 2)) <<endl;
    }
    k+=j;
  }
  uint offset=0;
  for_list(i,s,shapes) {
    m=&s->mesh;
    for(j=0; j<m->T.d0; j++) {
      os <<"3 " <<offset+m->T(j, 0) <<' ' <<offset+m->T(j, 1) <<' ' <<offset+m->T(j, 2) <<endl;
    }
    offset+=m->V.d0;
  }
}

/// dump the list of current proximities on the screen
void ors::Graph::reportProxies(std::ostream *os) {
  uint i;
  int a, b;
  (*os) <<"Proximity report: #" <<proxies.N <<endl;
  ors::Proxy *p;
  for_list(i,p,proxies) {
    a=p->a;
    b=p->b;
    (*os)
        <<i <<" ("
        <<a <<':' <<(a!=-1?shapes(a)->body->name.p:"earth") <<")-("
        <<b <<':' <<(b!=-1?shapes(b)->body->name.p:"earth")
        <<") d=" <<p->d
        <<" |A-B|=" <<(p->posB-p->posA).length()
        <<" d^2=" <<(p->posB-p->posA).lengthSqr()
        <<" normal=" <<p->normal
        <<" posA=" <<p->posA
        <<" posB=" <<p->posB
        <<endl;
  }
}

bool ProxySortComp(const ors::Proxy *a, const ors::Proxy *b) {
  return (a->a < b->a) || (a->a==b->a && a->b<b->b) || (a->a==b->a && a->b==b->b && a->d < b->d);
}

/** @brief dump a list body pairs for which the upper conditions hold */
void ors::Graph::reportGlue(std::ostream *os) {
  uint i, A, B;
  Body *a, *b;
  bool ag, bg;
  (*os) <<"Glue report: " <<endl;
  for(i=0; i<proxies.N; i++) {
    A=proxies(i)->a; a=(A==(uint)-1?NULL:bodies(A));
    B=proxies(i)->b; b=(B==(uint)-1?NULL:bodies(B));
    if(!a || !b) continue;
    ag=a->ats.getValue<bool>("glue");
    bg=b->ats.getValue<bool>("glue");
    if(ag || bg) {
      (*os)
          <<i <<' '
          <<a->index <<',' <<a->name <<'-'
          <<b->index <<',' <<b->name
          <<" d=" <<proxies(i)->d
          // <<" posA=" <<proxies(i)->posA
          // <<" posB=" <<proxies(i)->posB
          <<" norm=" <<proxies(i)->posB-proxies(i)->posA
          <<endl;
    }
  }
}

void ors::Graph::glueBodies(Body *f, Body *t) {
  Joint *e;
  e=newEdge(f->index, t->index, joints);
  graphMakeLists(bodies, joints);
  e->A.setDifference(f->X, t->X);
  e->A.vel.setZero();
  e->A.angvel.setZero();
  e->type=JT_glue;
  e->Q.setZero();
  e->B.setZero();
}

/** @brief if two bodies touch, the are not yet connected, and one of them has
  the `glue' attribute, add a new edge of FIXED type between them */
void ors::Graph::glueTouchingBodies() {
  uint i, A, B;
  Body *a, *b;//, c;
  bool ag, bg;
  for(i=0; i<proxies.N; i++) {
    A=proxies(i)->a; a=(A==(uint)-1?NULL:bodies(A));
    B=proxies(i)->b; b=(B==(uint)-1?NULL:bodies(B));
    if(!a || !b) continue;
    ag=a->ats.getValue<bool>("glue");
    bg=b->ats.getValue<bool>("glue");
    if(ag || bg) {
      //if(a->index > b->index){ c=a; a=b; b=c; } //order them topolgically
      if(graphGetEdge<Body, Joint>(a, b)) continue;  //they are already connected
      glueBodies(a, b);
      //a->cont=b->cont=false;
    }
  }
}

/// clear all forces currently stored at bodies
void ors::Graph::clearForces() {
  Body *n;
  uint j;
  for_list(j, n, bodies) {
    n->force.setZero();
    n->torque.setZero();
  }
}

/// apply a force on body n at position pos (in world coordinates)
void ors::Graph::addForce(ors::Vector force, Body *n, ors::Vector pos) {
  n->force += force;
  NIY;
  //n->torque += (pos - n->X.p) ^ force;
}

void ors::Graph::frictionToForces(double coeff) {
  HALT("never do this: add it directly in the equations...");
  Joint *e;
  ors::Vector a;
  ors::Transformation X;
  double v;
  uint i;
  for_list(i, e, joints) {
    X = e->from->X;
    X.appendTransformation(e->A);
    X.rot.getX(a);//rotation axis
    
    v=e->Q.angvel.length();
    if(e->Q.angvel*Vector_x<0.) v=-v;
    
    e->from->torque -= (coeff*v)*a;
    e->to->torque   += (coeff*v)*a;
  }
}

void ors::Graph::gravityToForces() {
  Body *n;
  uint j;
  ors::Vector g(0, 0, -9.81);
  for_list(j, n, bodies) n->force += n->mass * g;
}

/// compute forces from the current contacts
void ors::Graph::contactsToForces(double hook, double damp) {
  ors::Vector trans, transvel, force;
  uint i;
  int a, b;
  for(i=0; i<proxies.N; i++) if(proxies(i)->d<0.) {
      a=proxies(i)->a; b=proxies(i)->b;
      
      //if(!i || proxies(i-1).a!=a || proxies(i-1).b!=b) continue; //no old reference sticking-frame
      //trans = proxies(i)->rel.p - proxies(i-1).rel.p; //translation relative to sticking-frame
      trans    = proxies(i)->posB-proxies(i)->posA;
      //transvel = proxies(i)->velB-proxies(i)->velA;
      //d=trans.length();
      
      force.setZero();
      force += (hook) * trans; //*(1.+ hook*hook*d*d)
      //force += damp * transvel;
      SL_DEBUG(1, cout <<"applying force: [" <<a <<':' <<b <<"] " <<force <<endl);
      
      if(a!=-1) addForce(force, shapes(a)->body, proxies(i)->posA);
      if(b!=-1) addForce(-force, shapes(b)->body, proxies(i)->posB);
    }
}

void addAContact(double& y, arr& J, const ors::Proxy *p, const ors::Graph& ors, double margin, bool useCenterDist) {
  //double d;
  ors::Shape *a, *b;
  ors::Vector arel, brel;
  //arr Ja, Jb, dnormal;

  a=ors.shapes(p->a);
  b=ors.shapes(p->b);
  CHECK(a->mesh_radius>0.,"");
  CHECK(b->mesh_radius>0.,"");
  double ab_radius = margin + 1.5*(a->mesh_radius+b->mesh_radius);
  CHECK(p->d<(1.+1e-6)*margin, "something's really wierd here!");
  CHECK(p->cenD<(1.+1e-6)*ab_radius, "something's really wierd here! You disproved the triangle inequality :-)");

  //TO RESET TO PREVIOUS BEHAVIOR:
  //ab_radius = 5.;

  //costs
  double d1 = 1.-p->d/margin;
  double d2 = 1.-p->cenD/ab_radius;
  //NORMALS ALWAYS GO FROM b TO a !!
  if(!useCenterDist) d2=1.;
  y += d1*d2;
 
  //Jacobian
  if(&J){
    arr Jpos;
    J.resize(1, ors.getJointStateDimension()).setZero();
    if(p->d>0.) { //we have a gradient on pos only when outside
      ors::Vector arel=a->X.rot/(p->posA-a->X.pos);
      ors::Vector brel=b->X.rot/(p->posB-b->X.pos);
      CHECK(p->normal.isNormalized(), "proxy normal is not normalized");
      arr posN; posN.referTo(&p->normal.x, 3); posN.reshape(1, 3);
          
      //grad on posA
      ors.jacobianPos(Jpos, a->body->index, &arel); J -= d2/margin*(posN*Jpos);
      //grad on posA
      ors.jacobianPos(Jpos, b->body->index, &brel); J += d2/margin*(posN*Jpos);
    }
        
    if(useCenterDist){
      ors::Vector arel=a->X.rot/(p->cenA-a->X.pos);
      ors::Vector brel=b->X.rot/(p->cenB-b->X.pos);
      CHECK(p->cenN.isNormalized(), "proxy normal is not normalized");
      arr cenN; cenN.referTo(&p->cenN.x, 3); cenN.reshape(1, 3);
        
      //grad on cenA
      ors.jacobianPos(Jpos, a->body->index, &arel); J -= d1/ab_radius*(cenN*Jpos);
      //grad on cenB
      ors.jacobianPos(Jpos, b->body->index, &brel); J += d1/ab_radius*(cenN*Jpos);
    }
  }
}

/// measure (=scalar kinematics) for the contact cost summed over all bodies
void ors::Graph::phiCollision(arr &y, arr& J, double margin, bool useCenterDist) const {
  y.resize(1);
  y=0.;
  if(&J) J.resize(1, getJointStateDimension()).setZero();
  for(uint i=0; i<proxies.N; i++) if(proxies(i)->d<margin) {
    addAContact(y(0), J, proxies(i), *this, margin, useCenterDist);
  }
}

#if 0 //obsolete:
void ors::Graph::getContactMeasure(arr &x, double margin, bool linear) const {
  x.resize(1);
  x=0.;
  uint i;
  Shape *a, *b;
  double d, discount;
  for(i=0; i<proxies.N; i++) if(!proxies(i)->age && proxies(i)->d<margin) {
      a=shapes(proxies(i)->a); b=shapes(proxies(i)->b);
      d=1.-proxies(i)->d/margin;
      //NORMALS ALWAYS GO FROM b TO a !!
      discount = 1.;
      if(!a->contactOrientation.isZero()) {  //object has an 'allowed contact orientation'
        CHECK(proxies(i)->normal.isNormalized(), "proxy normal is not normalized");
        CHECK(a->contactOrientation.isNormalized(), "contact orientation is not normalized");
        //double theta = ::acos( proxies(i)->normal*a->contactOrientation);
        double theta = .5*(proxies(i)->normal*a->contactOrientation-1.);
        discount *= theta*theta;
      }
      if(!b->contactOrientation.isZero()) {
        CHECK(proxies(i)->normal.isNormalized(), "proxy normal is not normalized");
        CHECK(a->contactOrientation.isNormalized(), "contact orientation is not normalized");
        //double theta = ::acos(-proxies(i)->normal*b->contactOrientation);
        double theta = .5*(-proxies(i)->normal*a->contactOrientation-1.);
        discount *= theta*theta;
      }
      if(!linear) x(0) += discount*d*d;
      else        x(0) += discount*d;
    }
}

/// gradient (=scalar Jacobian) of this contact cost
double ors::Graph::getContactGradient(arr &grad, double margin, bool linear) const {
  ors::Vector normal;
  uint i;
  Shape *a, *b;
  double d, discount;
  double cost=0.;
  arr J, dnormal;
  grad.resize(1, getJointStateDimension(false));
  grad.setZero();
  ors::Vector arel, brel;
  for(i=0; i<proxies.N; i++) if(proxies(i)->d<margin) {
      a=shapes(proxies(i)->a); b=shapes(proxies(i)->b);
      d=1.-proxies(i)->d/margin;
      discount = 1.;
      if(!a->contactOrientation.isZero()) {  //object has an 'allowed contact orientation'
        CHECK(proxies(i)->normal.isNormalized(), "proxy normal is not normalized");
        CHECK(a->contactOrientation.isNormalized(), "contact orientation is not normalized");
        //double theta = ::acos( proxies(i)->normal*a->contactOrientation);
        double theta = .5*(proxies(i)->normal*a->contactOrientation-1.);
        discount *= theta*theta;
      }
      if(!b->contactOrientation.isZero()) {
        CHECK(proxies(i)->normal.isNormalized(), "proxy normal is not normalized");
        CHECK(a->contactOrientation.isNormalized(), "contact orientation is not normalized");
        //double theta = ::acos(-proxies(i)->normal*b->contactOrientation);
        double theta = .5*(-proxies(i)->normal*a->contactOrientation-1.);
        discount *= theta*theta;
      }
      if(!linear) cost += discount*d*d;
      else        cost += discount*d;
      
      arel.setZero();  arel=a->X.rot/(proxies(i)->posA-a->X.pos);
      brel.setZero();  brel=b->X.rot/(proxies(i)->posB-b->X.pos);
      
      CHECK(proxies(i)->normal.isNormalized(), "proxy normal is not normalized");
      dnormal.referTo(proxies(i)->normal.p(), 3); dnormal.reshape(1, 3);
      if(!linear) {
        jacobianPos(J, a->body->index, &arel); grad -= ((double)2.*discount*d)/margin*(dnormal*J);
        jacobianPos(J, b->body->index, &brel); grad += ((double)2.*discount*d)/margin*(dnormal*J);
      } else {
        jacobianPos(J, a->body->index, &arel); grad -= discount/margin*(dnormal*J);
        jacobianPos(J, b->body->index, &brel); grad += discount/margin*(dnormal*J);
      }
    }
    
  return cost;
}
#endif

/// measure (=scalar kinematics) for the contact cost summed over all bodies
void ors::Graph::getContactConstraints(arr& y) const {
  y.clear();
  uint i;
  for(i=0; i<proxies.N; i++) y.append(proxies(i)->d);
}

/// gradient (=scalar Jacobian) of this contact cost
void ors::Graph::getContactConstraintsGradient(arr &dydq) const {
  dydq.clear();
  ors::Vector normal;
  uint i, con=0;
  Shape *a, *b;
  arr J, dnormal, grad(1, q_dim);
  ors::Vector arel, brel;
  for(i=0; i<proxies.N; i++) {
    a=shapes(proxies(i)->a); b=shapes(proxies(i)->b);
    
    arel.setZero();  arel=a->X.rot/(proxies(i)->posA-a->X.pos);
    brel.setZero();  brel=b->X.rot/(proxies(i)->posB-b->X.pos);
    
    CHECK(proxies(i)->normal.isNormalized(), "proxy normal is not normalized");
    dnormal.referTo(proxies(i)->normal.p(), 3); dnormal.reshape(1, 3);
    grad.setZero();
    jacobianPos(J, a->body->index, &arel); grad += dnormal*J; //moving a long normal b->a increases distance
    jacobianPos(J, b->body->index, &brel); grad -= dnormal*J; //moving b long normal b->a decreases distance
    dydq.append(grad);
    con++;
  }
  dydq.reshape(con, q_dim);
}


#if 0 //alternative implementation : cost=1 -> contact, other discounting...
double ors::Graph::getContactGradient(arr &grad, double margin) {
  ors::Vector normal;
  uint i;
  Shape *a, *b;
  double d, discount;
  double cost=0.;
  arr J, dnormal;
  grad.resize(1, jd);
  grad.setZero();
  ors::Transformation arel, brel;
  for(i=0; i<proxies.N; i++) if(!proxies(i)->age && proxies(i)->d<margin) {
      a=shapes(proxies(i)->a); b=shapes(proxies(i)->b);
      discount = 1.;
      if(!a->contactOrientation.isZero()) {  //object has an 'allowed contact orientation'
        CHECK(proxies(i)->normal.isNormalized(), "proxy normal is not normalized");
        CHECK(a->contactOrientation.isNormalized(), "contact orientation is not normalized");
        //double theta = ::acos( proxies(i)->normal*a->contactOrientation);
        double theta = .5*(proxies(i)->normal*a->contactOrientation-1.);
        discount *= theta*theta;
      }
      if(!b->contactOrientation.isZero()) {
        CHECK(proxies(i)->normal.isNormalized(), "proxy normal is not normalized");
        CHECK(a->contactOrientation.isNormalized(), "contact orientation is not normalized");
        //double theta = ::acos(-proxies(i)->normal*b->contactOrientation);
        double theta = .5*(-proxies(i)->normal*a->contactOrientation-1.);
        discount *= theta*theta;
      }
      double marg=(discount+.1)*margin;
      d=1.-proxies(i)->d/marg;
      if(d<0.) continue;
      cost += d*d;
      
      arel.setZero();  arel.p=a->X.r/(proxies(i)->posA-a->X.p);
      brel.setZero();  brel.p=b->X.r/(proxies(i)->posB-b->X.p);
      
      CHECK(proxies(i)->normal.isNormalized(), "proxy normal is not normalized");
      dnormal.referTo(proxies(i)->normal.v, 3); dnormal.reshape(1, 3);
      jacobianPos(J, a->body->index, &arel); grad -= (2.*d/marg)*(dnormal*J);
      jacobianPos(J, b->body->index, &brel); grad += (2.*d/marg)*(dnormal*J);
    }
    
  return cost;
}
#endif

void ors::Graph::getLimitsMeasure(arr &x, const arr& limits, double margin) const {
  CHECK(limits.d0==q_dim && limits.d1==2, "joint limits parameter size mismatch");
  x.resize(1);
  x=0.;
  arr q;
  getJointState(q);
  uint i;
  double d;
  for(i=0; i<q.N; i++) {
    d = q(i) - limits(i, 0);
    if(d<margin) {  d-=margin;  x(0) += d*d;  }
    d = limits(i, 1) - q(i);
    if(d<margin) {  d-=margin;  x(0) += d*d;  }
  }
}

double ors::Graph::getLimitsGradient(arr &grad, const arr& limits, double margin) const {
  CHECK(limits.d0==q_dim && limits.d1==2, "");
  uint i;
  double d;
  double cost=0.;
  arr J;
  grad.resize(1, getJointStateDimension());
  grad.setZero();
  arr q;
  getJointState(q);
  for(i=0; i<q.N; i++) {
    d = q(i) - limits(i, 0);
    if(d<margin) {  d-=margin;  grad(0, i) += 2.*d;  }
    d = limits(i, 1) - q(i);
    if(d<margin) {  d-=margin;  grad(0, i) -= 2.*d;  }
  }
  return cost;
}

/// center of mass of the whole configuration (3 vector)
double ors::Graph::getCenterOfMass(arr& x_) const {
  double M=0.;
  Body *n;
  uint j;
  ors::Vector x;
  x.setZero();
  for_list(j, n, bodies) {
    M+=n->mass;
    x+=n->mass*n->X.pos;
  }
  x/=M;
  x_ = ARRAY(x);
  return M;
}

/// gradient (Jacobian) of the COM w.r.t. q (3 x n tensor)
void ors::Graph::getComGradient(arr &grad) const {
  double M=0.;
  Body *n;
  uint j;
  arr J(3, getJointStateDimension());
  grad.resizeAs(J); grad.setZero();
  for_list(j, n, bodies) {
    M += n->mass;
    jacobianPos(J, n->index);
    grad += n->mass * J;
  }
  grad/=M;
}

/** @brief returns a k-dim vector containing the penetration depths of all bodies */
void ors::Graph::getPenetrationState(arr &vec) const {
  vec.resize(bodies.N);
  vec.setZero();
  ors::Vector d;
  uint i;
  for(i=0; i<proxies.N; i++) if(proxies(i)->d<0.) {
      d=proxies(i)->posB - proxies(i)->posA;
      
      if(proxies(i)->a!=-1) vec(proxies(i)->a) += d.length();
      if(proxies(i)->b!=-1) vec(proxies(i)->b) += d.length();
    }
}

ors::Proxy* ors::Graph::getContact(uint a, uint b) const {
  uint i;
  for(i=0; i<proxies.N; i++) if(proxies(i)->d<0.) {
      if(proxies(i)->a==(int)a && proxies(i)->b==(int)b) return proxies(i);
      if(proxies(i)->a==(int)b && proxies(i)->b==(int)a) return proxies(i);
    }
  return NULL;
}

/** @brief a vector describing the incoming forces (penetrations) on one object */
void ors::Graph::getGripState(arr& grip, uint j) const {
  ors::Vector d, p;
  ors::Vector sumOfD; sumOfD.setZero();
  ors::Vector torque; torque.setZero();
  double sumOfAbsD = 0.;
  double varOfD = 0.;
  
  p.setZero();
  uint i, n=0;
  for(i=0; i<proxies.N; i++) if(proxies(i)->d<0.) {
      if(proxies(i)->a!=(int)j && proxies(i)->b!=(int)j) continue;
      
      n++;
      
      if(proxies(i)->a==(int)j) {
        d=proxies(i)->posB - proxies(i)->posA;
        p=proxies(i)->posA;
      }
      if(proxies(i)->b==(int)j) {
        d=proxies(i)->posA - proxies(i)->posB;
        p=proxies(i)->posB;
      }
      
      sumOfAbsD += d.length();
      sumOfD    += d;
      varOfD    += d.lengthSqr();
      torque    += (p - bodies(j)->X.pos) ^ d;
      
    }
  if(n) { varOfD = (varOfD - sumOfD*sumOfD) / n; }
  
  grip.resize(8);
  grip(0)=sumOfAbsD;
  grip(1)=varOfD;
  grip(2)=sumOfD.x;
  grip(3)=sumOfD.y;
  grip(4)=sumOfD.z;
  grip(5)=torque.x;
  grip(6)=torque.y;
  grip(7)=torque.z;
}

#if 0 //OBSOLETE
/// returns the number of touch-sensors
uint ors::Graph::getTouchDimension() {
  Body *n;
  uint i=0, j;
  
  // count touchsensors
  for_list(j, n, bodies) if(ats.getValue<double>(n->ats, "touchsensor", 0)) i++;
  td=i;
  return i;
}

/// returns the touch vector (penetrations) of all touch-sensors
void ors::Graph::getTouchState(arr& touch) {
  if(!td) td=getTouchDimension();
  arr pen;
  getPenetrationState(pen);
  Body *n;
  uint i=0, j;
  for_list(j, n, bodies) {
    if(ats.getValue<double>(n->ats, "touchsensor", 0)) {
      touch(i)=pen(n->index);
      i++;
    }
  }
  CHECK(i==td, "");
}
#endif

/** @brief */
double ors::Graph::getEnergy() const {
  Body *n;
  uint j;
  double m, v, E;
  ors::Matrix I;
  ors::Vector w;
  
  E=0.;
  for_list(j, n, bodies) {
    m=n->mass;
    ors::Quaternion &rot = n->X.rot;
    I=(rot).getMatrix() * n->inertia * (-rot).getMatrix();
    v=n->X.vel.length();
    w=n->X.angvel;
    E += .5*m*v*v;
    E += 9.81 * m * n->X.pos.z;
    E += .5*(w*(I*w));
  }
  
  return E;
}

void ors::Graph::addObject(ors::Body *b) {
  bodies.append(b);
  int ibody = bodies.N - 1;
  uint i; ors::Shape *s;
  for_list(i, s, b->shapes) {
    s->ibody = ibody;
    s->index = shapes.N;
    shapes.append(s);
  }
}

void ors::Graph::removeUselessBodies() {
  for_list_rev_(Body, b, bodies) if(!b->shapes.N && !b->outLinks.N) {
    for_list_rev_(Joint, j, b->inLinks) joints.removeValue(j);
    bodies.remove(b_COUNT);
    delete b;
  }
  for_list_(Body, bb, bodies) bb->index=bb_COUNT;
  for_list_(Joint, j, joints) { j->index=j_COUNT;  j->ifrom = j->from->index;  j->ito = j->to->index;  }
  for_list_(Shape, s, shapes) s->ibody = s->body->index;
  proxies.clear();
}

void ors::Graph::meldFixedJoints() {
  for_list_(Joint, j, joints) if(j->type==JT_fixed) {
    Body *a = j->from;
    Body *b = j->to;
    //reassociate shapes with a
    for_list_(Shape, s, b->shapes) {
      s->body=a;
      s->ibody = a->index;
      s->rel = j->A * j->Q * j->B * s->rel;
      a->shapes.append(s);
    }
    b->shapes.clear();
    //reassociate out-joints with a
    for_list_(Joint, jj, b->outLinks) {
      jj->from=a;
      jj->ifrom=a->index;
      jj->A = j->A * j->Q * j->B * jj->A;
      a->outLinks.append(jj);
    }
    b->outLinks.clear();
    //reassociate mass
    a->mass += b->mass;
    b->mass = 0.;
  }
}

// ------------------ end slGraph ---------------------


//===========================================================================
//
// helper routines -- in a classical C interface
//



/** @brief get the center of mass, total velocity, and total angular momemtum */
void ors::Graph::getTotals(ors::Vector& c, ors::Vector& v, ors::Vector& l, ors::Quaternion& ori) const {
  Body *n;
  uint j;
  double m, M;
  
  //dMass mass;
  ors::Matrix ID;
  //ors::Matrix TP;
  ors::Vector r, o;
  
  ID.setId();
  c.setZero();
  v.setZero();
  l.setZero();
  o.setZero();
  //Iall.setZero();
  M=0.;
  for_list(j, n, bodies) {
    l+=n->inertia*n->X.angvel;
    //TP.setTensorProduct(n->X.p, n->X.p);
    //Iall+=m*((n->X.p*n->X.p)*ID + TP);
    
    m=n->mass;
    l+=m*(n->X.pos ^ n->X.vel);
    o+=m*n->X.rot.getVec(r);
    
    M+=m;
    c+=m*n->X.pos;
    v+=m*n->X.vel;
  }
  c/=M;
  v/=M;
  o/=M;
  ori.setVec(o);
}

#endif

#undef LEN

double forceClosureFromProxies(ors::Graph& ORS, uint bodyIndex, double distanceThreshold, double mu, double torqueWeights) {
  uint k;
  ors::Vector c, cn;
  arr C, Cn;
  ors::Proxy *p;
  for_list(k,p,ORS.proxies){
    int body_a = ORS.shapes(p->a)->body?ORS.shapes(p->a)->body->index:-1;
    int body_b = ORS.shapes(p->b)->body?ORS.shapes(p->b)->body->index:-1;
    if(p->d<distanceThreshold && (body_a==(int)bodyIndex || body_b==(int)bodyIndex)) {
      if(body_a==(int)bodyIndex) {
        c = p->posA;
        cn=-p->normal;
      } else {
        c = p->posB;
        cn= p->normal;
      }
      C.append(ARRAY(c));
      Cn.append(ARRAY(cn));
    }
  }
  C .reshape(C.N/3, 3);
  Cn.reshape(C.N/3, 3);
  double fc=forceClosure(C, Cn, ORS.bodies(bodyIndex)->X.pos, mu, torqueWeights, NULL);
  return fc;
}

//===========================================================================
// Util
/**
 * @brief Return the position of the submesh in the obj file in bytes (can be
 * used by fseek).
 *
 * @param filename file to parse.
 */
MT::Array<std::tuple<long, long> > getSubMeshPositions(const char* filename) {
  CHECK(MT::String(filename).endsWith("obj"),
        "getSubMeshPositions parses only obj files.");
  FILE* file;
  char buf[128];
  file = fopen(filename, "r");
  CHECK(file,
        "can't open data file " << filename << "; cwd is " << getcwd_string());

  int flag = 0;
  long start_pos = 0;
  long end_pos = 0;

  MT::Array<std::tuple<long, long> > result;
  while(fscanf(file, "%s", buf) != EOF) {
    switch(buf[0]) {
      case 'v': {
        if (flag > 0) {
          end_pos = ftell(file) - 1;
          auto tmp = std::make_tuple(start_pos, end_pos);
          result.append(tmp);
          start_pos = end_pos;
          flag =0; }
      } break;
      case 'f': {
        flag=1;
      } break;
    }
  }

  end_pos = ftell(file) - 1;
  auto tmp = std::make_tuple(start_pos, end_pos);
  result.append(tmp);
  return result;
}

//===========================================================================
//-- template instantiations

#include <Core/util_t.h>
template void MT::Parameter<ors::Vector>::initialize();

#ifndef  MT_ORS_ONLY_BASICS
template void MT::save<ors::Graph>(const ors::Graph&, const char*);
template MT::Array<ors::Shape*>::Array(uint);
template ors::Shape* listFindByName(const MT::Array<ors::Shape*>&,const char*);

#include <Core/array_t.h>
template MT::Array<ors::Joint*>::Array();
#endif
/** @} */<|MERGE_RESOLUTION|>--- conflicted
+++ resolved
@@ -1399,14 +1399,6 @@
 
 #define DEBUG(x) //x
 
-<<<<<<< HEAD
-void ors::Graph::read(const char* filename) {
-  std::istringstream is(filename);
-  read(is);
-}
-
-=======
->>>>>>> eb9423b8
 /** @brief prototype for \c operator>> */
 void ors::Graph::read(std::istream& is) {
   uint i; Item *it;
