/*  ---------------------------------------------------------------------
    Copyright 2013 Marc Toussaint
    email: mtoussai@cs.tu-berlin.de

    This program is free software: you can redistribute it and/or modify
    it under the terms of the GNU General Public License as published by
    the Free Software Foundation, either version 3 of the License, or
    (at your option) any later version.

    This program is distributed in the hope that it will be useful,
    but WITHOUT ANY WARRANTY; without even the implied warranty of
    MERCHANTABILITY or FITNESS FOR A PARTICULAR PURPOSE.  See the
    GNU General Public License for more details.

    You should have received a COPYING file of the GNU General Public License
    along with this program. If not, see <http://www.gnu.org/licenses/>
    -----------------------------------------------------------------  */

/**
 * @file
 * @ingroup group_ors
 */
/**
 * @addtogroup group_ors
 * @{
 */


#undef abs
#include <algorithm>
#include <sstream>
#include "ors.h"

#ifndef MT_ORS_ONLY_BASICS
#  include <Core/registry.h>
//#  include <Gui/plot.h>
#endif
#ifdef MT_extern_ply
#  include <extern/ply/ply.h>
#endif

#define ORS_NO_DYNAMICS_IN_FRAMES

#define SL_DEBUG_LEVEL 1
#define SL_DEBUG(l, x) if(l<=SL_DEBUG_LEVEL) x;

#define Qstate

void lib_ors(){ cout <<"force loading lib/ors" <<endl; }

#define LEN .2

#ifndef MT_ORS_ONLY_BASICS

//===========================================================================
//
// contants
//

ors::Body& NoBody = *((ors::Body*)NULL);
ors::Shape& NoShape = *((ors::Shape*)NULL);
ors::Joint& NoJoint = *((ors::Joint*)NULL);
ors::Graph& NoGraph = *((ors::Graph*)NULL);

//===========================================================================
//
// Body implementations
//


/* dm 15.06.2006--these had to be changed with the switch to ODE 0.6
   void Body::copyFrameToOde(){
   CHECK(X.r.isNormalized(), "quaternion is not normalized!");
   CP3(b->posr.pos, X.p);                // dxBody changed in ode-0.6 ! 14. Jun 06 (hh)
   CP4(b->q, X.r); dQtoR(b->q, b->posr.R);
   CP3(b->lvel, X.v);
   CP3(b->avel, X.w);
   }
   void Body::getFrameFromOde(){
   CP3(X.p.v, b->posr.pos);
   CP4(X.r.q, b->q);
   CP3(X.v.v, b->lvel);
   CP3(X.w.v, b->avel);
   CHECK(X.r.isNormalized(), "quaternion is not normalized!");
   }
*/

ors::Body::Body() { reset(); }

ors::Body::Body(const Body& b) { reset(); *this=b; }

ors::Body::Body(Graph& G, const Body* copyBody) {
  reset();
  if(copyBody) *this=*copyBody;
  index=G.bodies.N;
  G.bodies.append(this);
}

ors::Body::~Body() {
  reset();
  listDelete(inLinks);
  listDelete(outLinks);
  listDelete(shapes);
}

void ors::Body::reset() {
  listDelete(ats);
  X.setZero();
  type=dynamicBT;
  shapes.memMove=true;
  com.setZero();
  mass = 0.;
  inertia.setZero();
}

void ors::Body::parseAts(Graph& G) {
  //interpret some of the attributes
  arr x;
  MT::String str;
  ats.getValue<Transformation>(X, "X");
  ats.getValue<Transformation>(X, "pose");
  
  //mass properties
//  double d;
//  if(ats.getValue<double>(d, "mass")) {
//    mass=d;
//    inertia.setId();
//    inertia *= .2*d;
//  }
  
  type=dynamicBT;
  if(ats.getValue<bool>("fixed"))      type=staticBT;
  if(ats.getValue<bool>("static"))     type=staticBT;
  if(ats.getValue<bool>("kinematic"))  type=kinematicBT;
  
  // SHAPE handling
  Item* item;
  // a mesh which consists of multiple convex sub meshes creates multiple
  // shapes that belong to the same body
  item = ats.getItem("mesh");
  if(item){
    MT::String *filename = item->value<MT::String>();

    // if mesh is not .obj we only have one shape
    if(!filename->endsWith("obj")) {
      new Shape(G, *this);
    }else{  // if .obj file create Shape for all submeshes
      auto subMeshPositions = getSubMeshPositions(*filename);
      for (auto parsing_pos : subMeshPositions) {
        Shape *s = new Shape(G, *this);
        s->mesh.parsing_pos_start = std::get<0>(parsing_pos);
        s->mesh.parsing_pos_end = std::get<1>(parsing_pos);
      }
    }
  }

  // add shape if there is no shape exists yet
  if(ats.getItem("type") && !shapes.N){
    Shape *s = new Shape(G, *this);
    s->name = name;
  }

  // copy body attributes to shapes 
  for(Shape *s:shapes) { s->ats=ats;  s->parseAts(); }
  listDelete(ats);
}

void ors::Body::write(std::ostream& os) const {
  if(!X.isZero()) os <<"pose=<T " <<X <<" > ";
  if(mass) os <<"mass=" <<mass <<' ';
  if(type!=dynamicBT) os <<"type=" <<(int)type <<' ';
//  uint i; Item *a;
//  for_list(i, a, ats)
//      if(a->keys(0)!="X" && a->keys(0)!="pose") os <<*a <<' ';
}

void ors::Body::read(std::istream& is) {
  reset();
  ats.read(is);
  if(!is.good()) HALT("body '" <<name <<"' read error: in ");
  parseAts(NoGraph);
}

namespace ors {
std::ostream& operator<<(std::ostream& os, const Body& x) { x.write(os); return os; }
std::ostream& operator<<(std::ostream& os, const Shape& x) { x.write(os); return os; }
std::ostream& operator<<(std::ostream& os, const Joint& x) { x.write(os); return os; }
}

//===========================================================================
//
// Shape implementations
//

ors::Shape::Shape() { reset(); }

ors::Shape::Shape(const Shape& s): body(NULL){ *this=s; }

ors::Shape::Shape(Graph& G, Body& b, const Shape *copyShape):body(NULL) {
  reset();
  if(copyShape) *this = *copyShape;
  if(&b && !&G) MT_MSG("You're attaching a Shape to a Body, but not to a Graph -- you're not supposed to do that!");
  if(&G){
    index=G.shapes.N;
    G.shapes.append(this);
  }
  if(&b){
    body = &b;
    b.shapes.append(this);
    ibody=b.index;
  }
}

ors::Shape::~Shape() {
  reset();
  if(body) body->shapes.removeValue(this);
}

void ors::Shape::parseAts() {
  double d;
  arr x;
  MT::String str;
  ats.getValue<Transformation>(rel, "rel");
  if(ats.getValue<arr>(x, "size"))          { CHECK(x.N==4,"size=[] needs 4 entries"); memmove(size, x.p, 4*sizeof(double)); }
  if(ats.getValue<arr>(x, "color"))         { CHECK(x.N==3,"color=[] needs 3 entries"); memmove(color, x.p, 3*sizeof(double)); }
  if(ats.getValue<double>(d, "type"))       { type=(ShapeType)(int)d;}
  if(ats.getValue<bool>("contact"))         { cont=true; }
  if(ats.getValue<MT::String>(str, "mesh")) { mesh.readFile(str); }
  if(ats.getValue<double>(d, "meshscale"))  { mesh.scale(d); }

  //create mesh for basic shapes
  switch(type) {
    case ors::noneST: HALT("shapes should have a type - somehow wrong initialization..."); break;
    case ors::boxST:
      mesh.setBox();
      mesh.scale(size[0], size[1], size[2]);
      break;
    case ors::sphereST:
      mesh.setSphere();
      mesh.scale(size[3], size[3], size[3]);
      break;
    case ors::cylinderST:
      CHECK(size[3]>1e-10,"");
      mesh.setCylinder(size[3], size[2]);
      break;
    case ors::cappedCylinderST:
      CHECK(size[3]>1e-10,"");
      mesh.setCappedCylinder(size[3], size[2]);
      break;
    case ors::markerST:
      break;
    case ors::meshST:
    case ors::pointCloudST:
      CHECK(mesh.V.N, "mesh needs to be loaded to draw mesh object");
      break;
  }

  //center the mesh:
  if(mesh.V.N){
    Vector c = mesh.center();
    if(!ats.getValue<bool>("rel_includes_mesh_center")){
      rel.addRelativeTranslation(c);
      ats.append<bool>("rel_includes_mesh_center",new bool(true));
    }
    mesh_radius = mesh.getRadius();
  }

  //add inertia to the body
  if(body) {
    Matrix I;
    double mass=-1.;
    switch(type) {
      case sphereST:   inertiaSphere(I.p(), mass, 1000., size[3]);  break;
      case boxST:      inertiaBox(I.p(), mass, 1000., size[0], size[1], size[2]);  break;
      case cappedCylinderST:
      case cylinderST: inertiaCylinder(I.p(), mass, 1000., size[2], size[3]);  break;
      case noneST:
      default: ;
    }
    if(mass>0.){
      body->mass += mass;
      body->inertia += I;
    }
  }
}

void ors::Shape::reset() {
  type=noneST;
  size[0]=size[1]=size[2]=size[3]=1.;
  color[0]=color[1]=color[2]=.8;
  listDelete(ats);
  rel.setZero();
  mesh.V.clear();
  mesh_radius=0.;
  cont=false;
}

void ors::Shape::write(std::ostream& os) const {
  os <<"type=" <<type <<' ';
  if(!rel.isZero()) os <<"rel=<T " <<rel <<" > ";
  uint i; Item *a;
  for_list(i,a,ats)
  if(a->keys(0)!="rel" && a->keys(0)!="type") os <<*a <<' ';
}

void ors::Shape::read(std::istream& is) {
  reset();
  ats.read(is);
  if(!is.good()) HALT("shape read error");
  parseAts();
}

uintA stringListToShapeIndices(const MT::Array<const char*>& names, const MT::Array<ors::Shape*>& shapes) {
  uintA I(names.N);
  for(uint i=0; i<names.N; i++) {
    ors::Shape *s = listFindByName(shapes, names(i));
    if(!s) HALT("shape name '"<<names(i)<<"' doesn't exist");
    I(i) = s->index;
  }
  return I;
}

void makeConvexHulls(ShapeL& shapes){
  for_list_(ors::Shape, s, shapes) s->mesh.makeConvexHull();
}


//===========================================================================
//
// Joint implementations
//

ors::Joint::Joint()
  : index(0), qIndex(-1), ifrom(0), ito(0), from(NULL), to(NULL), mimic(NULL), agent(0) { reset(); }

ors::Joint::Joint(const Joint& j)
  : index(0), qIndex(-1), ifrom(0), ito(0), from(NULL), to(NULL), mimic(NULL), agent(0) { reset(); *this=j; }

ors::Joint::Joint(Graph& G, Body *f, Body *t, const Joint* copyJoint)
  : index(0), qIndex(-1), ifrom(f->index), ito(t->index), from(f), to(t), mimic(NULL), agent(0){
  reset();
  if(copyJoint) *this=*copyJoint;
  index=G.joints.N;
  G.joints.append(this);
  f->outLinks.append(this);
  t-> inLinks.append(this);
}

ors::Joint::~Joint() {
  reset();
  from->outLinks.removeValue(this);
  to->inLinks.removeValue(this);
}

void ors::Joint::parseAts() {
  //interpret some of the attributes
  double d;
  ats.getValue<Transformation>(A, "A");
  ats.getValue<Transformation>(A, "from");
  if(ats.getValue<bool>("BinvA")) B.setInverse(A);
  ats.getValue<Transformation>(B, "B");
  ats.getValue<Transformation>(B, "to");
  ats.getValue<Transformation>(Q, "Q");
  ats.getValue<Transformation>(X, "X");
  if(ats.getValue<double>(d, "type")) type=(JointType)(int)d; else type=JT_hingeX;
  if(type==JT_fixed && !Q.isZero()){ A.appendTransformation(Q); Q.setZero(); }
  if(ats.getValue<double>(d, "q")){
    if(type==JT_hingeX) Q.addRelativeRotationRad(d, 1., 0., 0.);
    if(type==JT_fixed)  A.addRelativeRotationRad(d, 1., 0., 0.);
    if(type==JT_transX) Q.addRelativeTranslation(d, 0., 0.);
  }
  if(ats.getValue<double>(d, "agent")) agent=(int)d;
  //axis
  arr axis;
  ats.getValue<arr>(axis, "axis");
  if(axis.N) {
    CHECK(axis.N==3,"");
    Vector ax(axis);
    Quaternion rot;  rot.setDiff(Vector_x, ax);
    A.rot = A.rot * rot;
    B.rot = -rot * B.rot;
  }
  //coupled to another joint requires post-processing by the Graph::read!!
  if(ats.getValue<MT::String>("mimic")) mimic=(Joint*)1;
}

uint ors::Joint::qDim() {
  if(type>=JT_hingeX && type<=JT_transZ) return 1;
  if(type==JT_trans3) return 3;
  if(type==JT_universal) return 2;
  if(type==JT_glue || type==JT_fixed) return 0;
  HALT("shouldn't be here");
  return 0;
}

void ors::Joint::write(std::ostream& os) const {
  if(!A.isZero()) os <<"from=<T " <<A <<" > ";
  if(!B.isZero()) os <<"to=<T " <<B <<" > ";
  if(!Q.isZero()) os <<"Q=<T " <<Q <<" > ";
  uint i; Item *a;
  for_list(i,a,ats)
  if(a->keys(0)!="A" && a->keys(0)!="from"
      && a->keys(0)!="axis" //because this was subsumed in A during read
      && a->keys(0)!="B" && a->keys(0)!="to"
      && a->keys(0)!="Q" && a->keys(0)!="q") os <<*a <<' ';
}

void ors::Joint::read(std::istream& is) {
  reset();
  ats.read(is);
  if(!is.good()) HALT("joint (" <<from->name <<' ' <<to->name <<") read read error");
  parseAts();
}


ors::Proxy::Proxy() {
  colorCode = 0;
}

//===========================================================================
//
// Graph implementations
//

void ors::Graph::init(const char* filename) {
  MT::load(*this, filename, true);
  calcBodyFramesFromJoints();
}

void ors::Graph::clear() {
  listDelete(proxies);
  listDelete(shapes);
  listDelete(joints);
  listDelete(bodies);
  q_dim=0;
  isLinkTree=false;
}

ors::Graph* ors::Graph::newClone() const {
  Graph *G=new Graph();
  G->q_dim=q_dim;
  listCopy(G->proxies, proxies);
  listCopy(G->shapes, shapes);
  listCopy(G->bodies, bodies);
  listCopy(G->joints, joints);
  // post-process coupled joints
  for_list_(Joint, j, G->joints) 
    if(j->coupledTo){
    MT::String jointName;
    bool good = j->ats.getValue<MT::String>(jointName, "coupledTo");
    CHECK(good, "something is wrong");
    j->coupledTo = listFindByName(G->joints, jointName);
    if(!j->coupledTo) HALT("The joint '" <<*j <<"' is declared coupled to '" <<jointName <<"' -- but that doesn't exist!");
    j->type = j->coupledTo->type;
  }
  graphMakeLists(G->bodies, G->joints);
  uint i;  Shape *s;  Body *b;
  for_list(i, s, G->shapes) {
    b=G->bodies(s->ibody);
    s->body=b;
    b->shapes.append(s);
  }
  return G;
}

void ors::Graph::operator=(const ors::Graph& G) {
  uint i;  Shape *s;  Body *b;
  q_dim=G.q_dim;
  listCopy(proxies, G.proxies);
  listCopy(joints, G.joints);
  for_list_(Joint, j, joints) 
    if(j->coupledTo){
    MT::String jointName;
    bool good = j->ats.getValue<MT::String>(jointName, "coupledTo");
    CHECK(good, "something is wrong");
    j->coupledTo = listFindByName(G.joints, jointName);
    if(!j->coupledTo) HALT("The joint '" <<*j <<"' is declared coupled to '" <<jointName <<"' -- but that doesn't exist!");
    j->type = j->coupledTo->type;
  }
  listCopy(shapes, G.shapes);
  listCopy(bodies, G.bodies);
  graphMakeLists(bodies, joints);
  for_list(i, b, bodies) b->shapes.clear();
  for_list(i, s, shapes) {
    b=bodies(s->ibody);
    s->body=b;
    b->shapes.append(s);
  }
}

void ors::Graph::copyShapesAndJoints(const Graph& G) {
  uint i;  Shape *s;  Body *b;  Joint *j;
  for_list(i, s, shapes)(*s) = *G.shapes(i);
  for_list(i, j, joints)(*j) = *G.joints(i);
  for_list(i, b, bodies) b->shapes.clear();
  for_list(i, s, shapes) {
    b=bodies(s->ibody);
    s->body=b;
    b->shapes.append(s);
  }
  calcBodyFramesFromJoints();
}

/** @brief transforms (e.g., translates or rotates) the joints coordinate system):
  `adds' the transformation f to A and its inverse to B */
void ors::Graph::transformJoint(ors::Joint *e, const ors::Transformation &f) {
  e->A = e->A * f;
  e->B = -f * e->B;
}

void ors::Graph::makeLinkTree() {
  for_list_(Joint, j, joints) {
    for_list_(Shape, s, j->to->shapes)  s->rel = j->B * s->rel;
    for_list_(Joint, j2, j->to->outLinks) j2->A = j->B * j2->A;
    j->B.setZero();
  }
  isLinkTree=true;
}

/// [prelim] some kind of gyroscope
void ors::Graph::getGyroscope(ors::Vector& up) const {
  up.set(0, 0, 1);
  up=bodies(0)->X.rot*up;
}

/** @brief KINEMATICS: given the (absolute) frames of root nodes and the relative frames
    on the edges, this calculates the absolute frames of all other nodes (propagating forward
    through trees and testing consistency of loops). */
void ors::Graph::calcBodyFramesFromJoints() {
  Body *n;
  Joint *e;
  uint i, j;
  ors::Transformation f;
  for_list(j, n, bodies) {
    CHECK(n->inLinks.N<=1,"loopy geometry - body '" <<n->name <<"' has more than 1 input link");
    for_list(i, e, n->inLinks) {
      f = e->from->X;
      f.appendTransformation(e->A);
      e->X = f;
      if(e->type==JT_hingeX || e->type==JT_transX)  e->X.rot.getX(e->axis);
      if(e->type==JT_hingeY || e->type==JT_transY)  e->X.rot.getY(e->axis);
      if(e->type==JT_hingeZ || e->type==JT_transZ)  e->X.rot.getZ(e->axis);
      f.appendTransformation(e->Q);
      if(!isLinkTree) f.appendTransformation(e->B);
      n->X=f;
    }
  }
  calcShapeFramesFromBodies();
}

void ors::Graph::fillInRelativeTransforms() {
  for_list_(Joint, e, joints) {
    if(!e->X.isZero() && e->A.isZero() && e->B.isZero()) {
      e->A.setDifference(e->from->X, e->X);
      e->B.setDifference(e->X, e->to->X);
    }
  }
}

void ors::Graph::calcShapeFramesFromBodies() {
  Body *n;
  Shape *s;
  uint i, j;
  ors::Transformation f;
  for_list(j, n, bodies) {
    for_list(i, s, n->shapes) {
      s->X = n->X;
      s->X.appendTransformation(s->rel);
    }
  }
}

/** @brief given the absolute frames of all nodes and the two rigid (relative)
    frames A & B of each edge, this calculates the dynamic (relative) joint
    frame X for each edge (which includes joint transformation and errors) */
void ors::Graph::calcJointsFromBodyFrames() {
  Joint *e;
  uint i;
  for_list(i, e, joints) {
    ors::Transformation A(e->from->X), B(e->to->X);
    A.appendTransformation(e->A);
    B.appendInvTransformation(e->B);
    e->Q.setDifference(A, B);
  }
}

/** @brief in all edge frames: remove any displacements, velocities and non-x rotations.
    After this, edges and nodes are not coherent anymore. You might want to call
    calcBodyFramesFromJoints() */
void ors::Graph::clearJointErrors() {
  Joint *e;
  ors::Vector xaxis(1, 0, 0);
  uint i;
  for_list(i, e, joints) {
    e->Q.pos.setZero();
    e->Q.vel.setZero();
    e->Q.rot.alignWith(xaxis);
    e->Q.angvel.makeColinear(xaxis);
  }
}

/** @brief invert all velocity variables of all frames */
void ors::Graph::invertTime() {
  Body *n;
  Joint *e;
  uint i, j;
  for_list(j, n, bodies) {
    n->X.vel*=-1.;
    n->X.angvel*=-1.;
    for_list(i, e, n->inLinks) {
      e->Q.vel*=-1.;
      e->Q.angvel*=-1.;
    }
  }
}

arr ors::Graph::naturalQmetric() {
#if 1
  if(!q_dim) getJointStateDimension();
  arr Wdiag(q_dim);
  Wdiag=1.;
  return Wdiag;
#else
  //compute generic q-metric depending on tree depth
  arr BM(bodies.N);
  BM=1.;
  for(uint i=BM.N; i--;) {
    for(uint j=0; j<bodies(i)->outLinks.N; j++) {
      BM(i) += BM(bodies(i)->outLinks(j)->to->index);
    }
  }
  if(!q_dim) getJointStateDimension(true);
  arr Wdiag(q_dim);
  for_list_(Joint, j, joints) {
    for(uint i=0; i<j->qDim(); i++) Wdiag(j->qIndex+i)=::pow(BM(j->to->index), 1.);
  }
  if(Qlin.N){
    arr W;
    W.setDiag(Wdiag);
    if(Qlin.N) W = ~Qlin*W*Qlin;
    getDiag(Wdiag, W);
  }
  return Wdiag;
#endif
}

void ors::Graph::computeNaturalQmetric(arr& W) {
  W.setDiag(naturalQmetric());
}

/** @brief revert the topological orientation of a joint (edge),
   e.g., when choosing another body as root of a tree */
void ors::Graph::revertJoint(ors::Joint *e) {
  cout <<"reverting edge (" <<e->from->name <<' ' <<e->to->name <<")" <<endl;
  //revert
  uint i=e->ifrom;  e->ifrom=e->ito;  e->ito=i;
  graphMakeLists(bodies, joints);
  ors::Transformation f;     ///< transformation from parent body to joint (attachment, usually static)
  f=e->A;
  e->A.setInverse(e->B);
  e->B.setInverse(f);
  f=e->Q;
  e->Q.setInverse(f);
}

/** @brief re-orient all joints (edges) such that n becomes
  the root of the configuration */
void ors::Graph::reconfigureRoot(Body *n) {
  MT::Array<Body*> list, list2;
  Body **m,**mstop;
  Joint *e;
  list.append(n);
  uintA level(bodies.N);
  level=0;
  int i=0;
  uint j;
  
  while(list.N>0) {
    i++;
    list2.clear();
    mstop=list.p+list.N;
    for(m=list.p; m!=mstop; m++) {
      level((*m)->index)=i;
      for_list(j, e, (*m)->inLinks) {
        //for_in_edges_save(e, es, (*m))
        if(!level(e->from->index)) { revertJoint(e); j--; }
      }
      for_list(j, e, (*m)->outLinks) list2.append(e->to);
    }
    list=list2;
  }
  
  graphTopsort(bodies, joints);
}

/** @brief returns the joint (actuator) dimensionality */
uint ors::Graph::getJointStateDimension(int agent) const {
  if(!q_dim) {
    uint qdim=0;
    for_list_(Joint, j, joints) if(j->agent==agent){
      if(!j->mimic){
        j->qIndex = qdim;
        qdim += j->qDim();
      }else{
        j->qIndex = j->mimic->qIndex;
      }
    }
    ((Graph*)this)->q_dim = qdim; //hack to work around const declaration
  }
  
  return q_dim;
}

void ors::Graph::zeroGaugeJoints() {
  Body *n;
  Joint *e;
  ors::Vector w;
  uint j;
  for_list(j, n, bodies) if(n->type!=staticBT) {
    e=n->inLinks(0);
    if(e) {
      w=e->Q.rot / e->Q.angvel; e->Q.angvel.setZero();
      e->A.appendTransformation(e->Q);
      e->Q.setZero();
      e->Q.angvel=w;
    }
  }
}

/** @brief returns the joint state vectors separated in positions and
  velocities */
void ors::Graph::getJointState(arr& x, arr& v, int agent) const {
  ors::Vector rotv;
  ors::Quaternion rot;
  
  if(!q_dim) getJointStateDimension();
  x.resize(q_dim);
  if(&v) v.resize(q_dim);
  
  uint n=0;
  for_list_(Joint, j, joints) if(j->agent==agent){
    if(j->mimic) continue; //don't count dependent joints
    switch(j->type) {
      case JT_hingeX:
      case JT_hingeY:
      case JT_hingeZ: {
        //angle
        j->Q.rot.getRad(x(n), rotv);
        if(x(n)>MT_PI) x(n)-=MT_2PI;
        if(j->type==JT_hingeX && rotv*Vector_x<0.) x(n)=-x(n);
        if(j->type==JT_hingeY && rotv*Vector_y<0.) x(n)=-x(n);
        if(j->type==JT_hingeZ && rotv*Vector_z<0.) x(n)=-x(n);
        //velocity
        if(&v){
          v(n)=j->Q.angvel.length();
          if(j->type==JT_hingeX && j->Q.angvel*Vector_x<0.) v(n)=-v(n);
          if(j->type==JT_hingeY && j->Q.angvel*Vector_y<0.) v(n)=-v(n);
          if(j->type==JT_hingeZ && j->Q.angvel*Vector_z<0.) v(n)=-v(n);
        }
        n++;
      } break;
      case JT_universal:
        //angle
        rot = j->Q.rot;
        if(fabs(rot.w)>1e-15) {
          x(n) = 2.0 * atan(rot.x/rot.w);
          x(n+1) = 2.0 * atan(rot.y/rot.w);
        } else {
          x(n) = MT_PI;
          x(n+1) = MT_PI;
        }
        
        // velocity: need to fix
        if(&v) NIY;

        n+=2;
        break;
      case JT_transX:
        x(n)=j->Q.pos.x;
        if(&v) v(n)=j->Q.vel.x;
        n++;
        break;
      case JT_transY:
        x(n)=j->Q.pos.y;
        if(&v) v(n)=j->Q.vel.y;
        n++;
        break;
      case JT_transZ:
        x(n)=j->Q.pos.z;
        if(&v) v(n)=j->Q.vel.z;
        n++;
        break;
      case JT_trans3:
        x(n)=j->Q.pos.x;
        x(n+1)=j->Q.pos.y;
        x(n+2)=j->Q.pos.z;
        if(&v) {
          v(n)=j->Q.vel.x;
          v(n+1)=j->Q.vel.y;
          v(n+2)=j->Q.vel.z;
        }
        n+=3;
        break;
      case JT_glue:
      case JT_fixed:
        break;
      default: NIY;
    }
  }
  CHECK(n==q_dim,"");
}

/** @brief returns the joint positions only */
void ors::Graph::getJointState(arr& x, int agent) const { getJointState(x, NoArr, agent); }

arr ors::Graph::getJointState(int agent) const { arr q; getJointState(q, NoArr, agent); return q; }

/** @brief sets the joint state vectors separated in positions and
  velocities */
void ors::Graph::setJointState(const arr& _q, const arr& _v, int agent, bool clearJointErrors) {
  Joint *j;
  uint n=0, i;
  ors::Quaternion rot1, rot2;
  arr q=_q, v;
  if(&_v) v=_v;

  if(!q_dim) getJointStateDimension();
  CHECK(q.N==q_dim && (!(&_v) || v.N==q_dim), "wrong joint state dimensionalities");
  
  for_list(i, j, joints) if(j->agent==agent){
    if(j->mimic){
      j->Q=j->mimic->Q;
    }else switch(j->type) {
      case JT_hingeX: {
        //angle
        j->Q.rot.setRadX(q(n));
        
        // check boundaries
        /*if(e->p[0] < e->p[1]){
        tempAngleDeg = q(n); //dm *180.0/MT_PI;
        if(tempAngleDeg <= e->p[0]){ // joint angle is smaller than lower bound (e->p[0])--> clip it
        e->Q.r.setDeg(e->p[0], Vector_x);
        //  cout <<"lower clipping " <<tempAngleDeg <<endl;
        }else if(tempAngleDeg >= e->p[1]){ // joint angle is larger than upper bound (e->p[1])--> clip it
        e->Q.r.setDeg(e->p[1], Vector_x);
        //  cout <<"upper clipping " <<tempAngleDeg <<endl;
        }
        }*/
        
        //velocity
        if(&_v){  j->Q.angvel.set(v(n) ,0., 0.);  j->Q.zeroVels=false;  }
        else{  j->Q.angvel.setZero();  j->Q.zeroVels=true;  }
        //if(e->Q.w.isZero()) e->Q.w=Vector_x;
        //if(e->Q.w*Vector_x<0.) e->Q.w.setLength(-v(n)); else e->Q.w.setLength(v(n));
        
        if(clearJointErrors) {
          j->Q.pos.setZero();
          j->Q.vel.setZero();
          //truely, also the rotations X.r and X.w should be made orthogonal to the x-axis
        }
        n++;
      } break;

      case JT_hingeY: {
        j->Q.rot.setRadY(q(n));
        if(&_v){  j->Q.angvel.set(0., v(n) ,0.);  j->Q.zeroVels=false;  }
        else{  j->Q.angvel.setZero();  j->Q.zeroVels=true;  }
        if(clearJointErrors) {
          j->Q.pos.setZero();
          j->Q.vel.setZero();
        }
        n++;
      } break;

      case JT_hingeZ: {
        j->Q.rot.setRadZ(q(n));
        if(&_v){  j->Q.angvel.set(0., 0., v(n));  j->Q.zeroVels=false;  }
        else{  j->Q.angvel.setZero();  j->Q.zeroVels=true;  }
        if(clearJointErrors) {
          j->Q.pos.setZero();
          j->Q.vel.setZero();
        }
        n++;
      } break;
      
      case JT_universal:
        //angle
        rot1.setRadX(q(n));
        rot2.setRadY(q(n+1));
        
        //check boundaries
        /*if(e->p[0] < e->p[1]){
        // TODO: both angles are restricted to the same boundaries. Could be enhanced
        //     in order to be able to restrict the two angles differently
        tempAngleDeg = q(n); //dm *180.0/MT_PI;
        if(tempAngleDeg <= e->p[0]){ // joint angle is smaller than lower bound (e->p[0])--> clip it
        rot1.setRadX(e->p[0]);
        rot2.setRadY(e->p[0]);
        //  cout <<"lower clipping " <<tempAngleDeg <<endl;
        }else if(tempAngleDeg >= e->p[1]){ // joint angle is larger than upper bound (e->p[1])--> clip it
        rot1.setRadX(e->p[1]);
        rot2.setRadY(e->p[1]);
        //  cout <<"upper clipping " <<tempAngleDeg <<endl;
        }
        }*/
        
        j->Q.rot = rot1*rot2;
        //velocity
        // need to fix
        
        if(clearJointErrors) {
          j->Q.pos.setZero();
          j->Q.vel.setZero();
        }
        n+=2;
        break;
      case JT_transX: {
        j->Q.pos = q(n)*Vector_x;
        
        // check boundaries
        /*if(e->p[0] < e->p[1]){
        tempDeflection = q(n);
        if(tempDeflection <= e->p[0]){ // joint angle is smaller than lower bound (e->p[0])--> clip it
        e->Q.p = e->p[0]*Vector_x;
        cout <<"lower clipping " <<tempDeflection <<endl;
        }else if(tempDeflection >= e->p[1]){ // joint angle is larger than upper bound (e->p[1])--> clip it
        e->Q.p = e->p[1]*Vector_x;
        cout <<"upper clipping " <<tempDeflection <<endl;
        }
        }*/
        
        //velocity
        if(&_v){ j->Q.vel.set(v(n), 0., 0.); j->Q.zeroVels=false; }
        
        if(clearJointErrors) {
          j->Q.rot.setZero();
          j->Q.angvel.setZero();
        }
        n++;
      } break;

      case JT_transY: {
        j->Q.pos = q(n)*Vector_y;
        if(&_v){ j->Q.vel.set(0., v(n), 0.); j->Q.zeroVels=false; }
        if(clearJointErrors) {
          j->Q.rot.setZero();
          j->Q.angvel.setZero();
        }
        n++;
      } break;

      case JT_transZ: {
        j->Q.pos = q(n)*Vector_z;
        if(&_v){ j->Q.vel.set(0., 0., v(n)); j->Q.zeroVels=false; }
        if(clearJointErrors) {
          j->Q.rot.setZero();
          j->Q.angvel.setZero();
        }
        n++;
      } break;

      case JT_trans3: {
        j->Q.pos.set(q(n), q(n+1), q(n+2));
        if(&_v){ j->Q.vel.set(v(n), v(n+1), v(n+2)); j->Q.zeroVels=false; }
        if(clearJointErrors) {
          j->Q.rot.setZero();
          j->Q.angvel.setZero();
        }
        n+=3;
      } break;

      case JT_glue:
      case JT_fixed:
        j->Q.setZero();
        j->Q.zeroVels=true;
        break;
      default: NIY;
    }
  }

  CHECK(n==q_dim,"");
}

/** @brief sets the joint angles with velocity zero - e.g. for kinematic
  simulation only */
void ors::Graph::setJointState(const arr& x, int agent, bool clearJointErrors) {
  setJointState(x, NoArr, agent, clearJointErrors);
}

//===========================================================================
//
// core: kinematics and dynamics
//

/** @brief return the position \f$x = \phi_i(q)\f$ of the i-th body (3 vector) */
void ors::Graph::kinematicsPos(arr& y, uint a, ors::Vector *rel) const {
  ors::Vector pos=bodies(a)->X.pos;
  if(rel) pos += bodies(a)->X.rot*(*rel);
  y = ARRAY(pos);
}

/** @brief return the jacobian \f$J = \frac{\partial\phi_i(q)}{\partial q}\f$ of the position
  of the i-th body (3 x n tensor)*/
void ors::Graph::jacobianPos(arr& J, uint a, ors::Vector *rel, int agent) const {
  Joint *j;
  uint j_idx;
  ors::Vector tmp;
  
  if(!q_dim) getJointStateDimension();
  
  //initialize Jacobian
  J.resize(3, q_dim).setZero();
  
  //get reference frame
  ors::Vector pos = bodies(a)->X.pos;
  if(rel) pos += bodies(a)->X.rot*(*rel);
  
  if(bodies(a)->inLinks.N) { //body a has no inLinks -> zero jacobian
    j=bodies(a)->inLinks(0);
    while(j) { //loop backward down the kinematic tree
      j_idx=j->qIndex;
      if(j->agent==agent && j_idx>=q_dim) CHECK(j->type==JT_glue || j->type==JT_fixed, "");
      if(j->agent==agent && j_idx<q_dim){
        CHECK(j->type!=JT_glue && j->type!=JT_fixed, "resort joints so that fixed and glued are last");

        if(j->type==JT_hingeX || j->type==JT_hingeY || j->type==JT_hingeZ) {
          tmp = j->axis ^ (pos-j->X.pos);
          J(0, j_idx) += tmp.x;
          J(1, j_idx) += tmp.y;
          J(2, j_idx) += tmp.z;
        }
        else if(j->type==JT_transX || j->type==JT_transY || j->type==JT_transZ) {
          J(0, j_idx) += j->axis.x;
          J(1, j_idx) += j->axis.y;
          J(2, j_idx) += j->axis.z;
        }
        else if(j->type==JT_trans3) {
          if(j->mimic) NIY;
          arr R(3,3); j->X.rot.getMatrix(R.p);
          J.setMatrixBlock(R, 0, j_idx);
        }
      }
      if(!j->from->inLinks.N) break;
      j=j->from->inLinks(0);
    }
  }
}

/** @brief return the Hessian \f$H = \frac{\partial^2\phi_i(q)}{\partial q\partial q}\f$ of the position
  of the i-th body (3 x n x n tensor) */
void ors::Graph::hessianPos(arr& H, uint a, ors::Vector *rel, int agent) const {
  HALT("this is buggy: a sign error: see examples/Ors/ors testKinematics");
  Joint *j1, *j2;
  uint j1_idx, j2_idx;
  ors::Vector r;
  
  if(!q_dim)((ors::Graph*)this)->q_dim = getJointStateDimension();
  
  //initialize Jacobian
  H.resize(3, q_dim, q_dim);
  H.setZero();
  
  //get reference frame
  ors::Vector pos = bodies(a)->X.pos;
  if(rel) pos += bodies(a)->X.rot*(*rel);
  
  if(bodies(a)->inLinks.N) {
    j1=bodies(a)->inLinks(0);
    while(j1) {
      CHECK(j1->agent==agent,"NIY");
      j1_idx=j1->qIndex;

      j2=j1;
      while(j2) {
        CHECK(j2->agent==agent,"NIY");
        j2_idx=j2->qIndex;

        if(j1->type>=JT_hingeX && j1->type<=JT_hingeZ && j2->type>=JT_hingeX && j2->type<=JT_hingeZ) { //both are hinges
          r = j2->axis ^ (j1->axis ^ (pos-j1->X.pos));
          H(0, j1_idx, j2_idx) = H(0, j2_idx, j1_idx) = r.x;
          H(1, j1_idx, j2_idx) = H(1, j2_idx, j1_idx) = r.y;
          H(2, j1_idx, j2_idx) = H(2, j2_idx, j1_idx) = r.z;
        }
        if(j1->type>=JT_transX && j1->type<=JT_transZ && j2->type>=JT_hingeX && j2->type<=JT_hingeZ) { //i=trans, j=hinge
          r = j1->axis ^ j2->axis;
          H(0, j1_idx, j2_idx) = H(0, j2_idx, j1_idx) = r.x;
          H(1, j1_idx, j2_idx) = H(1, j2_idx, j1_idx) = r.y;
          H(2, j1_idx, j2_idx) = H(2, j2_idx, j1_idx) = r.z;
        }
        if(j1->type==JT_trans3 && j2->type>=JT_hingeX && j2->type<=JT_hingeZ) { //i=trans3, j=hinge
          Matrix R,A;
          j1->X.rot.getMatrix(R.p());
          A.setSkew(j2->axis);
          R = R*A;
          H(0, j1_idx  , j2_idx) = H(0, j2_idx  , j1_idx) = R.m00;
          H(1, j1_idx  , j2_idx) = H(1, j2_idx  , j1_idx) = R.m10;
          H(2, j1_idx  , j2_idx) = H(2, j2_idx  , j1_idx) = R.m20;
          H(0, j1_idx+1, j2_idx) = H(0, j2_idx, j1_idx+1) = R.m01;
          H(1, j1_idx+1, j2_idx) = H(1, j2_idx, j1_idx+1) = R.m11;
          H(2, j1_idx+1, j2_idx) = H(2, j2_idx, j1_idx+1) = R.m21;
          H(0, j1_idx+2, j2_idx) = H(0, j2_idx, j1_idx+2) = R.m02;
          H(1, j1_idx+2, j2_idx) = H(1, j2_idx, j1_idx+2) = R.m12;
          H(2, j1_idx+2, j2_idx) = H(2, j2_idx, j1_idx+2) = R.m22;
        }
        if(j1->type>=JT_hingeX && j1->type<=JT_hingeZ && j2->type>=JT_transX && j2->type<=JT_trans3) { //i=hinge, j=trans
          //nothing! Hessian is zero (ej is closer to root than ei)
        }

        if(!j2->from->inLinks.N) break;
        j2=j2->from->inLinks(0);
      }
      if(!j1->from->inLinks.N) break;
      j1=j1->from->inLinks(0);
    }
  }
}

/// kinematis of the i-th body's z-orientation vector
void ors::Graph::kinematicsVec(arr& y, uint a, ors::Vector *vec) const {
  ors::Transformation f=bodies(a)->X;
  ors::Vector v;
  if(vec) v=f.rot*(*vec); else f.rot.getZ(v);
  y = ARRAY(v);
}

/* takes the joint state x and returns the jacobian dz of
   the position of the ith body (w.r.t. all joints) -> 2D array */
/// Jacobian of the i-th body's z-orientation vector
void ors::Graph::jacobianVec(arr& J, uint a, ors::Vector *vec, int agent) const {
  Joint *j;
  uint j_idx;
  ors::Vector r, ta;
  
  if(!q_dim)((ors::Graph*)this)->q_dim = getJointStateDimension();
  
  //initialize Jacobian
  J.resize(3, q_dim);
  J.setZero();
  
  //get reference frame
  if(vec) ta = bodies(a)->X.rot*(*vec);
  else    bodies(a)->X.rot.getZ(ta);
  
  if(bodies(a)->inLinks.N) {
    j=bodies(a)->inLinks(0);
    while(j) { //loop backward down the kinematic tree
      j_idx=j->qIndex;
      if(j->agent==agent && j_idx>=q_dim) CHECK(j->type==JT_glue || j->type==JT_fixed, "");
      if(j->agent==agent && j_idx<q_dim){
        CHECK(j->type!=JT_glue && j->type!=JT_fixed, "resort joints so that fixed and glued are last");

        if(j->type>=JT_hingeX && j->type<=JT_hingeZ) { //i=hinge
          r = j->axis ^ ta;
          J(0, j_idx) += r.x;
          J(1, j_idx) += r.y;
          J(2, j_idx) += r.z;
        }
        if(j->type>=JT_transX && j->type<=JT_trans3) { //i=trans
          //J(0, i) = J(1, i) = J(2, i) = 0.; /was set zero already
        }
      }
      if(!j->from->inLinks.N) break;
      j=j->from->inLinks(0);
    }
  }
}

/* takes the joint state x and returns the jacobian dz of
   the position of the ith body (w.r.t. all joints) -> 2D array */
void ors::Graph::jacobianR(arr& J, uint a) const {
  uint i;
  ors::Transformation Xi;
  Joint *ei;
  ors::Vector ti;
  
  if(!q_dim)((ors::Graph*)this)->q_dim = getJointStateDimension();
  
  //initialize Jacobian
  J.resize(3, q_dim);
  J.setZero();
  
  //get reference frame -- in this case we always take
  //the Z and X-axis of the world system as references
  // -> don't need to compute explicit reference for object a
  //  object a is relevant in the sense that only the tree-down
  //  joints contribute to this rotation
  
  if(!bodies(a)->inLinks.N) {
  ei=bodies(a)->inLinks(0);
  while(ei) {
    i=ei->qIndex;
    if(i>=q_dim) {
      CHECK(ei->type==JT_glue || ei->type==JT_fixed, "");
      if(!ei->from->inLinks.N) break;
      ei=ei->from->inLinks(0);
      continue;
    }
    CHECK(ei->type!=JT_glue && ei->type!=JT_fixed, "resort joints so that fixed and glued are last");
    
    Xi = ei->X;
    Xi.rot.getX(ti);
    
    J(0, i) = ti.x;
    J(1, i) = ti.y;
    J(2, i) = ti.z;
    
    if(!ei->from->inLinks.N) break;
    ei=ei->from->inLinks(0);
  }
  }
}

/** @brief return the configuration's inertia tensor $M$ (n x n tensor)*/
void ors::Graph::inertia(arr& M) {
  uint a, i, j;
  ors::Transformation Xa, Xi, Xj;
  Joint *ei, *ej;
  ors::Vector vi, vj, ti, tj;
  double tmp;
  
  if(!q_dim) q_dim = getJointStateDimension();
  
  //initialize Jacobian
  M.resize(q_dim, q_dim);
  M.setZero();
  
  for(a=0; a<bodies.N; a++) {
    //get reference frame
    Xa = bodies(a)->X;
    
    ei=bodies(a)->inLinks(0);
    while(ei) {
      i=ei->qIndex;
      
      Xi = ei->from->X;
      Xi.appendTransformation(ei->A);
      Xi.rot.getX(ti);
      
      vi = ti ^(Xa.pos-Xi.pos);
      
      ej=ei;
      while(ej) {
        j=ej->qIndex;
        
        Xj = ej->from->X;
        Xj.appendTransformation(ej->A);
        Xj.rot.getX(tj);
        
        vj = tj ^(Xa.pos-Xj.pos);
        
        tmp = bodies(a)->mass * (vi*vj);
        //tmp += scalarProduct(bodies(a)->a.inertia, ti, tj);
        
        M(i, j) += tmp;
        
        if(!ej->from->inLinks.N) break;
        ej=ej->from->inLinks(0);
      }
      if(!ei->from->inLinks.N) break;
      ei=ei->from->inLinks(0);
    }
  }
  //symmetric: fill in other half
  for(i=0; i<q_dim; i++) for(j=0; j<i; j++) M(j, i) = M(i, j);
}

void ors::Graph::equationOfMotion(arr& M, arr& F, const arr& qd) {
  static ors::LinkTree tree;
  if(!tree.N) GraphToTree(tree, *this);
  else updateGraphToTree(tree, *this);
  ors::equationOfMotion(M, F, tree, qd);
}

/** @brief return the joint accelerations \f$\ddot q\f$ given the
  joint torques \f$\tau\f$ (computed via Featherstone's Articulated Body Algorithm in O(n)) */
void ors::Graph::dynamics(arr& qdd, const arr& qd, const arr& tau) {
  static ors::LinkTree tree;
  if(!tree.N) GraphToTree(tree, *this);
  else updateGraphToTree(tree, *this);
  //cout <<tree <<endl;
  //ors::fwdDynamics_aba_1D(qdd, tree, qd, tau);
  //ors::fwdDynamics_aba_nD(qdd, tree, qd, tau);
  ors::fwdDynamics_MF(qdd, tree, qd, tau);
}

/** @brief return the necessary joint torques \f$\tau\f$ to achieve joint accelerations
  \f$\ddot q\f$ (computed via the Recursive Newton-Euler Algorithm in O(n)) */
void ors::Graph::inverseDynamics(arr& tau, const arr& qd, const arr& qdd) {
  static ors::LinkTree tree;
  if(!tree.N) GraphToTree(tree, *this);
  else updateGraphToTree(tree, *this);
  ors::invDynamics(tau, tree, qd, qdd);
}

/*void ors::Graph::impulsePropagation(arr& qd1, const arr& qd0){
  static MT::Array<Featherstone::Link> tree;
  if(!tree.N) GraphToTree(tree, *this);
  else updateGraphToTree(tree, *this);
  mimickImpulsePropagation(tree);
  Featherstone::RF_abd(qdd, tree, qd, tau);
}*/

/// [prelim] some heuristic measure for the joint errors
double ors::Graph::getJointErrors() const {
  Joint *e;
  double err=0.0;
  uint i;
  
  for_list(i, e, joints) err+=e->Q.pos.lengthSqr();
  
  return ::sqrt(err);
}

/** @brief checks if all names of the bodies are disjoint */
bool ors::Graph::checkUniqueNames() const {
  Body *n, *m;
  uint i, j;
  for_list(i, n, bodies) for_list(j, m, bodies) {
    if(n==m) break;
    if(n->name==m->name) return false;
  }
  return true;
}

/// find body with specific name
ors::Body* ors::Graph::getBodyByName(const char* name) const {
  for_list_(Body, b, bodies) if(b->name==name) return b;
  if(strcmp("glCamera", name)!=0)
    MT_MSG("cannot find Body named '" <<name <<"' in Graph");
  return 0;
}

///// find body index with specific name
//uint ors::Graph::getBodyIndexByName(const char* name) const {
//  Body *b=getBodyByName(name);
//  return b?b->index:0;
//}

/// find shape with specific name
ors::Shape* ors::Graph::getShapeByName(const char* name) const {
  for_list_(Shape, s, shapes) if(s->name==name) return s;
  MT_MSG("cannot find Shape named '" <<name <<"' in Graph");
  return NULL;
}

///// find shape index with specific name
//uint ors::Graph::getShapeIndexByName(const char* name) const {
//  Shape *s=getShapeByName(name);
//  return s?s->index:0;
//}

/// find shape with specific name
ors::Joint* ors::Graph::getJointByName(const char* name) const {
  for_list_(Joint, j, joints) if(j->name==name) return j;
  MT_MSG("cannot find Joint named '" <<name <<"' in Graph");
  return NULL;
}

/// find joint connecting two bodies with specific names
ors::Joint* ors::Graph::getJointByBodyNames(const char* from, const char* to) const {
  Body *f=NULL, *t=NULL;
  uint j;
  for_list(j, f, bodies) if(f->name==from) break;
  for_list(j, t, bodies) if(t->name==to) break;
  if(!f || !t) return 0;
  return graphGetEdge<Body, Joint>(f, t);
}

/** @brief creates uniques names by prefixing the node-index-number to each name */
void ors::Graph::prefixNames() {
  Body *n;
  uint j;
  for_list(j, n, bodies) n->name=STRING(n->index<< n->name);
}

/** @brief prototype for \c operator<< */
void ors::Graph::write(std::ostream& os) const {
  for_list_(Body, b, bodies) {
    os <<"body " <<b->name <<" { ";
    b->write(os);  os <<" }\n";
  }
  os <<std::endl;
  for_list_(Shape, s, shapes) {
    os <<"shape ";
    if(s->name.N) os <<s->name <<' ';
    os <<"(" <<s->body->name <<"){ ";
    s->write(os);  os <<" }\n";
  }
  os <<std::endl;
  for_list_(Joint, j, joints) {
    os <<"joint ";
    if (j->name.N) os <<j->name <<' ';
    os <<"(" <<j->from->name <<' ' <<j->to->name <<"){ ";
    j->write(os);  os <<" }\n";
  }
}

#define DEBUG(x) //x

/** @brief prototype for \c operator>> */
void ors::Graph::read(std::istream& is) {
  uint i; Item *it;
  KeyValueGraph G;
  
  G.read(is);
//  cout <<"***MAPGRAPH\n" <<G <<endl;
  
  clear();
  
  ItemL bs = G.getItems("body");
  for_list(i, it, bs) {
    CHECK(it->keys(0)=="body","");
    CHECK(it->valueType()==typeid(KeyValueGraph), "bodies must have value KeyValueGraph");
    
    Body *b=new Body(*this);
    b->name = it->keys(1);
    b->ats = *it->value<KeyValueGraph>();
    b->parseAts(*this);
  }
  
  ItemL ss = G.getItems("shape");
  for_list(i, it, ss) {
    CHECK(it->keys(0)=="shape","");
    CHECK(it->parents.N<=1,"shapes must have no or one parent");
    CHECK(it->valueType()==typeid(KeyValueGraph),"shape must have value KeyValueGraph");
    
    Shape *s;
    if(it->parents.N==1){
      Body *b = listFindByName(bodies, it->parents(0)->keys(1));
      CHECK(b,"");
      s=new Shape(*this, *b);
    }else{
      s=new Shape(*this, NoBody);
    }
    if(it->keys.N>1) s->name=it->keys(1);
    s->ats = *it->value<KeyValueGraph>();
    s->parseAts();
  }
  
  uint nCoupledJoints=0;
  ItemL js = G.getItems("joint");
  for_list(i, it, js) {
    CHECK(it->keys(0)=="joint","");
    CHECK(it->parents.N==2,"joints must have two parents");
    CHECK(it->valueType()==typeid(KeyValueGraph),"joints must have value KeyValueGraph");
    
    Body *from=listFindByName(bodies, it->parents(0)->keys(1));
    Body *to=listFindByName(bodies, it->parents(1)->keys(1));
    CHECK(from,"JOINT: from '" <<it->parents(0)->keys(1) <<"' does not exist ["<<*it <<"]");
    CHECK(to,"JOINT: to '" <<it->parents(1)->keys(1) <<"' does not exist ["<<*it <<"]");
    Joint *j=new Joint(*this, from, to);
    if(it->keys.N>1) j->name=it->keys(1);
    j->ats = *it->value<KeyValueGraph>();
    j->parseAts();

    //if the joint is coupled to another:
<<<<<<< HEAD
    if(j->mimic) nCoupledJoints++;
=======
    if(j->coupledTo) {
      nCoupledJoints++;   
    }
>>>>>>> ec354356
  }

#if 0
  if(nCoupledJoints){
    Joint *j; uint i;
    //move them to the back and append a Qlin;
    for_list_rev(i, j, joints) if(j->isCoupled) {
      joints.remove(i);
      joints.append(j);
    }
    for_list(i, j, joints) j->index=i;
    getJointStateDimension();
    CHECK(j_dim == q_dim+nCoupledJoints,"something is wrong");
    MT::String jointName;
    Qlin.resize(nCoupledJoints, q_dim);
    for(i=0; i<nCoupledJoints; i++){
      j=joints(joints.N-nCoupledJoints+i);
      CHECK(j->isCoupled,"");
      bool good = j->ats.getValue<MT::String>(jointName, "mimic");
      CHECK(good, "something is wrong");
      Joint *mimic = listFindByName(joints, jointName);
      j->type = mimic->type;
      if(!mimic) HALT("The joint '" <<*j <<"' is declared coupled to '" <<jointName <<"' -- but that doesn't exist!");
      Qlin(i, mimic->qIndex) = 1.;
    }
  }
#else
  if(nCoupledJoints){
    for_list_(Joint, j, joints) if(j->mimic){
      MT::String jointName;
      bool good = j->ats.getValue<MT::String>(jointName, "mimic");
      CHECK(good, "something is wrong");
      j->mimic = listFindByName(joints, jointName);
      if(!j->mimic) HALT("The joint '" <<*j <<"' is declared coupled to '" <<jointName <<"' -- but that doesn't exist!");
      j->type = j->mimic->type;
    }
  }
#endif

  graphMakeLists(bodies, joints);
  fillInRelativeTransforms();
  
  //cout <<"***ORSGRAPH\n" <<*this <<endl;
}

void ors::Graph::writePlyFile(const char* filename) const {
  ofstream os;
  MT::open(os, filename);
  uint nT=0,nV=0;
  uint i,j;
  ors::Shape *s;
  ors::Mesh *m;
  for_list(i,s,shapes) { nV += s->mesh.V.d0; nT += s->mesh.T.d0; }
  
  os <<"\
ply\n\
format ascii 1.0\n\
element vertex " <<nV <<"\n\
property float x\n\
property float y\n\
property float z\n\
property uchar red\n\
property uchar green\n\
property uchar blue\n\
element face " <<nT <<"\n\
property list uchar int vertex_index\n\
end_header\n";

  uint k=0;
  ors::Transformation t;
  ors::Vector v;
  for_list(i,s,shapes) {
    m = &s->mesh;
    t = s->X;
    if(m->C.d0!=m->V.d0) {
      m->C.resizeAs(m->V);
      for(j=0; j<m->C.d0; j++) { m->C(j, 0)=s->color[0]; m->C(j, 1)=s->color[1]; m->C(j, 2)=s->color[2]; }
    }
    for(j=0; j<m->V.d0; j++) {
      v.set(m->V(j, 0), m->V(j, 1), m->V(j, 2));
      v = t*v;
      os <<' ' <<v.x <<' ' <<v.y <<' ' <<v.z
         <<' ' <<int(255.f*m->C(j, 0)) <<' ' <<int(255.f*m->C(j, 1)) <<' ' <<int(255.f*m->C(j, 2)) <<endl;
    }
    k+=j;
  }
  uint offset=0;
  for_list(i,s,shapes) {
    m=&s->mesh;
    for(j=0; j<m->T.d0; j++) {
      os <<"3 " <<offset+m->T(j, 0) <<' ' <<offset+m->T(j, 1) <<' ' <<offset+m->T(j, 2) <<endl;
    }
    offset+=m->V.d0;
  }
}

/// dump the list of current proximities on the screen
void ors::Graph::reportProxies(std::ostream *os) {
  uint i;
  int a, b;
  (*os) <<"Proximity report: #" <<proxies.N <<endl;
  ors::Proxy *p;
  for_list(i,p,proxies) {
    a=p->a;
    b=p->b;
    (*os)
        <<i <<" ("
        <<a <<':' <<(a!=-1?shapes(a)->body->name.p:"earth") <<")-("
        <<b <<':' <<(b!=-1?shapes(b)->body->name.p:"earth")
        <<") d=" <<p->d
        <<" |A-B|=" <<(p->posB-p->posA).length()
        <<" d^2=" <<(p->posB-p->posA).lengthSqr()
        <<" normal=" <<p->normal
        <<" posA=" <<p->posA
        <<" posB=" <<p->posB
        <<endl;
  }
}

bool ProxySortComp(const ors::Proxy *a, const ors::Proxy *b) {
  return (a->a < b->a) || (a->a==b->a && a->b<b->b) || (a->a==b->a && a->b==b->b && a->d < b->d);
}

/** @brief dump a list body pairs for which the upper conditions hold */
void ors::Graph::reportGlue(std::ostream *os) {
  uint i, A, B;
  Body *a, *b;
  bool ag, bg;
  (*os) <<"Glue report: " <<endl;
  for(i=0; i<proxies.N; i++) {
    A=proxies(i)->a; a=(A==(uint)-1?NULL:bodies(A));
    B=proxies(i)->b; b=(B==(uint)-1?NULL:bodies(B));
    if(!a || !b) continue;
    ag=a->ats.getValue<bool>("glue");
    bg=b->ats.getValue<bool>("glue");
    if(ag || bg) {
      (*os)
          <<i <<' '
          <<a->index <<',' <<a->name <<'-'
          <<b->index <<',' <<b->name
          <<" d=" <<proxies(i)->d
          // <<" posA=" <<proxies(i)->posA
          // <<" posB=" <<proxies(i)->posB
          <<" norm=" <<proxies(i)->posB-proxies(i)->posA
          <<endl;
    }
  }
}

void ors::Graph::glueBodies(Body *f, Body *t) {
  Joint *e;
  e=newEdge(f->index, t->index, joints);
  graphMakeLists(bodies, joints);
  e->A.setDifference(f->X, t->X);
  e->A.vel.setZero();
  e->A.angvel.setZero();
  e->type=JT_glue;
  e->Q.setZero();
  e->B.setZero();
}

/** @brief if two bodies touch, the are not yet connected, and one of them has
  the `glue' attribute, add a new edge of FIXED type between them */
void ors::Graph::glueTouchingBodies() {
  uint i, A, B;
  Body *a, *b;//, c;
  bool ag, bg;
  for(i=0; i<proxies.N; i++) {
    A=proxies(i)->a; a=(A==(uint)-1?NULL:bodies(A));
    B=proxies(i)->b; b=(B==(uint)-1?NULL:bodies(B));
    if(!a || !b) continue;
    ag=a->ats.getValue<bool>("glue");
    bg=b->ats.getValue<bool>("glue");
    if(ag || bg) {
      //if(a->index > b->index){ c=a; a=b; b=c; } //order them topolgically
      if(graphGetEdge<Body, Joint>(a, b)) continue;  //they are already connected
      glueBodies(a, b);
      //a->cont=b->cont=false;
    }
  }
}

/// clear all forces currently stored at bodies
void ors::Graph::clearForces() {
  Body *n;
  uint j;
  for_list(j, n, bodies) {
    n->force.setZero();
    n->torque.setZero();
  }
}

/// apply a force on body n at position pos (in world coordinates)
void ors::Graph::addForce(ors::Vector force, Body *n, ors::Vector pos) {
  n->force += force;
  NIY;
  //n->torque += (pos - n->X.p) ^ force;
}

void ors::Graph::frictionToForces(double coeff) {
  HALT("never do this: add it directly in the equations...");
  Joint *e;
  ors::Vector a;
  ors::Transformation X;
  double v;
  uint i;
  for_list(i, e, joints) {
    X = e->from->X;
    X.appendTransformation(e->A);
    X.rot.getX(a);//rotation axis
    
    v=e->Q.angvel.length();
    if(e->Q.angvel*Vector_x<0.) v=-v;
    
    e->from->torque -= (coeff*v)*a;
    e->to->torque   += (coeff*v)*a;
  }
}

void ors::Graph::gravityToForces() {
  Body *n;
  uint j;
  ors::Vector g(0, 0, -9.81);
  for_list(j, n, bodies) n->force += n->mass * g;
}

/// compute forces from the current contacts
void ors::Graph::contactsToForces(double hook, double damp) {
  ors::Vector trans, transvel, force;
  uint i;
  int a, b;
  for(i=0; i<proxies.N; i++) if(proxies(i)->d<0.) {
      a=proxies(i)->a; b=proxies(i)->b;
      
      //if(!i || proxies(i-1).a!=a || proxies(i-1).b!=b) continue; //no old reference sticking-frame
      //trans = proxies(i)->rel.p - proxies(i-1).rel.p; //translation relative to sticking-frame
      trans    = proxies(i)->posB-proxies(i)->posA;
      //transvel = proxies(i)->velB-proxies(i)->velA;
      //d=trans.length();
      
      force.setZero();
      force += (hook) * trans; //*(1.+ hook*hook*d*d)
      //force += damp * transvel;
      SL_DEBUG(1, cout <<"applying force: [" <<a <<':' <<b <<"] " <<force <<endl);
      
      if(a!=-1) addForce(force, shapes(a)->body, proxies(i)->posA);
      if(b!=-1) addForce(-force, shapes(b)->body, proxies(i)->posB);
    }
}

void addAContact(double& y, arr& J, const ors::Proxy *p, const ors::Graph& ors, double margin, bool useCenterDist) {
  //double d;
  ors::Shape *a, *b;
  ors::Vector arel, brel;
  //arr Ja, Jb, dnormal;

  a=ors.shapes(p->a);
  b=ors.shapes(p->b);
  CHECK(a->mesh_radius>0.,"");
  CHECK(b->mesh_radius>0.,"");
  double ab_radius = margin + 1.5*(a->mesh_radius+b->mesh_radius);
  CHECK(p->d<(1.+1e-6)*margin, "something's really wierd here!");
  CHECK(p->cenD<(1.+1e-6)*ab_radius, "something's really wierd here! You disproved the triangle inequality :-)");

  //TO RESET TO PREVIOUS BEHAVIOR:
  //ab_radius = 5.;

  //costs
  double d1 = 1.-p->d/margin;
  double d2 = 1.-p->cenD/ab_radius;
  //NORMALS ALWAYS GO FROM b TO a !!
  if(!useCenterDist) d2=1.;
  y += d1*d2;
 
  //Jacobian
  if(&J){
    arr Jpos;
    J.resize(1, ors.getJointStateDimension()).setZero();
    if(p->d>0.) { //we have a gradient on pos only when outside
      ors::Vector arel=a->X.rot/(p->posA-a->X.pos);
      ors::Vector brel=b->X.rot/(p->posB-b->X.pos);
      CHECK(p->normal.isNormalized(), "proxy normal is not normalized");
      arr posN; posN.referTo(&p->normal.x, 3); posN.reshape(1, 3);
          
      //grad on posA
      ors.jacobianPos(Jpos, a->body->index, &arel); J -= d2/margin*(posN*Jpos);
      //grad on posA
      ors.jacobianPos(Jpos, b->body->index, &brel); J += d2/margin*(posN*Jpos);
    }
        
    if(useCenterDist){
      ors::Vector arel=a->X.rot/(p->cenA-a->X.pos);
      ors::Vector brel=b->X.rot/(p->cenB-b->X.pos);
      CHECK(p->cenN.isNormalized(), "proxy normal is not normalized");
      arr cenN; cenN.referTo(&p->cenN.x, 3); cenN.reshape(1, 3);
        
      //grad on cenA
      ors.jacobianPos(Jpos, a->body->index, &arel); J -= d1/ab_radius*(cenN*Jpos);
      //grad on cenB
      ors.jacobianPos(Jpos, b->body->index, &brel); J += d1/ab_radius*(cenN*Jpos);
    }
  }
}

/// measure (=scalar kinematics) for the contact cost summed over all bodies
void ors::Graph::phiCollision(arr &y, arr& J, double margin, bool useCenterDist) const {
  y.resize(1);
  y=0.;
  if(&J) J.resize(1, getJointStateDimension()).setZero();
  for(uint i=0; i<proxies.N; i++) if(proxies(i)->d<margin) {
    addAContact(y(0), J, proxies(i), *this, margin, useCenterDist);
  }
}

#if 0 //obsolete:
void ors::Graph::getContactMeasure(arr &x, double margin, bool linear) const {
  x.resize(1);
  x=0.;
  uint i;
  Shape *a, *b;
  double d, discount;
  for(i=0; i<proxies.N; i++) if(!proxies(i)->age && proxies(i)->d<margin) {
      a=shapes(proxies(i)->a); b=shapes(proxies(i)->b);
      d=1.-proxies(i)->d/margin;
      //NORMALS ALWAYS GO FROM b TO a !!
      discount = 1.;
      if(!a->contactOrientation.isZero()) {  //object has an 'allowed contact orientation'
        CHECK(proxies(i)->normal.isNormalized(), "proxy normal is not normalized");
        CHECK(a->contactOrientation.isNormalized(), "contact orientation is not normalized");
        //double theta = ::acos( proxies(i)->normal*a->contactOrientation);
        double theta = .5*(proxies(i)->normal*a->contactOrientation-1.);
        discount *= theta*theta;
      }
      if(!b->contactOrientation.isZero()) {
        CHECK(proxies(i)->normal.isNormalized(), "proxy normal is not normalized");
        CHECK(a->contactOrientation.isNormalized(), "contact orientation is not normalized");
        //double theta = ::acos(-proxies(i)->normal*b->contactOrientation);
        double theta = .5*(-proxies(i)->normal*a->contactOrientation-1.);
        discount *= theta*theta;
      }
      if(!linear) x(0) += discount*d*d;
      else        x(0) += discount*d;
    }
}

/// gradient (=scalar Jacobian) of this contact cost
double ors::Graph::getContactGradient(arr &grad, double margin, bool linear) const {
  ors::Vector normal;
  uint i;
  Shape *a, *b;
  double d, discount;
  double cost=0.;
  arr J, dnormal;
  grad.resize(1, getJointStateDimension(false));
  grad.setZero();
  ors::Vector arel, brel;
  for(i=0; i<proxies.N; i++) if(proxies(i)->d<margin) {
      a=shapes(proxies(i)->a); b=shapes(proxies(i)->b);
      d=1.-proxies(i)->d/margin;
      discount = 1.;
      if(!a->contactOrientation.isZero()) {  //object has an 'allowed contact orientation'
        CHECK(proxies(i)->normal.isNormalized(), "proxy normal is not normalized");
        CHECK(a->contactOrientation.isNormalized(), "contact orientation is not normalized");
        //double theta = ::acos( proxies(i)->normal*a->contactOrientation);
        double theta = .5*(proxies(i)->normal*a->contactOrientation-1.);
        discount *= theta*theta;
      }
      if(!b->contactOrientation.isZero()) {
        CHECK(proxies(i)->normal.isNormalized(), "proxy normal is not normalized");
        CHECK(a->contactOrientation.isNormalized(), "contact orientation is not normalized");
        //double theta = ::acos(-proxies(i)->normal*b->contactOrientation);
        double theta = .5*(-proxies(i)->normal*a->contactOrientation-1.);
        discount *= theta*theta;
      }
      if(!linear) cost += discount*d*d;
      else        cost += discount*d;
      
      arel.setZero();  arel=a->X.rot/(proxies(i)->posA-a->X.pos);
      brel.setZero();  brel=b->X.rot/(proxies(i)->posB-b->X.pos);
      
      CHECK(proxies(i)->normal.isNormalized(), "proxy normal is not normalized");
      dnormal.referTo(proxies(i)->normal.p(), 3); dnormal.reshape(1, 3);
      if(!linear) {
        jacobianPos(J, a->body->index, &arel); grad -= ((double)2.*discount*d)/margin*(dnormal*J);
        jacobianPos(J, b->body->index, &brel); grad += ((double)2.*discount*d)/margin*(dnormal*J);
      } else {
        jacobianPos(J, a->body->index, &arel); grad -= discount/margin*(dnormal*J);
        jacobianPos(J, b->body->index, &brel); grad += discount/margin*(dnormal*J);
      }
    }
    
  return cost;
}
#endif

/// measure (=scalar kinematics) for the contact cost summed over all bodies
void ors::Graph::getContactConstraints(arr& y) const {
  y.clear();
  uint i;
  for(i=0; i<proxies.N; i++) y.append(proxies(i)->d);
}

/// gradient (=scalar Jacobian) of this contact cost
void ors::Graph::getContactConstraintsGradient(arr &dydq) const {
  dydq.clear();
  ors::Vector normal;
  uint i, con=0;
  Shape *a, *b;
  arr J, dnormal, grad(1, q_dim);
  ors::Vector arel, brel;
  for(i=0; i<proxies.N; i++) {
    a=shapes(proxies(i)->a); b=shapes(proxies(i)->b);
    
    arel.setZero();  arel=a->X.rot/(proxies(i)->posA-a->X.pos);
    brel.setZero();  brel=b->X.rot/(proxies(i)->posB-b->X.pos);
    
    CHECK(proxies(i)->normal.isNormalized(), "proxy normal is not normalized");
    dnormal.referTo(proxies(i)->normal.p(), 3); dnormal.reshape(1, 3);
    grad.setZero();
    jacobianPos(J, a->body->index, &arel); grad += dnormal*J; //moving a long normal b->a increases distance
    jacobianPos(J, b->body->index, &brel); grad -= dnormal*J; //moving b long normal b->a decreases distance
    dydq.append(grad);
    con++;
  }
  dydq.reshape(con, q_dim);
}


#if 0 //alternative implementation : cost=1 -> contact, other discounting...
double ors::Graph::getContactGradient(arr &grad, double margin) {
  ors::Vector normal;
  uint i;
  Shape *a, *b;
  double d, discount;
  double cost=0.;
  arr J, dnormal;
  grad.resize(1, jd);
  grad.setZero();
  ors::Transformation arel, brel;
  for(i=0; i<proxies.N; i++) if(!proxies(i)->age && proxies(i)->d<margin) {
      a=shapes(proxies(i)->a); b=shapes(proxies(i)->b);
      discount = 1.;
      if(!a->contactOrientation.isZero()) {  //object has an 'allowed contact orientation'
        CHECK(proxies(i)->normal.isNormalized(), "proxy normal is not normalized");
        CHECK(a->contactOrientation.isNormalized(), "contact orientation is not normalized");
        //double theta = ::acos( proxies(i)->normal*a->contactOrientation);
        double theta = .5*(proxies(i)->normal*a->contactOrientation-1.);
        discount *= theta*theta;
      }
      if(!b->contactOrientation.isZero()) {
        CHECK(proxies(i)->normal.isNormalized(), "proxy normal is not normalized");
        CHECK(a->contactOrientation.isNormalized(), "contact orientation is not normalized");
        //double theta = ::acos(-proxies(i)->normal*b->contactOrientation);
        double theta = .5*(-proxies(i)->normal*a->contactOrientation-1.);
        discount *= theta*theta;
      }
      double marg=(discount+.1)*margin;
      d=1.-proxies(i)->d/marg;
      if(d<0.) continue;
      cost += d*d;
      
      arel.setZero();  arel.p=a->X.r/(proxies(i)->posA-a->X.p);
      brel.setZero();  brel.p=b->X.r/(proxies(i)->posB-b->X.p);
      
      CHECK(proxies(i)->normal.isNormalized(), "proxy normal is not normalized");
      dnormal.referTo(proxies(i)->normal.v, 3); dnormal.reshape(1, 3);
      jacobianPos(J, a->body->index, &arel); grad -= (2.*d/marg)*(dnormal*J);
      jacobianPos(J, b->body->index, &brel); grad += (2.*d/marg)*(dnormal*J);
    }
    
  return cost;
}
#endif

void ors::Graph::getLimitsMeasure(arr &x, const arr& limits, double margin) const {
  CHECK(limits.d0==q_dim && limits.d1==2, "joint limits parameter size mismatch");
  x.resize(1);
  x=0.;
  arr q;
  getJointState(q);
  uint i;
  double d;
  for(i=0; i<q.N; i++) {
    d = q(i) - limits(i, 0);
    if(d<margin) {  d-=margin;  x(0) += d*d;  }
    d = limits(i, 1) - q(i);
    if(d<margin) {  d-=margin;  x(0) += d*d;  }
  }
}

double ors::Graph::getLimitsGradient(arr &grad, const arr& limits, double margin) const {
  CHECK(limits.d0==q_dim && limits.d1==2, "");
  uint i;
  double d;
  double cost=0.;
  arr J;
  grad.resize(1, getJointStateDimension());
  grad.setZero();
  arr q;
  getJointState(q);
  for(i=0; i<q.N; i++) {
    d = q(i) - limits(i, 0);
    if(d<margin) {  d-=margin;  grad(0, i) += 2.*d;  }
    d = limits(i, 1) - q(i);
    if(d<margin) {  d-=margin;  grad(0, i) -= 2.*d;  }
  }
  return cost;
}

/// center of mass of the whole configuration (3 vector)
double ors::Graph::getCenterOfMass(arr& x_) const {
  double M=0.;
  Body *n;
  uint j;
  ors::Vector x;
  x.setZero();
  for_list(j, n, bodies) {
    M+=n->mass;
    x+=n->mass*n->X.pos;
  }
  x/=M;
  x_ = ARRAY(x);
  return M;
}

/// gradient (Jacobian) of the COM w.r.t. q (3 x n tensor)
void ors::Graph::getComGradient(arr &grad) const {
  double M=0.;
  Body *n;
  uint j;
  arr J(3, getJointStateDimension());
  grad.resizeAs(J); grad.setZero();
  for_list(j, n, bodies) {
    M += n->mass;
    jacobianPos(J, n->index);
    grad += n->mass * J;
  }
  grad/=M;
}

/** @brief returns a k-dim vector containing the penetration depths of all bodies */
void ors::Graph::getPenetrationState(arr &vec) const {
  vec.resize(bodies.N);
  vec.setZero();
  ors::Vector d;
  uint i;
  for(i=0; i<proxies.N; i++) if(proxies(i)->d<0.) {
      d=proxies(i)->posB - proxies(i)->posA;
      
      if(proxies(i)->a!=-1) vec(proxies(i)->a) += d.length();
      if(proxies(i)->b!=-1) vec(proxies(i)->b) += d.length();
    }
}

ors::Proxy* ors::Graph::getContact(uint a, uint b) const {
  uint i;
  for(i=0; i<proxies.N; i++) if(proxies(i)->d<0.) {
      if(proxies(i)->a==(int)a && proxies(i)->b==(int)b) return proxies(i);
      if(proxies(i)->a==(int)b && proxies(i)->b==(int)a) return proxies(i);
    }
  return NULL;
}

/** @brief a vector describing the incoming forces (penetrations) on one object */
void ors::Graph::getGripState(arr& grip, uint j) const {
  ors::Vector d, p;
  ors::Vector sumOfD; sumOfD.setZero();
  ors::Vector torque; torque.setZero();
  double sumOfAbsD = 0.;
  double varOfD = 0.;
  
  p.setZero();
  uint i, n=0;
  for(i=0; i<proxies.N; i++) if(proxies(i)->d<0.) {
      if(proxies(i)->a!=(int)j && proxies(i)->b!=(int)j) continue;
      
      n++;
      
      if(proxies(i)->a==(int)j) {
        d=proxies(i)->posB - proxies(i)->posA;
        p=proxies(i)->posA;
      }
      if(proxies(i)->b==(int)j) {
        d=proxies(i)->posA - proxies(i)->posB;
        p=proxies(i)->posB;
      }
      
      sumOfAbsD += d.length();
      sumOfD    += d;
      varOfD    += d.lengthSqr();
      torque    += (p - bodies(j)->X.pos) ^ d;
      
    }
  if(n) { varOfD = (varOfD - sumOfD*sumOfD) / n; }
  
  grip.resize(8);
  grip(0)=sumOfAbsD;
  grip(1)=varOfD;
  grip(2)=sumOfD.x;
  grip(3)=sumOfD.y;
  grip(4)=sumOfD.z;
  grip(5)=torque.x;
  grip(6)=torque.y;
  grip(7)=torque.z;
}

#if 0 //OBSOLETE
/// returns the number of touch-sensors
uint ors::Graph::getTouchDimension() {
  Body *n;
  uint i=0, j;
  
  // count touchsensors
  for_list(j, n, bodies) if(ats.getValue<double>(n->ats, "touchsensor", 0)) i++;
  td=i;
  return i;
}

/// returns the touch vector (penetrations) of all touch-sensors
void ors::Graph::getTouchState(arr& touch) {
  if(!td) td=getTouchDimension();
  arr pen;
  getPenetrationState(pen);
  Body *n;
  uint i=0, j;
  for_list(j, n, bodies) {
    if(ats.getValue<double>(n->ats, "touchsensor", 0)) {
      touch(i)=pen(n->index);
      i++;
    }
  }
  CHECK(i==td, "");
}
#endif

/** @brief */
double ors::Graph::getEnergy() const {
  Body *n;
  uint j;
  double m, v, E;
  ors::Matrix I;
  ors::Vector w;
  
  E=0.;
  for_list(j, n, bodies) {
    m=n->mass;
    ors::Quaternion &rot = n->X.rot;
    I=(rot).getMatrix() * n->inertia * (-rot).getMatrix();
    v=n->X.vel.length();
    w=n->X.angvel;
    E += .5*m*v*v;
    E += 9.81 * m * n->X.pos.z;
    E += .5*(w*(I*w));
  }
  
  return E;
}

void ors::Graph::addObject(ors::Body *b) {
  bodies.append(b);
  int ibody = bodies.N - 1;
  uint i; ors::Shape *s;
  for_list(i, s, b->shapes) {
    s->ibody = ibody;
    s->index = shapes.N;
    shapes.append(s);
  }
}

void ors::Graph::removeUselessBodies() {
  for_list_rev_(Body, b, bodies) if(!b->shapes.N && !b->outLinks.N) {
    for_list_rev_(Joint, j, b->inLinks) joints.removeValue(j);
    bodies.remove(b_COUNT);
    delete b;
  }
  for_list_(Body, bb, bodies) bb->index=bb_COUNT;
  for_list_(Joint, j, joints) { j->index=j_COUNT;  j->ifrom = j->from->index;  j->ito = j->to->index;  }
  for_list_(Shape, s, shapes) s->ibody = s->body->index;
  proxies.clear();
}

void ors::Graph::meldFixedJoints() {
  for_list_(Joint, j, joints) if(j->type==JT_fixed) {
    Body *a = j->from;
    Body *b = j->to;
    Transformation bridge = j->A * j->Q * j->B;
    //reassociate shapes with a
    for_list_(Shape, s, b->shapes) {
      s->body=a;
      s->ibody = a->index;
      s->rel = bridge * s->rel;
      a->shapes.append(s);
    }
    b->shapes.clear();
    //reassociate out-joints with a
    for_list_(Joint, jj, b->outLinks) {
      jj->from=a;
      jj->ifrom=a->index;
      jj->A = bridge * jj->A;
      a->outLinks.append(jj);
    }
    b->outLinks.clear();
    //reassociate mass
    a->mass += b->mass;
    b->mass = 0.;
  }
}

// ------------------ end slGraph ---------------------


//===========================================================================
//
// helper routines -- in a classical C interface
//



/** @brief get the center of mass, total velocity, and total angular momemtum */
void ors::Graph::getTotals(ors::Vector& c, ors::Vector& v, ors::Vector& l, ors::Quaternion& ori) const {
  Body *n;
  uint j;
  double m, M;
  
  //dMass mass;
  ors::Matrix ID;
  //ors::Matrix TP;
  ors::Vector r, o;
  
  ID.setId();
  c.setZero();
  v.setZero();
  l.setZero();
  o.setZero();
  //Iall.setZero();
  M=0.;
  for_list(j, n, bodies) {
    l+=n->inertia*n->X.angvel;
    //TP.setTensorProduct(n->X.p, n->X.p);
    //Iall+=m*((n->X.p*n->X.p)*ID + TP);
    
    m=n->mass;
    l+=m*(n->X.pos ^ n->X.vel);
    o+=m*n->X.rot.getVec(r);
    
    M+=m;
    c+=m*n->X.pos;
    v+=m*n->X.vel;
  }
  c/=M;
  v/=M;
  o/=M;
  ori.setVec(o);
}

#endif

#undef LEN

double forceClosureFromProxies(ors::Graph& ORS, uint bodyIndex, double distanceThreshold, double mu, double torqueWeights) {
  uint k;
  ors::Vector c, cn;
  arr C, Cn;
  ors::Proxy *p;
  for_list(k,p,ORS.proxies){
    int body_a = ORS.shapes(p->a)->body?ORS.shapes(p->a)->body->index:-1;
    int body_b = ORS.shapes(p->b)->body?ORS.shapes(p->b)->body->index:-1;
    if(p->d<distanceThreshold && (body_a==(int)bodyIndex || body_b==(int)bodyIndex)) {
      if(body_a==(int)bodyIndex) {
        c = p->posA;
        cn=-p->normal;
      } else {
        c = p->posB;
        cn= p->normal;
      }
      C.append(ARRAY(c));
      Cn.append(ARRAY(cn));
    }
  }
  C .reshape(C.N/3, 3);
  Cn.reshape(C.N/3, 3);
  double fc=forceClosure(C, Cn, ORS.bodies(bodyIndex)->X.pos, mu, torqueWeights, NULL);
  return fc;
}

//===========================================================================
// Util
/**
 * @brief Return the position of the submesh in the obj file in bytes (can be
 * used by fseek).
 *
 * @param filename file to parse.
 */
MT::Array<std::tuple<long, long> > getSubMeshPositions(const char* filename) {
  CHECK(MT::String(filename).endsWith("obj"),
        "getSubMeshPositions parses only obj files.");
  FILE* file;
  char buf[128];
  file = fopen(filename, "r");
  CHECK(file,
        "can't open data file " << filename << "; cwd is " << getcwd_string());

  int flag = 0;
  long start_pos = 0;
  long end_pos = 0;

  MT::Array<std::tuple<long, long> > result;
  while(fscanf(file, "%s", buf) != EOF) {
    switch(buf[0]) {
      case 'v': {
        if (flag > 0) {
          end_pos = ftell(file) - 1;
          auto tmp = std::make_tuple(start_pos, end_pos);
          result.append(tmp);
          start_pos = end_pos;
          flag =0; }
      } break;
      case 'f': {
        flag=1;
      } break;
    }
  }

  end_pos = ftell(file) - 1;
  auto tmp = std::make_tuple(start_pos, end_pos);
  result.append(tmp);
  return result;
}

//===========================================================================
//-- template instantiations

#include <Core/util_t.h>
template void MT::Parameter<ors::Vector>::initialize();

#ifndef  MT_ORS_ONLY_BASICS
template void MT::save<ors::Graph>(const ors::Graph&, const char*);
template MT::Array<ors::Shape*>::Array(uint);
template ors::Shape* listFindByName(const MT::Array<ors::Shape*>&,const char*);

#include <Core/array_t.h>
template MT::Array<ors::Joint*>::Array();
#endif
/** @} */<|MERGE_RESOLUTION|>--- conflicted
+++ resolved
@@ -1454,13 +1454,7 @@
     j->parseAts();
 
     //if the joint is coupled to another:
-<<<<<<< HEAD
     if(j->mimic) nCoupledJoints++;
-=======
-    if(j->coupledTo) {
-      nCoupledJoints++;   
-    }
->>>>>>> ec354356
   }
 
 #if 0
