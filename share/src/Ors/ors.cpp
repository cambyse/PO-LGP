--- conflicted
+++ resolved
@@ -592,11 +592,7 @@
 }
 
 arr ors::KinematicWorld::naturalQmetric() {
-<<<<<<< HEAD
-#if 1
-=======
 #if 0
->>>>>>> 0d21dc73
   if(!q.N) getJointStateDimension();
   arr Wdiag(q.N);
   Wdiag=1.;
@@ -611,11 +607,7 @@
 //      BM(i) += BM(bodies(i)->outLinks(j)->to->index);
     }
   }
-<<<<<<< HEAD
-  if(!q.N || q_agent!=agent) getJointStateDimension(true);
-=======
   if(!q.N) getJointStateDimension();
->>>>>>> 0d21dc73
   arr Wdiag(q.N);
   for_list_(Joint, j, joints) {
     for(uint i=0; i<j->qDim(); i++) Wdiag(j->qIndex+i) = ::pow(BM(j->to->index), .5);
