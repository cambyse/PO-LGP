--- conflicted
+++ resolved
@@ -147,13 +147,8 @@
   explicit Joint(Graph& G, Body *f, Body *t, const Joint *copyJoint=NULL); //new Shape, being added to graph and body's joint lists
   ~Joint();
   void operator=(const Joint& j) {
-<<<<<<< HEAD
     index=j.index; qIndex=j.qIndex; ifrom=j.ifrom; ito=j.ito; mimic=(Joint*)(j.mimic?1:0);
-    type=j.type; A=j.A; Q=j.Q; B=j.B; X=j.X; axis=j.axis;
-=======
-    index=j.index; qIndex=j.qIndex; ifrom=j.ifrom; ito=j.ito; coupledTo=(Joint*)(j.coupledTo?1:0);
     type=j.type; A=j.A; Q=j.Q; B=j.B; X=j.X; axis=j.axis; name=j.name;
->>>>>>> ec354356
     ats=j.ats;
   }
   void reset() { listDelete(ats); A.setZero(); B.setZero(); Q.setZero(); X.setZero(); axis.setZero(); type=JT_none; }
