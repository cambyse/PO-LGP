--- conflicted
+++ resolved
@@ -157,15 +157,9 @@
   explicit Joint(KinematicWorld& G, Body *f, Body *t, const Joint *copyJoint=NULL); //new Shape, being added to graph and body's joint lists
   ~Joint();
   void operator=(const Joint& j) {
-<<<<<<< HEAD
-    index=j.index; qIndex=j.qIndex; ifrom=j.ifrom; ito=j.ito; mimic=(Joint*)(j.mimic?1l:0l);
-    type=j.type; A=j.A; Q=j.Q; B=j.B; X=j.X; axis=j.axis; name=j.name;
-    ats=j.ats; agent=j.agent;
-=======
-    index=j.index; qIndex=j.qIndex; ifrom=j.ifrom; ito=j.ito; mimic=reinterpret_cast<Joint*>(j.mimic?1:0); agent=j.agent;
+    index=j.index; qIndex=j.qIndex; ifrom=j.ifrom; ito=j.ito; mimic=reinterpret_cast<Joint*>(j.mimic?1l:0l); agent=j.agent;
     name=j.name; type=j.type; A=j.A; Q=j.Q; B=j.B; X=j.X; axis=j.axis; limits=j.limits; H=j.H;
     ats=j.ats;
->>>>>>> 567fa0bb
   }
   void reset() { listDelete(ats); A.setZero(); B.setZero(); Q.setZero(); X.setZero(); axis.setZero(); limits.clear(); H=1.; type=JT_none; }
   void parseAts();
