/*  ---------------------------------------------------------------------
    Copyright 2013 Marc Toussaint
    email: mtoussai@cs.tu-berlin.de

    This program is free software: you can redistribute it and/or modify
    it under the terms of the GNU General Public License as published by
    the Free Software Foundation, either version 3 of the License, or
    (at your option) any later version.

    This program is distributed in the hope that it will be useful,
    but WITHOUT ANY WARRANTY; without even the implied warranty of
    MERCHANTABILITY or FITNESS FOR A PARTICULAR PURPOSE.  See the
    GNU General Public License for more details.

    You should have received a COPYING file of the GNU General Public License
    along with this program. If not, see <http://www.gnu.org/licenses/>
    -----------------------------------------------------------------  */

#ifndef MT_ors_h
#define MT_ors_h

#include <Core/array.h>
#include <Core/util.h>
#include <Core/keyValueGraph.h>
#include <Core/geo.h>
#include <Gui/mesh.h>

/**
 * @file
 * @ingroup group_ors
 */

/* TODO (marc)
  -- ors::KinematicWorld should have an 'arr q' or 'arr state'. The config should ALWAYS be in sync with this state!
  */

//===========================================================================
// DEFGROUPS
/**
 * @defgroup ors_basic_math Classe for the basic math (like transformations) of ors.
 * @ingroup group_ors
 */

/**
 * @defgroup ors_basic_data_structures Basic data stuctures of ors.
 * The basic data structures form the graph which represents the world.
 *
 * @ingroup group_ors
 */

/**
 * @defgroup ors_taskvariables  The task variable abstraction
 * @ingroup group_ors
 */

/**
 * @defgroup ors_interfaces Interfaces to external libs.
 * @ingroup group_ors
 */

struct OpenGL;
struct PhysXInterface;
struct SwiftInterface;
struct OdeInterface;

//===========================================================================
/**
* @addtogroup group_ors
 * @{
 */
namespace ors {
//===========================================================================
/**
 * @addtogroup ors_basic_data_structures
 * @{
 */
enum ShapeType { noneST=-1, boxST=0, sphereST, cappedCylinderST, meshST, cylinderST, markerST, pointCloudST };
enum JointType { JT_none=-1, JT_hingeX=0, JT_hingeY=1, JT_hingeZ=2, JT_transX=3, JT_transY=4, JT_transZ=5, JT_trans3, JT_universal, JT_fixed=10, JT_glue };
enum BodyType  { noneBT=-1, dynamicBT=0, kinematicBT, staticBT };
/** @} */

struct Joint;
struct Shape;
struct Body;
<<<<<<< HEAD
struct KinematicWorld;
=======
struct Graph;
struct Proxy;
>>>>>>> 64a06fee

/** @} */ // END of group ors_basic_data_structures
} // END of namespace

//===========================================================================
typedef MT::Array<ors::Joint*> JointL;
typedef MT::Array<ors::Shape*> ShapeL;
typedef MT::Array<ors::Body*>  BodyL;
typedef MT::Array<ors::Proxy*> ProxyL;

//===========================================================================
namespace ors {
//===========================================================================
/** @addtogroup ors_basic_data_structures
 * @{
 */
/// a rigid body (inertia properties, lists of attached joints & shapes)
struct Body {
  uint index;          ///< unique identifier TODO:do we really need index, ifrom, ito, ibody??
  JointL inLinks, outLinks;       ///< lists of in and out joints
  
  MT::String name;     ///< name
  Transformation X;    ///< body's absolute pose
  KeyValueGraph ats;   ///< list of any-type attributes
  
  //dynamic properties
  BodyType type;          ///< is globally fixed?
  double mass;           ///< its mass
  Matrix inertia;      ///< its inertia tensor
  Vector com;          ///< its center of gravity
  Vector force, torque; ///< current forces applying on the body
  
  ShapeL shapes;
  
  Body();
  explicit Body(const Body& b);
  explicit Body(KinematicWorld& G, const Body *copyBody=NULL);
  ~Body();
  void operator=(const Body& b) {
    index=b.index; name=b.name; X=b.X; ats=b.ats;
    type=b.type; mass=b.mass; inertia=b.inertia; com=b.com; force=b.force; torque=b.torque;
  }
  void reset();
  void parseAts(KinematicWorld& G);
  void write(std::ostream& os) const;
  void read(std::istream& is);
};

/// a joint
struct Joint {
  uint index;           ///< unique identifier
  uint qIndex;          ///< index where this joint appears in the q-state-vector
  int ifrom, ito;       ///< indices of from and to bodies
  Body *from, *to;      ///< pointers to from and to bodies
  Joint *mimic;         ///< if non-NULL, this joint's state is identical to another's
  int agent;            ///< associate this Joint to a specific agent (0=default robot)

  MT::String name;      ///< name
  JointType type;       ///< joint type
  Transformation A;     ///< transformation from parent body to joint (attachment, usually static)
  Transformation Q;     ///< transformation within the joint (usually dynamic)
  Transformation B;     ///< transformation from joint to child body (attachment, usually static)
  Transformation X;     ///< joint pose in world coordinates (same as from->X*A)
  Vector axis;          ///< joint axis (same as X.rot.getX() for standard hinge joints)
  KeyValueGraph ats;    ///< list of any-type attributes
  
  Joint();
  explicit Joint(const Joint& j);
  explicit Joint(KinematicWorld& G, Body *f, Body *t, const Joint *copyJoint=NULL); //new Shape, being added to graph and body's joint lists
  ~Joint();
  void operator=(const Joint& j) {
    index=j.index; qIndex=j.qIndex; ifrom=j.ifrom; ito=j.ito; mimic=(Joint*)(j.mimic?1:0);
    type=j.type; A=j.A; Q=j.Q; B=j.B; X=j.X; axis=j.axis; name=j.name;
    ats=j.ats; agent=j.agent;
  }
  void reset() { listDelete(ats); A.setZero(); B.setZero(); Q.setZero(); X.setZero(); axis.setZero(); type=JT_none; }
  void parseAts();
  uint qDim();
  void write(std::ostream& os) const;
  void read(std::istream& is);
  Joint &data() { return *this; }
};

/// a shape (geometric shape like cylinder/mesh, associated to a body)
struct Shape {
  uint index;
  uint ibody;
  Body *body;
  
  MT::String name;     ///< name
  Transformation X;
  Transformation rel;  ///< relative translation/rotation of the bodies geometry
  ShapeType type;
  double size[4];  //TODO: obsolete: directly translate to mesh?
  double color[3]; //TODO: obsolete: directly translate to mesh?
  Mesh mesh;
  double mesh_radius;
  bool cont;           ///< are contacts registered (or filtered in the callback)
  KeyValueGraph ats;   ///< list of any-type attributes
  
  Shape();
  explicit Shape(const Shape& s);
  explicit Shape(KinematicWorld& G, Body& b, const Shape *copyShape=NULL); //new Shape, being added to graph and body's shape lists
  ~Shape();
  void operator=(const Shape& s) {
    index=s.index; ibody=s.ibody; body=NULL; name=s.name; X=s.X; rel=s.rel; type=s.type;
    memmove(size, s.size, 4*sizeof(double)); memmove(color, s.color, 3*sizeof(double));
    mesh=s.mesh; mesh_radius=s.mesh_radius; cont=s.cont;
    ats=s.ats;
  }
  void reset();
  void parseAts();
  void write(std::ostream& os) const;
  void read(std::istream& is);
};

/// proximity information (when two shapes become close)
struct Proxy {
  int a;              ///< index of shape A //TODO: would it be easier if this were ors::Shape* ? YES -> Do it!
  int b;              ///< index of shape B
  Vector posA, cenA;  ///< contact or closest point position on surface of shape A (in world coordinates)
  Vector posB, cenB;  ///< contact or closest point position on surface of shape B (in world coordinates)
  Vector normal, cenN;   ///< contact normal, pointing from B to A (proportional to posA-posB)
  double d, cenD;           ///< distance (positive) or penetration (negative) between A and B
  uint colorCode;
  Proxy();
};

//===========================================================================
/// data structure to store a whole physical situation (lists of bodies, joints, shapes, proxies)
struct KinematicWorld { //TODO: rename KinematicWorld
  struct sKinematicWorld *s;

  /// @name data fields
<<<<<<< HEAD
  arr q, qdot; ///< the current joint configuration vector and velocities
  int q_agent; ///< the agent index of the current q,qdot
  MT::Array<Body*>  bodies;
  MT::Array<Joint*> joints;
  MT::Array<Shape*> shapes;
  MT::Array<Proxy*> proxies; ///< list of current proximities between bodies
=======
  BodyL  bodies;
  JointL joints;
  ShapeL shapes;
  ProxyL proxies; ///< list of current proximities between bodies
>>>>>>> 64a06fee

//  uint q_dim; ///< numer of degrees of freedom IN the joints (not counting root body)
  bool isLinkTree;
  
  /// @name constructors
  KinematicWorld();
  KinematicWorld(const char* filename);
  ~KinematicWorld();
  void operator=(const ors::KinematicWorld& G);
  
  /// @name initializations
  void init(const char* filename);
  
  /// @name access
  Body *getBodyByName(const char* name) const;
  Shape *getShapeByName(const char* name) const;
  Joint *getJointByName(const char* name) const;
  Joint *getJointByBodyNames(const char* from, const char* to) const;
  bool checkUniqueNames() const;
  void prefixNames();

  /// @name changes of configuration
  void clear();
  void revertJoint(Joint *e);
  void reconfigureRoot(Body *n);  ///< n becomes the root of the kinematic tree; joints accordingly reversed; lists resorted
  void transformJoint(Joint *e, const ors::Transformation &f); ///< A <- A*f, B <- f^{-1}*B
  void zeroGaugeJoints();         ///< A <- A*Q, Q <- Id
  void makeLinkTree();            ///< modify transformations so that B's become identity
  void topSort(){ graphTopsort(bodies, joints); for(Shape *s: shapes) s->ibody=s->body->index; }
  void glueBodies(Body *a, Body *b);
  void meldFixedJoints();         ///< prune fixed joints; shapes of fixed bodies are reassociated to non-fixed boides
  void removeUselessBodies();     ///< prune non-articulated bodies; they become shapes of other bodies
  
  /// @name computations on the DoFs
  void calcBodyFramesFromJoints();    ///< elementary forward kinematics; also computes all Shape frames
  void calcShapeFramesFromBodies();   ///< TODO: shouldn't that be done by above
  void calcJointsFromBodyFrames();    ///< fill in the joint transformations assuming that body poses are known (makes sense when reading files)
  void calcJointState(int agent=0);
  void fillInRelativeTransforms();    ///< fill in the joint relative transforms (A & B) if body and joint world poses are known
  void clearJointErrors();
  void invertTime();
  arr naturalQmetric();               ///< returns diagonal of a natural metric in q-space, depending on tree depth
  
  /// @name get state
  uint getJointStateDimension(int agent=0) const;
  void getJointState(arr &_q, arr& _qdot=NoArr) const { _q=q; if(&_qdot) _qdot=qdot; };

  /// @name set state
  void setJointState(const arr& _q, const arr& _qdot, int agent=0);
  void setJointState(const arr& _q, int agent=0);

  /// @name kinematics
  void kinematicsPos(arr& y, arr& J, uint i, ors::Vector *rel=0, int agent=0) const;
  void kinematicsVec(arr& y, arr& J, uint i, ors::Vector *vec=0, int agent=0) const;
  void hessianPos(arr& H, uint i, ors::Vector *rel=0, int agent=0) const;
  void jacobianR(arr& J, uint a, int agent=0) const;
  void kinematicsProxyCost(arr& y, arr& J, Proxy *p, double margin=.02, bool useCenterDist=true, bool addValues=false) const;
  void kinematicsProxyCost(arr& y, arr& J, double margin=.02, bool useCenterDist=true) const;
  void kinematicsProxyConstraint(arr& g, arr& J, Proxy *p, double margin=.02, bool useCenterDist=true, bool addValues=false) const;
  void kinematicsContactConstraints(arr& y, arr &J) const; //TODO: should depend on agent...

  /// @name dynamics
  void fwdDynamics(arr& qdd, const arr& qd, const arr& tau);
  void inverseDynamics(arr& tau, const arr& qd, const arr& qdd);
  void equationOfMotion(arr& M, arr& F, bool gravity=true);
  void inertia(arr& M);

  /// @name older 'kinematic maps'
  //void getContactMeasure(arr &x, double margin=.02, bool linear=false) const;
  //double getContactGradient(arr &grad, double margin=.02, bool linear=false) const;
  void getLimitsMeasure(arr &x, const arr& limits, double margin=.1) const;
  double getLimitsGradient(arr &grad, const arr& limits, double margin=.1) const;
  double getCenterOfMass(arr& com) const;
  void getComGradient(arr &grad) const;

  double getEnergy() const;
  double getJointErrors() const;
  ors::Proxy* getContact(uint a, uint b) const;
  
  /// @name forces and gravity
  void clearForces();
  void addForce(ors::Vector force, Body *n, ors::Vector pos);
  void contactsToForces(double hook=.01, double damp=.0003);
  void gravityToForces();
  void frictionToForces(double coeff);
  
  /// @name extensions on demand
  OpenGL& gl();
  SwiftInterface& swift();
  PhysXInterface& physx();
  OdeInterface& ode();
  void watch(bool pause=false, const char* txt=NULL);
  void computeProxies();
  void stepPhysx(double tau);
  void stepOde(double tau);
  void stepDynamics(const arr& u_control, double tau, double dynamicNoise);

  /// @name I/O
  void write(std::ostream& os) const;
  void read(std::istream& is);
  void glDraw();

  void reportProxies(std::ostream *os=&std::cout);
  void writePlyFile(const char* filename) const; //TODO: move outside
};
/** @} */ // END of group ors_basic_data_structures
} // END ors namespace


//===========================================================================
//
// constants
//

extern ors::Body& NoBody;
extern ors::Shape& NoShape;
extern ors::Joint& NoJoint;
extern ors::KinematicWorld& NoGraph;


//===========================================================================
//
// operators
//

namespace ors {
//std::istream& operator>>(std::istream&, Body&);
//std::istream& operator>>(std::istream&, Joint&);
//std::istream& operator>>(std::istream&, Shape&);
std::ostream& operator<<(std::ostream&, const Body&);
std::ostream& operator<<(std::ostream&, const Joint&);
std::ostream& operator<<(std::ostream&, const Shape&);
stdPipes(KinematicWorld);
}


//===========================================================================
//
// OpenGL static draw functions
//

namespace ors {
void glDrawGraph(void *classP);
}

#ifndef MT_ORS_ONLY_BASICS

uintA stringListToShapeIndices(const MT::Array<const char*>& names, const ShapeL& shapes);

//===========================================================================
//
// C-style functions
//

void lib_ors();
void makeConvexHulls(ShapeL& shapes);
double forceClosureFromProxies(ors::KinematicWorld& C, uint bodyIndex,
                               double distanceThreshold=0.01,
                               double mu=.5,     //friction coefficient
                               double discountTorques=1.);  //friction coefficient

//===========================================================================
// routines using external interfaces.
//===========================================================================
/**
 * @addtogroup ors_interfaces
 * @{
 */
//===========================================================================
/**
 * @defgroup ors_interface_opengl Interface to OpenGL.
 * @{
 */
// OPENGL interface
struct OpenGL;

//-- global draw options
extern bool orsDrawJoints, orsDrawBodies, orsDrawGeoms, orsDrawProxies, orsDrawMeshes, orsDrawZlines, orsDrawBodyNames;
extern uint orsDrawLimit;

void displayState(const arr& x, ors::KinematicWorld& G, OpenGL& gl, const char *tag);
void displayTrajectory(const arr& x, int steps, ors::KinematicWorld& G, OpenGL& gl, const char *tag, double delay=0.);
void editConfiguration(const char* orsfile, ors::KinematicWorld& G, OpenGL& gl);
void animateConfiguration(ors::KinematicWorld& G, OpenGL& gl);
//void init(ors::KinematicWorld& G, OpenGL& gl, const char* orsFile);
void bindOrsToOpenGL(ors::KinematicWorld& graph, OpenGL& gl);
/** @} */ // END of group ors_interface_opengl


<<<<<<< HEAD
=======
//===========================================================================
/**
 * @defgroup ors_interface_SWIFT SWIFT Interface.
 * @{
 */
class SWIFT_Scene;

/// contains all information necessary to communicate with swift
struct SwiftInterface {
  SWIFT_Scene *scene;
  bool isOpen;
  intA INDEXswift2shape, INDEXshape2swift;
  double cutoff;
  SwiftInterface() { scene=NULL; cutoff=.1; isOpen=false; }
  ~SwiftInterface();
  SwiftInterface* newClone(const ors::Graph& G) const;
  
  void init(const ors::Graph& ors, double _cutoff=.1);
  void reinitShape(const ors::Graph& ors, const ors::Shape *s);
  void close();
  void deactivate(ors::Shape *s1, ors::Shape *s2);
  void deactivate(const ShapeL& shapes);
  void deactivate(const BodyL& bodies);
  void initActivations(const ors::Graph& ors, uint parentLevelsToDeactivate=3);
  void computeProxies(ors::Graph& ors, bool dumpReport=false);
};
/** @} */
>>>>>>> 64a06fee








//===========================================================================
/**
 * @defgroup ors_interface_featherstone FEATHERSTONE Interface.
 * @todo is all the following stuff really featherstone?
 * @{
 */
namespace ors {
struct Link {
  int type;
  int index;
  int parent;
  ors::Transformation
  X, A, Q;
  ors::Vector com, force, torque;
  double mass;
  ors::Matrix inertia;
  uint dof() { if(type>=JT_hingeX && type<=JT_transZ) return 1; else return 0; }
  
  arr _h, _A, _Q, _I, _f; //featherstone types
  void setFeatherstones();
  void updateFeatherstones();
  void write(ostream& os) const {
    os <<"*type=" <<type <<" index=" <<index <<" parent=" <<parent <<endl
       <<" XAQ=" <<X <<A <<Q <<endl
       <<" cft=" <<com <<force <<torque <<endl
       <<" mass=" <<mass <<inertia <<endl;
  }
};

typedef MT::Array<ors::Link> LinkTree;

void equationOfMotion(arr& M, arr& F, const LinkTree& tree,  const arr& qd);
void fwdDynamics_MF(arr& qdd, const LinkTree& tree, const arr& qd, const arr& tau);
void fwdDynamics_aba_nD(arr& qdd, const LinkTree& tree, const arr& qd, const arr& tau);
void fwdDynamics_aba_1D(arr& qdd, const LinkTree& tree, const arr& qd, const arr& tau);
void invDynamics(arr& tau, const LinkTree& tree, const arr& qd, const arr& qdd);

}
stdOutPipe(ors::Link);

void GraphToTree(ors::LinkTree& tree, const ors::KinematicWorld& C);
void updateGraphToTree(ors::LinkTree& tree, const ors::KinematicWorld& C);
/** @} */

//===========================================================================
/** @defgroup ors_interface_blender Blender interface.
 * @{
 */
void readBlender(const char* filename, ors::Mesh& mesh, ors::KinematicWorld& bl);
/** @} */
//===========================================================================
/** @} */ // END of group ors_interfaces
//===========================================================================
#endif //MT_ORS_ONLY_BASICS

MT::Array<std::tuple<long, long> > getSubMeshPositions(const char* filename);

/** @} */

#endif //MT_ors_h<|MERGE_RESOLUTION|>--- conflicted
+++ resolved
@@ -82,12 +82,8 @@
 struct Joint;
 struct Shape;
 struct Body;
-<<<<<<< HEAD
 struct KinematicWorld;
-=======
-struct Graph;
 struct Proxy;
->>>>>>> 64a06fee
 
 /** @} */ // END of group ors_basic_data_structures
 } // END of namespace
@@ -222,19 +218,12 @@
   struct sKinematicWorld *s;
 
   /// @name data fields
-<<<<<<< HEAD
   arr q, qdot; ///< the current joint configuration vector and velocities
   int q_agent; ///< the agent index of the current q,qdot
-  MT::Array<Body*>  bodies;
-  MT::Array<Joint*> joints;
-  MT::Array<Shape*> shapes;
-  MT::Array<Proxy*> proxies; ///< list of current proximities between bodies
-=======
   BodyL  bodies;
   JointL joints;
   ShapeL shapes;
   ProxyL proxies; ///< list of current proximities between bodies
->>>>>>> 64a06fee
 
 //  uint q_dim; ///< numer of degrees of freedom IN the joints (not counting root body)
   bool isLinkTree;
@@ -424,36 +413,6 @@
 /** @} */ // END of group ors_interface_opengl
 
 
-<<<<<<< HEAD
-=======
-//===========================================================================
-/**
- * @defgroup ors_interface_SWIFT SWIFT Interface.
- * @{
- */
-class SWIFT_Scene;
-
-/// contains all information necessary to communicate with swift
-struct SwiftInterface {
-  SWIFT_Scene *scene;
-  bool isOpen;
-  intA INDEXswift2shape, INDEXshape2swift;
-  double cutoff;
-  SwiftInterface() { scene=NULL; cutoff=.1; isOpen=false; }
-  ~SwiftInterface();
-  SwiftInterface* newClone(const ors::Graph& G) const;
-  
-  void init(const ors::Graph& ors, double _cutoff=.1);
-  void reinitShape(const ors::Graph& ors, const ors::Shape *s);
-  void close();
-  void deactivate(ors::Shape *s1, ors::Shape *s2);
-  void deactivate(const ShapeL& shapes);
-  void deactivate(const BodyL& bodies);
-  void initActivations(const ors::Graph& ors, uint parentLevelsToDeactivate=3);
-  void computeProxies(ors::Graph& ors, bool dumpReport=false);
-};
-/** @} */
->>>>>>> 64a06fee
 
 
 
