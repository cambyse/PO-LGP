--- conflicted
+++ resolved
@@ -157,15 +157,9 @@
   explicit Joint(KinematicWorld& G, Body *f, Body *t, const Joint *copyJoint=NULL); //new Shape, being added to graph and body's joint lists
   ~Joint();
   void operator=(const Joint& j) {
-<<<<<<< HEAD
     index=j.index; qIndex=j.qIndex; ifrom=j.ifrom; ito=j.ito; mimic=reinterpret_cast<Joint*>(j.mimic?1:0); agent=j.agent;
     name=j.name; type=j.type; A=j.A; Q=j.Q; B=j.B; X=j.X; axis=j.axis; limits=j.limits; H=j.H;
     ats=j.ats;
-=======
-    index=j.index; qIndex=j.qIndex; ifrom=j.ifrom; ito=j.ito; mimic=reinterpret_cast<Joint*>(j.mimic?1:0);
-    type=j.type; A=j.A; Q=j.Q; B=j.B; X=j.X; axis=j.axis; name=j.name;
-    ats=j.ats; agent=j.agent;
->>>>>>> 588c6c17
   }
   void reset() { listDelete(ats); A.setZero(); B.setZero(); Q.setZero(); X.setZero(); axis.setZero(); limits.clear(); H=1.; type=JT_none; }
   void parseAts();
@@ -226,10 +220,7 @@
   struct sKinematicWorld *s;
 
   /// @name data fields
-<<<<<<< HEAD
   uintA qdim;  ///< dimensionality depending on the agent number
-=======
->>>>>>> 588c6c17
   arr q, qdot; ///< the current joint configuration vector and velocities
   int q_agent; ///< the agent index of the current q,qdot
   BodyL  bodies;
@@ -266,24 +257,15 @@
   void makeTree(Body *root){ reconfigureRoot(root); makeLinkTree(); }
   //-- low level: don't use..
   void revertJoint(Joint *e);
-<<<<<<< HEAD
   void reconfigureRoot(Body *root);  ///< n becomes the root of the kinematic tree; joints accordingly reversed; lists resorted
   void transformJoint(Joint *e, const ors::Transformation &f); ///< A <- A*f, B <- f^{-1}*B
   void zeroGaugeJoints();         ///< A <- A*Q, Q <- Id
   void makeLinkTree();            ///< modify transformations so that B's become identity
   void topSort(){ graphTopsort(bodies, joints); for(Shape *s: shapes) if(s->body) s->ibody=s->body->index; }
-=======
-  void reconfigureRoot(Body *n);  ///< n becomes the root of the kinematic tree; joints accordingly reversed; lists resorted
-  void transformJoint(Joint *e, const ors::Transformation &f); ///< A <- A*f, B <- f^{-1}*B
-  void zeroGaugeJoints();         ///< A <- A*Q, Q <- Id
-  void makeLinkTree();            ///< modify transformations so that B's become identity
-  void topSort(){ graphTopsort(bodies, joints); for(Shape *s: shapes) s->ibody=s->body->index; }
->>>>>>> 588c6c17
   void glueBodies(Body *a, Body *b);
   void meldFixedJoints();         ///< prune fixed joints; shapes of fixed bodies are reassociated to non-fixed boides
   void removeUselessBodies();     ///< prune non-articulated bodies; they become shapes of other bodies
   
-<<<<<<< HEAD
   /// @name computations on the graph
   void calc_Q_from_q(uint agent=0, bool vels=false); ///< from the set (q,qdot) compute the joint's Q transformations
   void calc_q_from_Q(uint agent=0, bool vels=false);  ///< updates (q,qdot) based on the joint's Q transformations
@@ -293,7 +275,7 @@
   void calc_missingAB_from_BodyAndJointFrames();    ///< fill in the missing joint relative transforms (A & B) if body and joint world poses are known
   void clearJointErrors();
   void invertTime();
-  arr naturalQmetric(double power=.5) const;               ///< returns diagonal of a natural metric in q-space, depending on tree depth
+  arr naturalQmetric(double power=.5, uint agent=0) const;               ///< returns diagonal of a natural metric in q-space, depending on tree depth
   arr getLimits(uint agent=0) const;
 
   /// @name get state
@@ -311,40 +293,12 @@
   void kinematicsVec(arr& y, arr& J, uint i, ors::Vector *vec=0, uint agent=0) const;
   void hessianPos(arr& H, uint i, ors::Vector *rel=0, uint agent=0) const;
   void jacobianR(arr& J, uint a, uint agent=0) const;
-=======
-  /// @name computations on the DoFs
-  void calcBodyFramesFromJoints();    ///< elementary forward kinematics; also computes all Shape frames
-  void calcShapeFramesFromBodies();   ///< TODO: shouldn't that be done by above
-  void calcJointsFromBodyFrames();    ///< fill in the joint transformations assuming that body poses are known (makes sense when reading files)
-  void calcJointState(int agent=0);
-  void fillInRelativeTransforms();    ///< fill in the joint relative transforms (A & B) if body and joint world poses are known
-  void clearJointErrors();
-  void invertTime();
-  arr naturalQmetric(int agent=0);    ///< returns diagonal of a natural metric in q-space, depending on tree depth
-  
-  /// @name get state
-  uint getJointStateDimension(int agent=0) const;
-  void getJointState(arr &_q, arr& _qdot=NoArr) const { _q=q; if(&_qdot) _qdot=qdot; };
-
-  /// @name set state
-  void setJointState(const arr& _q, const arr& _qdot, int agent=0);
-  void setJointState(const arr& _q, int agent=0);
-
-  /// @name kinematics
-  void kinematicsPos(arr& y, arr& J, uint i, ors::Vector *rel=0, int agent=0) const;
-  void kinematicsVec(arr& y, arr& J, uint i, ors::Vector *vec=0, int agent=0) const;
-  void hessianPos(arr& H, uint i, ors::Vector *rel=0, int agent=0) const;
-  void jacobianR(arr& J, uint a, int agent=0) const;
->>>>>>> 588c6c17
   void kinematicsProxyCost(arr& y, arr& J, Proxy *p, double margin=.02, bool useCenterDist=true, bool addValues=false) const;
   void kinematicsProxyCost(arr& y, arr& J, double margin=.02, bool useCenterDist=true) const;
   void kinematicsProxyConstraint(arr& g, arr& J, Proxy *p, double margin=.02, bool addValues=false) const;
   void kinematicsContactConstraints(arr& y, arr &J) const; //TODO: should depend on agent...
-<<<<<<< HEAD
   void getLimitsMeasure(arr &x, const arr& limits, double margin=.1) const;
   void kinematicsLimitsCost(arr& y, arr& J, const arr& limits, double margin=.1) const;
-=======
->>>>>>> 588c6c17
 
   /// @name dynamics
   void fwdDynamics(arr& qdd, const arr& qd, const arr& tau);
@@ -355,11 +309,6 @@
   /// @name older 'kinematic maps'
   //void getContactMeasure(arr &x, double margin=.02, bool linear=false) const;
   //double getContactGradient(arr &grad, double margin=.02, bool linear=false) const;
-<<<<<<< HEAD
-=======
-  void getLimitsMeasure(arr &x, const arr& limits, double margin=.1) const;
-  double getLimitsGradient(arr &grad, const arr& limits, double margin=.1) const;
->>>>>>> 588c6c17
   double getCenterOfMass(arr& com) const;
   void getComGradient(arr &grad) const;
 
