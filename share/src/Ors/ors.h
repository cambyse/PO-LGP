--- conflicted
+++ resolved
@@ -266,6 +266,7 @@
   uint getJointStateDimension(int agent=0) const;
   void getJointState(arr& x, arr& v, int agent=0) const;
   void getJointState(arr& x, int agent=0) const;
+  arr getJointState(int agent=0) const;
 
   /// @name set state
   void setJointState(const arr& x, const arr& v, int agent=0, bool clearJointErrors=false);
@@ -286,15 +287,7 @@
   /// @name special 'kinematic maps'
   void phiCollision(arr &y, arr& J, double margin=.02, bool useCenterDist=true) const;
   
-<<<<<<< HEAD
-  /// @name get state
-  uint getJointStateDimension(bool internal=false) const;
-  void getJointState(arr& x, arr& v) const;
-  void getJointState(arr& x) const;
-  arr getJointState() const;
-=======
   /// @name older 'kinematic maps'
->>>>>>> 20fc946b
   void getContactConstraints(arr& y) const;
   void getContactConstraintsGradient(arr &dydq) const;
   //void getContactMeasure(arr &x, double margin=.02, bool linear=false) const;
