/*  ---------------------------------------------------------------------
    Copyright 2013 Marc Toussaint
    email: mtoussai@cs.tu-berlin.de

    This program is free software: you can redistribute it and/or modify
    it under the terms of the GNU General Public License as published by
    the Free Software Foundation, either version 3 of the License, or
    (at your option) any later version.

    This program is distributed in the hope that it will be useful,
    but WITHOUT ANY WARRANTY; without even the implied warranty of
    MERCHANTABILITY or FITNESS FOR A PARTICULAR PURPOSE.  See the
    GNU General Public License for more details.

    You should have received a COPYING file of the GNU General Public License
    along with this program. If not, see <http://www.gnu.org/licenses/>
    -----------------------------------------------------------------  */

#ifndef MT_ors_h
#define MT_ors_h

#include <Core/array.h>
#include <Core/util.h>
#include <Core/keyValueGraph.h>
#include <Core/geo.h>
#include <Gui/mesh.h>

/**
 * @file
 * @ingroup group_ors
 */

/* TODO (marc)
  -- ors::KinematicWorld should have an 'arr q' or 'arr state'. The config should ALWAYS be in sync with this state!
  */

//===========================================================================
// DEFGROUPS
/**
 * @defgroup ors_basic_math Classe for the basic math (like transformations) of ors.
 * @ingroup group_ors
 */

/**
 * @defgroup ors_basic_data_structures Basic data stuctures of ors.
 * The basic data structures form the graph which represents the world.
 *
 * @ingroup group_ors
 */

/**
 * @defgroup ors_taskvariables  The task variable abstraction
 * @ingroup group_ors
 */

/**
 * @defgroup ors_interfaces Interfaces to external libs.
 * @ingroup group_ors
 */

struct OpenGL;
struct PhysXInterface;
struct SwiftInterface;
struct OdeInterface;

//===========================================================================
/**
* @addtogroup group_ors
 * @{
 */
namespace ors {
//===========================================================================
/**
 * @addtogroup ors_basic_data_structures
 * @{
 */
enum ShapeType { noneST=-1, boxST=0, sphereST, cappedCylinderST, meshST, cylinderST, markerST, pointCloudST };
enum JointType { JT_none=-1, JT_hingeX=0, JT_hingeY=1, JT_hingeZ=2, JT_transX=3, JT_transY=4, JT_transZ=5, JT_trans3, JT_universal, JT_fixed=10, JT_glue };
enum BodyType  { noneBT=-1, dynamicBT=0, kinematicBT, staticBT };
/** @} */

struct Joint;
struct Shape;
struct Body;
<<<<<<< HEAD
struct Graph;
struct Proxy;
=======
struct KinematicWorld;
>>>>>>> 2cc5a719

/** @} */ // END of group ors_basic_data_structures
} // END of namespace

//===========================================================================
typedef MT::Array<ors::Joint*> JointL;
typedef MT::Array<ors::Shape*> ShapeL;
typedef MT::Array<ors::Body*>  BodyL;
typedef MT::Array<ors::Proxy*> ProxyL;

//===========================================================================
namespace ors {
//===========================================================================
/** @addtogroup ors_basic_data_structures
 * @{
 */
/// a rigid body (inertia properties, lists of attached joints & shapes)
struct Body {
  uint index;          ///< unique identifier TODO:do we really need index, ifrom, ito, ibody??
  JointL inLinks, outLinks;       ///< lists of in and out joints
  
  MT::String name;     ///< name
  Transformation X;    ///< body's absolute pose
  KeyValueGraph ats;   ///< list of any-type attributes
  
  //dynamic properties
  BodyType type;          ///< is globally fixed?
  double mass;           ///< its mass
  Matrix inertia;      ///< its inertia tensor
  Vector com;          ///< its center of gravity
  Vector force, torque; ///< current forces applying on the body
  
  ShapeL shapes;
  
  Body();
  explicit Body(const Body& b);
  explicit Body(KinematicWorld& G, const Body *copyBody=NULL);
  ~Body();
  void operator=(const Body& b) {
    index=b.index; name=b.name; X=b.X; ats=b.ats;
    type=b.type; mass=b.mass; inertia=b.inertia; com=b.com; force=b.force; torque=b.torque;
  }
  void reset();
  void parseAts(KinematicWorld& G);
  void write(std::ostream& os) const;
  void read(std::istream& is);
};

/// a joint
struct Joint {
  uint index;           ///< unique identifier
  uint qIndex;          ///< index where this joint appears in the q-state-vector
  int ifrom, ito;       ///< indices of from and to bodies
  Body *from, *to;      ///< pointers to from and to bodies
  Joint *mimic;         ///< if non-NULL, this joint's state is identical to another's
  int agent;            ///< associate this Joint to a specific agent (0=default robot)

  MT::String name;      ///< name
  JointType type;       ///< joint type
  Transformation A;     ///< transformation from parent body to joint (attachment, usually static)
  Transformation Q;     ///< transformation within the joint (usually dynamic)
  Transformation B;     ///< transformation from joint to child body (attachment, usually static)
  Transformation X;     ///< joint pose in world coordinates (same as from->X*A)
  Vector axis;          ///< joint axis (same as X.rot.getX() for standard hinge joints)
  KeyValueGraph ats;    ///< list of any-type attributes
  
  Joint();
  explicit Joint(const Joint& j);
  explicit Joint(KinematicWorld& G, Body *f, Body *t, const Joint *copyJoint=NULL); //new Shape, being added to graph and body's joint lists
  ~Joint();
  void operator=(const Joint& j) {
    index=j.index; qIndex=j.qIndex; ifrom=j.ifrom; ito=j.ito; mimic=(Joint*)(j.mimic?1:0);
    type=j.type; A=j.A; Q=j.Q; B=j.B; X=j.X; axis=j.axis; name=j.name;
    ats=j.ats; agent=j.agent;
  }
  void reset() { listDelete(ats); A.setZero(); B.setZero(); Q.setZero(); X.setZero(); axis.setZero(); type=JT_none; }
  void parseAts();
  uint qDim();
  void write(std::ostream& os) const;
  void read(std::istream& is);
  Joint &data() { return *this; }
};

/// a shape (geometric shape like cylinder/mesh, associated to a body)
struct Shape {
  uint index;
  uint ibody;
  Body *body;
  
  MT::String name;     ///< name
  Transformation X;
  Transformation rel;  ///< relative translation/rotation of the bodies geometry
  ShapeType type;
  double size[4];  //TODO: obsolete: directly translate to mesh?
  double color[3]; //TODO: obsolete: directly translate to mesh?
  Mesh mesh;
  double mesh_radius;
  bool cont;           ///< are contacts registered (or filtered in the callback)
  KeyValueGraph ats;   ///< list of any-type attributes
  
  Shape();
  explicit Shape(const Shape& s);
  explicit Shape(KinematicWorld& G, Body& b, const Shape *copyShape=NULL); //new Shape, being added to graph and body's shape lists
  ~Shape();
  void operator=(const Shape& s) {
    index=s.index; ibody=s.ibody; body=NULL; name=s.name; X=s.X; rel=s.rel; type=s.type;
    memmove(size, s.size, 4*sizeof(double)); memmove(color, s.color, 3*sizeof(double));
    mesh=s.mesh; mesh_radius=s.mesh_radius; cont=s.cont;
    ats=s.ats;
  }
  void reset();
  void parseAts();
  void write(std::ostream& os) const;
  void read(std::istream& is);
};

/// proximity information (when two shapes become close)
struct Proxy {
  int a;              ///< index of shape A //TODO: would it be easier if this were ors::Shape* ? YES -> Do it!
  int b;              ///< index of shape B
  Vector posA, cenA;  ///< contact or closest point position on surface of shape A (in world coordinates)
  Vector posB, cenB;  ///< contact or closest point position on surface of shape B (in world coordinates)
  Vector normal, cenN;   ///< contact normal, pointing from B to A (proportional to posA-posB)
  double d, cenD;           ///< distance (positive) or penetration (negative) between A and B
  uint colorCode;
  Proxy();
};

//===========================================================================
/// data structure to store a whole physical situation (lists of bodies, joints, shapes, proxies)
struct KinematicWorld { //TODO: rename KinematicWorld
  struct sKinematicWorld *s;

  /// @name data fields
<<<<<<< HEAD
  BodyL  bodies;
  JointL joints;
  ShapeL shapes;
  ProxyL proxies; ///< list of current proximities between bodies
=======
  arr q, qdot; ///< the current joint configuration vector and velocities
  int q_agent; ///< the agent index of the current q,qdot
  MT::Array<Body*>  bodies;
  MT::Array<Joint*> joints;
  MT::Array<Shape*> shapes;
  MT::Array<Proxy*> proxies; ///< list of current proximities between bodies
>>>>>>> 2cc5a719

//  uint q_dim; ///< numer of degrees of freedom IN the joints (not counting root body)
  bool isLinkTree;
  
  /// @name constructors
  KinematicWorld();
  KinematicWorld(const char* filename);
  ~KinematicWorld();
  void operator=(const ors::KinematicWorld& G);
  
  /// @name initializations
  void init(const char* filename);
  
  /// @name access
  Body *getBodyByName(const char* name) const;
  Shape *getShapeByName(const char* name) const;
  Joint *getJointByName(const char* name) const;
  Joint *getJointByBodyNames(const char* from, const char* to) const;
  bool checkUniqueNames() const;
  void prefixNames();

  /// @name changes of configuration
  void clear();
  void revertJoint(Joint *e);
  void reconfigureRoot(Body *n);  ///< n becomes the root of the kinematic tree; joints accordingly reversed; lists resorted
  void transformJoint(Joint *e, const ors::Transformation &f); ///< A <- A*f, B <- f^{-1}*B
  void zeroGaugeJoints();         ///< A <- A*Q, Q <- Id
  void makeLinkTree();            ///< modify transformations so that B's become identity
  void topSort(){ graphTopsort(bodies, joints); for(Shape *s: shapes) s->ibody=s->body->index; }
  void glueBodies(Body *a, Body *b);
  void meldFixedJoints();         ///< prune fixed joints; shapes of fixed bodies are reassociated to non-fixed boides
  void removeUselessBodies();     ///< prune non-articulated bodies; they become shapes of other bodies
  
  /// @name computations on the DoFs
  void calcBodyFramesFromJoints();    ///< elementary forward kinematics; also computes all Shape frames
  void calcShapeFramesFromBodies();   ///< TODO: shouldn't that be done by above
  void calcJointsFromBodyFrames();    ///< fill in the joint transformations assuming that body poses are known (makes sense when reading files)
  void calcJointState(int agent=0);
  void fillInRelativeTransforms();    ///< fill in the joint relative transforms (A & B) if body and joint world poses are known
  void clearJointErrors();
  void invertTime();
  arr naturalQmetric();               ///< returns diagonal of a natural metric in q-space, depending on tree depth
  
  /// @name get state
  uint getJointStateDimension(int agent=0) const;
  void getJointState(arr &_q, arr& _qdot=NoArr) const { _q=q; if(&_qdot) _qdot=qdot; };

  /// @name set state
  void setJointState(const arr& _q, const arr& _qdot, int agent=0);
  void setJointState(const arr& _q, int agent=0);

  /// @name kinematics
  void kinematicsPos(arr& y, arr& J, uint i, ors::Vector *rel=0, int agent=0) const;
  void kinematicsVec(arr& y, arr& J, uint i, ors::Vector *vec=0, int agent=0) const;
  void hessianPos(arr& H, uint i, ors::Vector *rel=0, int agent=0) const;
  void jacobianR(arr& J, uint a, int agent=0) const;
  void kinematicsProxyCost(arr& y, arr& J, Proxy *p, double margin=.02, bool useCenterDist=true, bool addValues=false) const;
  void kinematicsProxyCost(arr& y, arr& J, double margin=.02, bool useCenterDist=true) const;
  void kinematicsProxyConstraint(arr& g, arr& J, Proxy *p, double margin=.02, bool useCenterDist=true, bool addValues=false) const;
  void kinematicsContactConstraints(arr& y, arr &J) const; //TODO: should depend on agent...

  /// @name dynamics
  void fwdDynamics(arr& qdd, const arr& qd, const arr& tau);
  void inverseDynamics(arr& tau, const arr& qd, const arr& qdd);
  void equationOfMotion(arr& M, arr& F, bool gravity=true);
  void inertia(arr& M);

  /// @name older 'kinematic maps'
  //void getContactMeasure(arr &x, double margin=.02, bool linear=false) const;
  //double getContactGradient(arr &grad, double margin=.02, bool linear=false) const;
  void getLimitsMeasure(arr &x, const arr& limits, double margin=.1) const;
  double getLimitsGradient(arr &grad, const arr& limits, double margin=.1) const;
  double getCenterOfMass(arr& com) const;
  void getComGradient(arr &grad) const;

  double getEnergy() const;
  double getJointErrors() const;
  ors::Proxy* getContact(uint a, uint b) const;
  
  /// @name forces and gravity
  void clearForces();
  void addForce(ors::Vector force, Body *n, ors::Vector pos);
  void contactsToForces(double hook=.01, double damp=.0003);
  void gravityToForces();
  void frictionToForces(double coeff);
  
  /// @name extensions on demand
  OpenGL& gl();
  SwiftInterface& swift();
  PhysXInterface& physx();
  OdeInterface& ode();
  void watch(bool pause=false, const char* txt=NULL);
  void computeProxies();
  void stepPhysx(double tau);
  void stepOde(double tau);
  void stepDynamics(const arr& u_control, double tau, double dynamicNoise);

  /// @name I/O
  void write(std::ostream& os) const;
  void read(std::istream& is);
  void glDraw();

  void reportProxies(std::ostream *os=&std::cout);
  void writePlyFile(const char* filename) const; //TODO: move outside
};
/** @} */ // END of group ors_basic_data_structures
} // END ors namespace


//===========================================================================
//
// constants
//

extern ors::Body& NoBody;
extern ors::Shape& NoShape;
extern ors::Joint& NoJoint;
extern ors::KinematicWorld& NoGraph;


//===========================================================================
//
// operators
//

namespace ors {
//std::istream& operator>>(std::istream&, Body&);
//std::istream& operator>>(std::istream&, Joint&);
//std::istream& operator>>(std::istream&, Shape&);
std::ostream& operator<<(std::ostream&, const Body&);
std::ostream& operator<<(std::ostream&, const Joint&);
std::ostream& operator<<(std::ostream&, const Shape&);
stdPipes(KinematicWorld);
}


//===========================================================================
//
// OpenGL static draw functions
//

namespace ors {
void glDrawGraph(void *classP);
}

#ifndef MT_ORS_ONLY_BASICS

uintA stringListToShapeIndices(const MT::Array<const char*>& names, const ShapeL& shapes);

//===========================================================================
//
// C-style functions
//

void lib_ors();
void makeConvexHulls(ShapeL& shapes);
double forceClosureFromProxies(ors::KinematicWorld& C, uint bodyIndex,
                               double distanceThreshold=0.01,
                               double mu=.5,     //friction coefficient
                               double discountTorques=1.);  //friction coefficient

//===========================================================================
// routines using external interfaces.
//===========================================================================
/**
 * @addtogroup ors_interfaces
 * @{
 */
//===========================================================================
/**
 * @defgroup ors_interface_opengl Interface to OpenGL.
 * @{
 */
// OPENGL interface
struct OpenGL;

//-- global draw options
extern bool orsDrawJoints, orsDrawBodies, orsDrawGeoms, orsDrawProxies, orsDrawMeshes, orsDrawZlines, orsDrawBodyNames;
extern uint orsDrawLimit;

void displayState(const arr& x, ors::KinematicWorld& G, OpenGL& gl, const char *tag);
void displayTrajectory(const arr& x, int steps, ors::KinematicWorld& G, OpenGL& gl, const char *tag, double delay=0.);
void editConfiguration(const char* orsfile, ors::KinematicWorld& G, OpenGL& gl);
void animateConfiguration(ors::KinematicWorld& G, OpenGL& gl);
//void init(ors::KinematicWorld& G, OpenGL& gl, const char* orsFile);
void bindOrsToOpenGL(ors::KinematicWorld& graph, OpenGL& gl);
/** @} */ // END of group ors_interface_opengl


<<<<<<< HEAD
//===========================================================================
/**
 * @defgroup ors_interface_SWIFT SWIFT Interface.
 * @{
 */
class SWIFT_Scene;

/// contains all information necessary to communicate with swift
struct SwiftInterface {
  SWIFT_Scene *scene;
  bool isOpen;
  intA INDEXswift2shape, INDEXshape2swift;
  double cutoff;
  SwiftInterface() { scene=NULL; cutoff=.1; isOpen=false; }
  ~SwiftInterface();
  SwiftInterface* newClone(const ors::Graph& G) const;
  
  void init(const ors::Graph& ors, double _cutoff=.1);
  void reinitShape(const ors::Graph& ors, const ors::Shape *s);
  void close();
  void deactivate(ors::Shape *s1, ors::Shape *s2);
  void deactivate(const ShapeL& shapes);
  void deactivate(const BodyL& bodies);
  void initActivations(const ors::Graph& ors, uint parentLevelsToDeactivate=3);
  void computeProxies(ors::Graph& ors, bool dumpReport=false);
};
/** @} */
=======
>>>>>>> 2cc5a719








//===========================================================================
/**
 * @defgroup ors_interface_featherstone FEATHERSTONE Interface.
 * @todo is all the following stuff really featherstone?
 * @{
 */
namespace ors {
struct Link {
  int type;
  int index;
  int parent;
  ors::Transformation
  X, A, Q;
  ors::Vector com, force, torque;
  double mass;
  ors::Matrix inertia;
  uint dof() { if(type>=JT_hingeX && type<=JT_transZ) return 1; else return 0; }
  
  arr _h, _A, _Q, _I, _f; //featherstone types
  void setFeatherstones();
  void updateFeatherstones();
  void write(ostream& os) const {
    os <<"*type=" <<type <<" index=" <<index <<" parent=" <<parent <<endl
       <<" XAQ=" <<X <<A <<Q <<endl
       <<" cft=" <<com <<force <<torque <<endl
       <<" mass=" <<mass <<inertia <<endl;
  }
};

typedef MT::Array<ors::Link> LinkTree;

void equationOfMotion(arr& M, arr& F, const LinkTree& tree,  const arr& qd);
void fwdDynamics_MF(arr& qdd, const LinkTree& tree, const arr& qd, const arr& tau);
void fwdDynamics_aba_nD(arr& qdd, const LinkTree& tree, const arr& qd, const arr& tau);
void fwdDynamics_aba_1D(arr& qdd, const LinkTree& tree, const arr& qd, const arr& tau);
void invDynamics(arr& tau, const LinkTree& tree, const arr& qd, const arr& qdd);

}
stdOutPipe(ors::Link);

void GraphToTree(ors::LinkTree& tree, const ors::KinematicWorld& C);
void updateGraphToTree(ors::LinkTree& tree, const ors::KinematicWorld& C);
/** @} */

//===========================================================================
/** @defgroup ors_interface_blender Blender interface.
 * @{
 */
void readBlender(const char* filename, ors::Mesh& mesh, ors::KinematicWorld& bl);
/** @} */
//===========================================================================
/** @} */ // END of group ors_interfaces
//===========================================================================
#endif //MT_ORS_ONLY_BASICS

MT::Array<std::tuple<long, long> > getSubMeshPositions(const char* filename);

/** @} */

#endif //MT_ors_h<|MERGE_RESOLUTION|>--- conflicted
+++ resolved
@@ -82,21 +82,14 @@
 struct Joint;
 struct Shape;
 struct Body;
-<<<<<<< HEAD
-struct Graph;
-struct Proxy;
-=======
 struct KinematicWorld;
->>>>>>> 2cc5a719
 
 /** @} */ // END of group ors_basic_data_structures
 } // END of namespace
 
 //===========================================================================
-typedef MT::Array<ors::Joint*> JointL;
 typedef MT::Array<ors::Shape*> ShapeL;
-typedef MT::Array<ors::Body*>  BodyL;
-typedef MT::Array<ors::Proxy*> ProxyL;
+typedef MT::Array<ors::Body*> BodyL;
 
 //===========================================================================
 namespace ors {
@@ -107,7 +100,7 @@
 /// a rigid body (inertia properties, lists of attached joints & shapes)
 struct Body {
   uint index;          ///< unique identifier TODO:do we really need index, ifrom, ito, ibody??
-  JointL inLinks, outLinks;       ///< lists of in and out joints
+  MT::Array<Joint*> inLinks, outLinks;       ///< lists of in and out joints
   
   MT::String name;     ///< name
   Transformation X;    ///< body's absolute pose
@@ -120,7 +113,7 @@
   Vector com;          ///< its center of gravity
   Vector force, torque; ///< current forces applying on the body
   
-  ShapeL shapes;
+  MT::Array<Shape*> shapes;
   
   Body();
   explicit Body(const Body& b);
@@ -222,19 +215,12 @@
   struct sKinematicWorld *s;
 
   /// @name data fields
-<<<<<<< HEAD
-  BodyL  bodies;
-  JointL joints;
-  ShapeL shapes;
-  ProxyL proxies; ///< list of current proximities between bodies
-=======
   arr q, qdot; ///< the current joint configuration vector and velocities
   int q_agent; ///< the agent index of the current q,qdot
   MT::Array<Body*>  bodies;
   MT::Array<Joint*> joints;
   MT::Array<Shape*> shapes;
   MT::Array<Proxy*> proxies; ///< list of current proximities between bodies
->>>>>>> 2cc5a719
 
 //  uint q_dim; ///< numer of degrees of freedom IN the joints (not counting root body)
   bool isLinkTree;
@@ -382,7 +368,7 @@
 
 #ifndef MT_ORS_ONLY_BASICS
 
-uintA stringListToShapeIndices(const MT::Array<const char*>& names, const ShapeL& shapes);
+uintA stringListToShapeIndices(const MT::Array<const char*>& names, const MT::Array<ors::Shape*>& shapes);
 
 //===========================================================================
 //
@@ -424,36 +410,6 @@
 /** @} */ // END of group ors_interface_opengl
 
 
-<<<<<<< HEAD
-//===========================================================================
-/**
- * @defgroup ors_interface_SWIFT SWIFT Interface.
- * @{
- */
-class SWIFT_Scene;
-
-/// contains all information necessary to communicate with swift
-struct SwiftInterface {
-  SWIFT_Scene *scene;
-  bool isOpen;
-  intA INDEXswift2shape, INDEXshape2swift;
-  double cutoff;
-  SwiftInterface() { scene=NULL; cutoff=.1; isOpen=false; }
-  ~SwiftInterface();
-  SwiftInterface* newClone(const ors::Graph& G) const;
-  
-  void init(const ors::Graph& ors, double _cutoff=.1);
-  void reinitShape(const ors::Graph& ors, const ors::Shape *s);
-  void close();
-  void deactivate(ors::Shape *s1, ors::Shape *s2);
-  void deactivate(const ShapeL& shapes);
-  void deactivate(const BodyL& bodies);
-  void initActivations(const ors::Graph& ors, uint parentLevelsToDeactivate=3);
-  void computeProxies(ors::Graph& ors, bool dumpReport=false);
-};
-/** @} */
-=======
->>>>>>> 2cc5a719
 
 
 
