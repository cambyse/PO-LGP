--- conflicted
+++ resolved
@@ -83,17 +83,16 @@
 struct Shape;
 struct Body;
 struct KinematicWorld;
-<<<<<<< HEAD
-=======
 struct Proxy;
->>>>>>> 0d21dc73
 
 /** @} */ // END of group ors_basic_data_structures
 } // END of namespace
 
 //===========================================================================
+typedef MT::Array<ors::Joint*> JointL;
 typedef MT::Array<ors::Shape*> ShapeL;
-typedef MT::Array<ors::Body*> BodyL;
+typedef MT::Array<ors::Body*>  BodyL;
+typedef MT::Array<ors::Proxy*> ProxyL;
 
 //===========================================================================
 namespace ors {
@@ -104,7 +103,7 @@
 /// a rigid body (inertia properties, lists of attached joints & shapes)
 struct Body {
   uint index;          ///< unique identifier TODO:do we really need index, ifrom, ito, ibody??
-  MT::Array<Joint*> inLinks, outLinks;       ///< lists of in and out joints
+  JointL inLinks, outLinks;       ///< lists of in and out joints
   
   MT::String name;     ///< name
   Transformation X;    ///< body's absolute pose
@@ -117,7 +116,7 @@
   Vector com;          ///< its center of gravity
   Vector force, torque; ///< current forces applying on the body
   
-  MT::Array<Shape*> shapes;
+  ShapeL shapes;
   
   Body();
   explicit Body(const Body& b);
@@ -217,17 +216,6 @@
 /// data structure to store a whole physical situation (lists of bodies, joints, shapes, proxies)
 struct KinematicWorld { //TODO: rename KinematicWorld
   struct sKinematicWorld *s;
-<<<<<<< HEAD
-
-  /// @name data fields
-  arr q, qdot; ///< the current joint configuration vector and velocities
-  int q_agent; ///< the agent index of the current q,qdot
-  MT::Array<Body*>  bodies;
-  MT::Array<Joint*> joints;
-  MT::Array<Shape*> shapes;
-  MT::Array<Proxy*> proxies; ///< list of current proximities between bodies
-
-=======
 
   /// @name data fields
   arr q, qdot; ///< the current joint configuration vector and velocities
@@ -237,7 +225,6 @@
   ShapeL shapes;
   ProxyL proxies; ///< list of current proximities between bodies
 
->>>>>>> 0d21dc73
 //  uint q_dim; ///< numer of degrees of freedom IN the joints (not counting root body)
   bool isLinkTree;
   
@@ -384,7 +371,7 @@
 
 #ifndef MT_ORS_ONLY_BASICS
 
-uintA stringListToShapeIndices(const MT::Array<const char*>& names, const MT::Array<ors::Shape*>& shapes);
+uintA stringListToShapeIndices(const MT::Array<const char*>& names, const ShapeL& shapes);
 
 //===========================================================================
 //
@@ -417,17 +404,10 @@
 extern bool orsDrawJoints, orsDrawBodies, orsDrawGeoms, orsDrawProxies, orsDrawMeshes, orsDrawZlines, orsDrawBodyNames;
 extern uint orsDrawLimit;
 
-<<<<<<< HEAD
-void displayState(const arr& x, ors::KinematicWorld& G, OpenGL& gl, const char *tag);
-void displayTrajectory(const arr& x, int steps, ors::KinematicWorld& G, OpenGL& gl, const char *tag, double delay=0.);
-void editConfiguration(const char* orsfile, ors::KinematicWorld& G, OpenGL& gl);
-void animateConfiguration(ors::KinematicWorld& G, OpenGL& gl);
-=======
 void displayState(const arr& x, ors::KinematicWorld& G, const char *tag);
 void displayTrajectory(const arr& x, int steps, ors::KinematicWorld& G, const char *tag, double delay=0.);
 void editConfiguration(const char* orsfile, ors::KinematicWorld& G);
 void animateConfiguration(ors::KinematicWorld& G);
->>>>>>> 0d21dc73
 //void init(ors::KinematicWorld& G, OpenGL& gl, const char* orsFile);
 void bindOrsToOpenGL(ors::KinematicWorld& graph, OpenGL& gl);
 /** @} */ // END of group ors_interface_opengl
