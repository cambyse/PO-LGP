// Read DOCSTRING to get an idea of orspy!
%define DOCSTRING_ORSPY
"
This is a simple SWIG wrapper to be able to use the ors datastructures
within python.


author: Johannes Kulick & Stefan Otte

created: <2013-03-20 Wed>
"
%enddef
%module(docstring=DOCSTRING_ORSPY) orspy

%feature("autodoc", "1");
%include "typemaps.i"
%include "std_string.i"

%include "Core/array_typemaps.i"
%import "Core/core.i"
%import "Gui/gui.i"

//===========================================================================
%module orspy
%{
  #include "ors.h"
  #include "ors_physx.h"
  #include "Core/array_t.h"
  #include "Core/array.h"
  #include "Gui/opengl.h"
  #include "Gui/mesh.h"
  #include <sstream>
%}


//===========================================================================
// we need to map uint. Otherwise python complains about the uint type
%inline %{
  typedef unsigned int uint;
  typedef MT::Array<double> arr;
  typedef MT::Array<uint> uintA;
%}

%List_Typemap(ors::Body*)
%List_Typemap(ors::Shape*)
%List_Typemap(ors::Joint*)
%List_Typemap(ors::Transformation*)
%List_Typemap(ors::Proxy*)
%List_Typemap(const char*)
%List_Typemap(uintA)


//===========================================================================

// The following stuff is not implemented, so we ignore it
%ignore orsDrawGeoms;
%ignore OdeInterface;
%ignore TaskVariableTable;
%ignore ProxyAlignTaskVariable;
%ignore ProxyTaskVariable;
%ignore forceClosureFromProxies;
%ignore getJointYchange;

%include "ors.h"
%include "ors_physx.h"

//===========================================================================
// We extend the ors datastructures with some __str__ magic functions
//===========================================================================

%extend ors::Body {
  std::string __str__() {
    std::ostringstream oss(std::ostringstream::out);
    oss << (*$self);
    return oss.str();
  }
}

%extend ors::Joint {
  std::string __str__() {
    std::ostringstream oss(std::ostringstream::out);
    oss << (*$self);
    return oss.str();
  } }

%extend ors::Shape {
  void set_size(double a, double b, double c, double d) {
    $self->size[0] = a;
    $self->size[1] = b;
    $self->size[2] = c;
    $self->size[3] = d;
  };
<<<<<<< HEAD
}; // end of %extend

};


//===========================================================================

struct Proxy {
  int a;
  int b;
  Vector posA, cenA;
  Vector posB, cenB;
  Vector normal, cenN;
  double d, cenD;
  uint colorCode;
  Proxy();
};

//===========================================================================
struct Graph {
  //!@name data fields
  MT::Array<Body*>  bodies;
  MT::Array<Joint*> joints;
  MT::Array<Shape*> shapes;
  MT::Array<Proxy*> proxies;
  arr Qlin, Qoff, Qinv;
  bool isLinkTree;

  Graph();
  Graph(const char* filename);
  ~Graph();
  Graph* newClone() const;
  void copyShapesAndJoints(const Graph& G);

  void init(const char* filename);

  //!@name changes of configuration
  void clear();
  void revertJoint(Joint *e);
  void reconfigureRoot(Body *n);
  void transformJoint(Joint *e, const ors::Transformation &f);
  void zeroGaugeJoints();
  void makeLinkTree();
  void glueBodies(Body *a, Body *b);
  void glueTouchingBodies();
  void addObject(Body *b);

  //!@name computations on the DoFs
  void calcBodyFramesFromJoints();
  void calcShapeFramesFromBodies();
  void calcJointsFromBodyFrames();
  void clearJointErrors();
  void invertTime();
  void computeNaturalQmetric(arr& W);
  void fillInRelativeTransforms();

  //!@name kinematics & dynamics
  void kinematicsPos(arr& x, uint i, ors::Vector *rel=0) const;
  void jacobianPos(arr& J, uint i, ors::Vector *rel=0) const;
  void hessianPos(arr& H, uint i, ors::Vector *rel=0) const;
  void kinematicsVec(arr& z, uint i, ors::Vector *vec=0) const;
  void jacobianVec(arr& J, uint i, ors::Vector *vec=0) const;
  void jacobianR(arr& J, uint a) const;
  void inertia(arr& M);
  void equationOfMotion(arr& M, arr& F, const arr& qd);
  void dynamics(arr& qdd, const arr& qd, const arr& tau);
  void inverseDynamics(arr& tau, const arr& qd, const arr& qdd);

  //!@name get state
  uint getJointStateDimension(bool internal=false) const;
  void getJointState(arr& x, arr& v) const;
  void getJointState(arr& x) const;
  /*uint getFullStateDimension() const;*/
  /*void getFullState(arr& x) const;*/
  /*void getFullState(arr& x, arr& v) const;*/
  void getContactConstraints(arr& y) const;
  void getContactConstraintsGradient(arr &dydq) const;
  /*void getContactMeasure(arr &x, double margin=.02, bool linear=false) const;*/
  /*double getContactGradient(arr &grad, double margin=.02, bool linear=false) const;*/
  void getLimitsMeasure(arr &x, const arr& limits, double margin=.1) const;
  double getLimitsGradient(arr &grad, const arr& limits, double margin=.1) const;
  void getComGradient(arr &grad) const;
  void getTotals(ors::Vector& c, ors::Vector& v, ors::Vector& l, ors::Quaternion& ori) const;
  void getGyroscope(ors::Vector& up) const;
  double getEnergy() const;
  double getCenterOfMass(arr& com) const;
  double getJointErrors() const;
  void getPenetrationState(arr &vec) const;
  void getGripState(arr& grip, uint j) const;
  ors::Proxy* getContact(uint a, uint b) const;

  //!@name set state
  void setJointState(const arr& x, const arr& v, bool clearJointErrors=false);
  void setJointState(const arr& x, bool clearJointErrors=false);
%pythoncode %{
def setJointStateList(self, jointState):
    tmp = corepy.ArrayDouble()
    tmp.setWithList(jointState)
    self.setJointState(tmp)
%} //end of %pythoncode
  /*void setFullState(const arr& x, bool clearJointErrors=false);*/
  /*void setFullState(const arr& x, const arr& v, bool clearJointErrors=false);*/
  void setExternalState(const arr & x);//set array of body positions, sets all degrees of freedom except for the joint states

  //!@name forces and gravity
  void clearForces();
  void addForce(ors::Vector force, Body *n, ors::Vector pos);
  void contactsToForces(double hook=.01, double damp=.0003);
  void gravityToForces();
  void frictionToForces(double coeff);

  //!@name I/O
  void reportProxies(std::ostream *os=&std::cout);
  void reportGlue(std::ostream *os=&std::cout);

  //!@name managing the data
  void sortProxies(bool deleteMultiple=false);
  bool checkUniqueNames() const;

  Body *getBodyByName(const char* name) const;

  Shape *getShapeByName(const char* name) const;

  Joint *getJointByBodyNames(const char* from, const char* to) const;
  void prefixNames();

  void write(std::ostream& os) const;
  void read(std::istream& is);
  void read(const char* filename);
  void writePlyFile(const char* filename) const;
  void glDraw();
=======
  std::string __str__() {
    std::ostringstream oss(std::ostringstream::out);
    oss << (*$self);
    return oss.str();
  };
}
>>>>>>> eb9423b8

%extend ors::Graph {
  std::string __str__() {
    std::ostringstream oss(std::ostringstream::out);
    oss << (*$self);
    return oss.str();
  }
  void read(const char* string) {
    MT::String stream(string);
    self->read(stream);
  }
}

%pythoncode %{
def graphFromString(str):
    ors_graph = orspy.Graph()
    ors_graph.read(str)
    return ors_graph
%}

// vim: ft=swig<|MERGE_RESOLUTION|>--- conflicted
+++ resolved
@@ -90,146 +90,12 @@
     $self->size[2] = c;
     $self->size[3] = d;
   };
-<<<<<<< HEAD
-}; // end of %extend
-
-};
-
-
-//===========================================================================
-
-struct Proxy {
-  int a;
-  int b;
-  Vector posA, cenA;
-  Vector posB, cenB;
-  Vector normal, cenN;
-  double d, cenD;
-  uint colorCode;
-  Proxy();
-};
-
-//===========================================================================
-struct Graph {
-  //!@name data fields
-  MT::Array<Body*>  bodies;
-  MT::Array<Joint*> joints;
-  MT::Array<Shape*> shapes;
-  MT::Array<Proxy*> proxies;
-  arr Qlin, Qoff, Qinv;
-  bool isLinkTree;
-
-  Graph();
-  Graph(const char* filename);
-  ~Graph();
-  Graph* newClone() const;
-  void copyShapesAndJoints(const Graph& G);
-
-  void init(const char* filename);
-
-  //!@name changes of configuration
-  void clear();
-  void revertJoint(Joint *e);
-  void reconfigureRoot(Body *n);
-  void transformJoint(Joint *e, const ors::Transformation &f);
-  void zeroGaugeJoints();
-  void makeLinkTree();
-  void glueBodies(Body *a, Body *b);
-  void glueTouchingBodies();
-  void addObject(Body *b);
-
-  //!@name computations on the DoFs
-  void calcBodyFramesFromJoints();
-  void calcShapeFramesFromBodies();
-  void calcJointsFromBodyFrames();
-  void clearJointErrors();
-  void invertTime();
-  void computeNaturalQmetric(arr& W);
-  void fillInRelativeTransforms();
-
-  //!@name kinematics & dynamics
-  void kinematicsPos(arr& x, uint i, ors::Vector *rel=0) const;
-  void jacobianPos(arr& J, uint i, ors::Vector *rel=0) const;
-  void hessianPos(arr& H, uint i, ors::Vector *rel=0) const;
-  void kinematicsVec(arr& z, uint i, ors::Vector *vec=0) const;
-  void jacobianVec(arr& J, uint i, ors::Vector *vec=0) const;
-  void jacobianR(arr& J, uint a) const;
-  void inertia(arr& M);
-  void equationOfMotion(arr& M, arr& F, const arr& qd);
-  void dynamics(arr& qdd, const arr& qd, const arr& tau);
-  void inverseDynamics(arr& tau, const arr& qd, const arr& qdd);
-
-  //!@name get state
-  uint getJointStateDimension(bool internal=false) const;
-  void getJointState(arr& x, arr& v) const;
-  void getJointState(arr& x) const;
-  /*uint getFullStateDimension() const;*/
-  /*void getFullState(arr& x) const;*/
-  /*void getFullState(arr& x, arr& v) const;*/
-  void getContactConstraints(arr& y) const;
-  void getContactConstraintsGradient(arr &dydq) const;
-  /*void getContactMeasure(arr &x, double margin=.02, bool linear=false) const;*/
-  /*double getContactGradient(arr &grad, double margin=.02, bool linear=false) const;*/
-  void getLimitsMeasure(arr &x, const arr& limits, double margin=.1) const;
-  double getLimitsGradient(arr &grad, const arr& limits, double margin=.1) const;
-  void getComGradient(arr &grad) const;
-  void getTotals(ors::Vector& c, ors::Vector& v, ors::Vector& l, ors::Quaternion& ori) const;
-  void getGyroscope(ors::Vector& up) const;
-  double getEnergy() const;
-  double getCenterOfMass(arr& com) const;
-  double getJointErrors() const;
-  void getPenetrationState(arr &vec) const;
-  void getGripState(arr& grip, uint j) const;
-  ors::Proxy* getContact(uint a, uint b) const;
-
-  //!@name set state
-  void setJointState(const arr& x, const arr& v, bool clearJointErrors=false);
-  void setJointState(const arr& x, bool clearJointErrors=false);
-%pythoncode %{
-def setJointStateList(self, jointState):
-    tmp = corepy.ArrayDouble()
-    tmp.setWithList(jointState)
-    self.setJointState(tmp)
-%} //end of %pythoncode
-  /*void setFullState(const arr& x, bool clearJointErrors=false);*/
-  /*void setFullState(const arr& x, const arr& v, bool clearJointErrors=false);*/
-  void setExternalState(const arr & x);//set array of body positions, sets all degrees of freedom except for the joint states
-
-  //!@name forces and gravity
-  void clearForces();
-  void addForce(ors::Vector force, Body *n, ors::Vector pos);
-  void contactsToForces(double hook=.01, double damp=.0003);
-  void gravityToForces();
-  void frictionToForces(double coeff);
-
-  //!@name I/O
-  void reportProxies(std::ostream *os=&std::cout);
-  void reportGlue(std::ostream *os=&std::cout);
-
-  //!@name managing the data
-  void sortProxies(bool deleteMultiple=false);
-  bool checkUniqueNames() const;
-
-  Body *getBodyByName(const char* name) const;
-
-  Shape *getShapeByName(const char* name) const;
-
-  Joint *getJointByBodyNames(const char* from, const char* to) const;
-  void prefixNames();
-
-  void write(std::ostream& os) const;
-  void read(std::istream& is);
-  void read(const char* filename);
-  void writePlyFile(const char* filename) const;
-  void glDraw();
-=======
   std::string __str__() {
     std::ostringstream oss(std::ostringstream::out);
     oss << (*$self);
     return oss.str();
   };
 }
->>>>>>> eb9423b8
 
 %extend ors::Graph {
   std::string __str__() {
