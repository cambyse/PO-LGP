--- conflicted
+++ resolved
@@ -484,13 +484,8 @@
       x(i)= center + (delta*(0.5*cos(MLR_2PI*t/steps + offset)));
       // Joint limits
       C.setJointState(x);
-<<<<<<< HEAD
-      C.gl().update(STRING("joint = " <<i), false, false, true);
-      mlr::wait(1/steps);
-=======
       C.gl().update(STRING("DOF = " <<i), false, false, true);
       mlr::wait(0.01);
->>>>>>> 758fb865
     }
   }
   C.setJointState(x0);
