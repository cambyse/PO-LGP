/*  ---------------------------------------------------------------------
    Copyright 2013 Marc Toussaint
    email: mtoussai@cs.tu-berlin.de

    This program is free software: you can redistribute it and/or modify
    it under the terms of the GNU General Public License as published by
    the Free Software Foundation, either version 3 of the License, or
    (at your option) any later version.

    This program is distributed in the hope that it will be useful,
    but WITHOUT ANY WARRANTY; without even the implied warranty of
    MERCHANTABILITY or FITNESS FOR A PARTICULAR PURPOSE.  See the
    GNU General Public License for more details.

    You should have received a COPYING file of the GNU General Public License
    along with this program. If not, see <http://www.gnu.org/licenses/>
    -----------------------------------------------------------------  */

/**
 * @file
 * @ingroup group_ors
 */
/**
 * @ingroup group_ors
 * @{
 */


#include "ors.h"
#include <Gui/opengl.h>
#include <iomanip>

//global options
bool orsDrawJoints=true, orsDrawShapes=true, orsDrawBodies=true, orsDrawProxies=true;
bool orsDrawMeshes=true, orsDrawZlines=false;
bool orsDrawBodyNames=false;
double orsDrawAlpha=1.00;
uint orsDrawLimit=0;

#ifdef MT_GL
#  include <GL/gl.h>
#  include <GL/glu.h>

extern void glDrawRect(float, float, float, float, float, float,
                       float, float, float, float, float, float);

extern void glDrawText(const char* txt, float x, float y, float z);

//void glColor(float *rgb);//{ glColor(rgb[0], rgb[1], rgb[2], 1.); }

#ifndef MT_ORS_ONLY_BASICS

/**
 * @brief Bind ors to OpenGL.
 * Afterwards OpenGL can show the ors graph.
 *
 * @param graph the ors graph.
 * @param gl OpenGL which shows the ors graph.
 */
void bindOrsToOpenGL(ors::KinematicWorld& graph, OpenGL& gl) {
  gl.add(glStandardScene, 0);
  gl.add(ors::glDrawGraph, &graph);
  gl.setClearColors(1., 1., 1., 1.);
  
  ors::Body* glCamera = graph.getBodyByName("glCamera");
  if(glCamera) {
    *(gl.camera.X) = glCamera->X;
  } else {
    gl.camera.setPosition(10., -15., 8.);
    gl.camera.focus(0, 0, 1.);
    gl.camera.upright();
  }
  gl.update();
}
#endif

#ifndef MT_ORS_ONLY_BASICS

/// static GL routine to draw a ors::KinematicWorld
void ors::glDrawGraph(void *classP) {
  ((ors::KinematicWorld*)classP)->glDraw();
}

void glDrawShape(ors::Shape *s) {
  //set name (for OpenGL selection)
  glPushName((s->index <<2) | 1);
  glColor(s->color[0], s->color[1], s->color[2], orsDrawAlpha);
  
  double scale=.33*(s->size[0]+s->size[1]+s->size[2] + 2.*s->size[3]); //some scale
  if(!scale) scale=1.;
  scale*=.3;
  
  double GLmatrix[16];
  s->X.getAffineMatrixGL(GLmatrix);
  glLoadMatrixd(GLmatrix);
  
  if(!orsDrawShapes) {
    glDrawAxes(scale);
    glColor(0, 0, .5);
    glDrawSphere(.1*scale);
  }
  if(orsDrawShapes) {
    switch(s->type) {
      case ors::noneST: break;
      case ors::boxST:
        if(orsDrawMeshes && s->mesh.V.N) s->mesh.glDraw();
        else glDrawBox(s->size[0], s->size[1], s->size[2]);
        break;
      case ors::sphereST:
        if(orsDrawMeshes && s->mesh.V.N) s->mesh.glDraw();
        else glDrawSphere(s->size[3]);
        break;
      case ors::cylinderST:
        if(orsDrawMeshes && s->mesh.V.N) s->mesh.glDraw();
        else glDrawCylinder(s->size[3], s->size[2]);
        break;
      case ors::cappedCylinderST:
        if(orsDrawMeshes && s->mesh.V.N) s->mesh.glDraw();
        else glDrawCappedCylinder(s->size[3], s->size[2]);
        break;
      case ors::markerST:
        glDrawDiamond(s->size[0]/5., s->size[0]/5., s->size[0]/5.); glDrawAxes(s->size[0]);
        break;
      case ors::meshST:
        CHECK(s->mesh.V.N, "mesh needs to be loaded to draw mesh object");
        s->mesh.glDraw();
        break;
      case ors::pointCloudST:
        CHECK(s->mesh.V.N, "mesh needs to be loaded to draw point cloud object");
        glDrawPointCloud(s->mesh.V, NoArr);
        break;
      default: HALT("can't draw that geom yet");
    }
  }
  if(orsDrawZlines) {
    glColor(0, .7, 0);
    glBegin(GL_LINES);
    glVertex3d(0., 0., 0.);
    glVertex3d(0., 0., -s->X.pos.z);
    glEnd();
  }

  glColor(1,1,1);
  if(orsDrawBodyNames && s->body) glDrawText(s->body->name, 0, 0, 0);

  glPopName();
}

/// GL routine to draw a ors::KinematicWorld
void ors::KinematicWorld::glDraw() {
  ors::Joint *e;
  ors::Shape *s;
  ors::Proxy *proxy;
  uint i=0, j, k;
  ors::Transformation f;
  double GLmatrix[16];
  
  glPushMatrix();
  
  //bodies
  if(orsDrawBodies) for_list(k, s, shapes) {
    glDrawShape(s);
    i++;
    if(orsDrawLimit && i>=orsDrawLimit) break;
  }
  
  //joints
  if(orsDrawJoints) for_list(j, e, joints) {
    //set name (for OpenGL selection)
    glPushName((e->index <<2) | 2);
    
    double s=e->A.pos.length()+e->B.pos.length(); //some scale
    s*=.25;
    
    //from body to joint
    f=e->from->X;
    f.getAffineMatrixGL(GLmatrix);
    glLoadMatrixd(GLmatrix);
    glColor(1, 1, 0);
    //glDrawSphere(.1*s);
    glBegin(GL_LINES);
    glVertex3f(0, 0, 0);
    glVertex3f(e->A.pos.x, e->A.pos.y, e->A.pos.z);
    glEnd();
    
    //joint frame A
    f.appendTransformation(e->A);
    f.getAffineMatrixGL(GLmatrix);
    glLoadMatrixd(GLmatrix);
    glDrawAxes(s);
    glColor(1, 0, 0);
    glRotatef(90, 0, 1, 0);  glDrawCylinder(.05*s, .3*s);  glRotatef(-90, 0, 1, 0);
    
    //joint frame B
    f.appendTransformation(e->Q);
    f.getAffineMatrixGL(GLmatrix);
    glLoadMatrixd(GLmatrix);
    glDrawAxes(s);
    
    //from joint to body
    glColor(1, 0, 1);
    glBegin(GL_LINES);
    glVertex3f(0, 0, 0);
    glVertex3f(e->B.pos.x, e->B.pos.y, e->B.pos.z);
    glEnd();
    glTranslatef(e->B.pos.x, e->B.pos.y, e->B.pos.z);
    //glDrawSphere(.1*s);
    
    glPopName();
    i++;
    if(orsDrawLimit && i>=orsDrawLimit) break;
  }
  
  //proxies
  if(orsDrawProxies) for(i=0; i<proxies.N; i++) {
      proxy = proxies(i);
      glLoadIdentity();
      if(!proxy->colorCode) glColor(.75,.75,.75);
      else glColor(proxy->colorCode);
      glBegin(GL_LINES);
      glVertex3dv(proxy->posA.p());
      glVertex3dv(proxy->posB.p());
      glEnd();
      ors::Transformation f;
      f.pos=proxy->posA;
      f.rot.setDiff(ors::Vector(0, 0, 1), proxy->posA-proxy->posB);
      f.getAffineMatrixGL(GLmatrix);
      glLoadMatrixd(GLmatrix);
      glDisable(GL_CULL_FACE);
      glDrawDisk(.02);
      glEnable(GL_CULL_FACE);
      
      f.pos=proxy->posB;
      f.getAffineMatrixGL(GLmatrix);
      glLoadMatrixd(GLmatrix);
      glDrawDisk(.02);
    }
    
  glPopMatrix();
}

<<<<<<< HEAD
void displayState(const arr& x, ors::KinematicWorld& G, OpenGL& gl, const char *tag){
=======
void displayState(const arr& x, ors::KinematicWorld& G, const char *tag){
>>>>>>> 0d21dc73
  G.setJointState(x);
  G.calcBodyFramesFromJoints();
  G.gl().watch(tag);
}

<<<<<<< HEAD
void displayTrajectory(const arr& x, int steps, ors::KinematicWorld& G, OpenGL& gl, const char *tag, double delay) {
=======
void displayTrajectory(const arr& x, int steps, ors::KinematicWorld& G, const char *tag, double delay) {
>>>>>>> 0d21dc73
  uint k, t, T=x.d0-1;
  if(!steps) return;
  uint num;
  if(steps==1 || steps==-1) num=T; else num=steps;
  for(k=0; k<=(uint)num; k++) {
    t = k*T/num;
    G.setJointState(x[t]);
    G.calcBodyFramesFromJoints();
    G.gl().update(STRING(tag <<" (time " <<std::setw(3) <<t <<'/' <<T <<')').p);
    if(delay) MT::wait(delay);
  }
  if(steps==1)
    G.gl().watch(STRING(tag <<" (time " <<std::setw(3) <<t <<'/' <<T <<')').p);
}

/* please don't remove yet: code for displaying edges might be useful...

void glDrawOdeWorld(void *classP){
  _glDrawOdeWorld((dWorldID)classP);
}

void _glDrawOdeWorld(dWorldID world)
{
  glStandardLight();
  glColor(3);
  glDrawFloor(4);
  uint i;
  Color c;
  dVector3 vec, vec2;
  dBodyID b;
  dGeomID g, gg;
  dJointID j;
  dReal a, al, ah, r, len;
  glPushName(0);
  int t;

  //bodies
  for(i=0, b=world->firstbody;b;b=(dxBody*)b->next){
    i++;
    glPushName(i);

    //if(b->userdata){ glDrawBody(b->userdata); }
    c.setIndex(i); glColor(c.r, c.g, c.b);
    glShadeModel(GL_FLAT);

    //bodies
    for(g=b->geom;g;g=dGeomGetBodyNext(g)){
      if(dGeomGetClass(g)==dGeomTransformClass){
  ((dxGeomTransform*)g)->computeFinalTx();
        glTransform(((dxGeomTransform*)g)->final_pos, ((dxGeomTransform*)g)->final_R);
  gg=dGeomTransformGetGeom(g);
      }else{
  glTransform(g->pos, g->R);
  gg=g;
      }
      b = dGeomGetBody(gg);
      // set the color of the body, 4. Mar 06 (hh)
      c.r = ((Body*)b->userdata)->cr;
      c.g = ((Body*)b->userdata)->cg;
      c.b = ((Body*)b->userdata)->cb;
      glColor(c.r, c.g, c.b);

      switch(dGeomGetClass(gg))
  {
  case dSphereClass:
    glDrawSphere(dGeomSphereGetRadius(gg));
    break;
  case dBoxClass:
    dGeomBoxGetLengths(gg, vec);
    glDrawBox(vec[0], vec[1], vec[2]);
    break;
  case dCCylinderClass: // 6. Mar 06 (hh)
    dGeomCCylinderGetParams(gg, &r, &len);
    glDrawCappedCylinder(r, len);
    break;
  default: HALT("can't draw that geom yet");
  }
      glPopMatrix();
    }

    // removed shadows,  4. Mar 06 (hh)

    // joints

      dxJointNode *n;
      for(n=b->firstjoint;n;n=n->next){
      j=n->joint;
      t=dJointGetType(j);
      if(t==dJointTypeHinge){
      dJointGetHingeAnchor(j, vec);
      a=dJointGetHingeAngle(j);
      al=dJointGetHingeParam(j, dParamLoStop);
      ah=dJointGetHingeParam(j, dParamHiStop);
      glPushMatrix();
      glTranslatef(vec[0], vec[1], vec[2]);
      dJointGetHingeAxis(j, vec);
      glBegin(GL_LINES);
      glColor3f(1, 0, 0);
      glVertex3f(0, 0, 0);
      glVertex3f(LEN*vec[0], LEN*vec[1], LEN*vec[2]);
      glEnd();
      //glDrawText(STRING(al <<'<' <<a <<'<' <<ah), LEN*vec[0], LEN*vec[1], LEN*vec[2]);
      glPopMatrix();
      }
      if(t==dJointTypeAMotor){
  glPushMatrix();
  glTranslatef(b->pos[0], b->pos[1], b->pos[2]);
  dJointGetAMotorAxis(j, 0, vec);
  glBegin(GL_LINES);
  glColor3f(1, 1, 0);
  glVertex3f(0, 0, 0);
  glVertex3f(LEN*vec[0], LEN*vec[1], LEN*vec[2]);
  glEnd();
  glPopMatrix();
      }
      if(t==dJointTypeBall){
  dJointGetBallAnchor(j, vec);
  dJointGetBallAnchor2(j, vec2);
  glPushMatrix();
  glTranslatef(vec[0], vec[1], vec[2]);
  glBegin(GL_LINES);
  glColor3f(1, 0, 0);
  glVertex3f(-.05, 0, 0);
  glVertex3f(.05, 0, 0);
  glVertex3f(0, -.05, 0);
  glVertex3f(0, .05, 0);
  glVertex3f(0, 0, -.05);
  glVertex3f(0, 0, .05);
  glEnd();
  glPopMatrix();
  glPushMatrix();
  glTranslatef(vec2[0], vec2[1], vec2[2]);
  glBegin(GL_LINES);
  glColor3f(1, 0, 0);
  glVertex3f(-.05, 0, 0);
  glVertex3f(.05, 0, 0);
  glVertex3f(0, -.05, 0);
  glVertex3f(0, .05, 0);
  glVertex3f(0, 0, -.05);
  glVertex3f(0, 0, .05);
  glEnd();
  glPopMatrix();
      }
    }
      glPopName();
  }
  glPopName();
}
*/

<<<<<<< HEAD
void animateConfiguration(ors::KinematicWorld& C, OpenGL& gl) {
=======
void animateConfiguration(ors::KinematicWorld& C) {
>>>>>>> 0d21dc73
  arr x, x0;
  uint t, i;
  C.calcBodyFramesFromJoints();
  C.getJointState(x0);
  C.gl().pressedkey=0;
  for(i=x0.N; i--;) {
    x=x0;
    for(t=0; t<20; t++) {
      if(C.gl().pressedkey==13 || C.gl().pressedkey==27) return;
      x(i)=x0(i) + .5*sin(MT_2PI*t/20);
      C.setJointState(x);
      C.calcBodyFramesFromJoints();
      C.gl().update();
      MT::wait(0.01);
    }
  }
  C.setJointState(x0);
  C.calcBodyFramesFromJoints();
}


ors::Body *movingBody=NULL;
ors::Vector selpos;
double seld, selx, sely, selz;

struct EditConfigurationHoverCall:OpenGL::GLHoverCall {
  ors::KinematicWorld *ors;
  EditConfigurationHoverCall(ors::KinematicWorld& _ors) { ors=&_ors; }
  bool hoverCallback(OpenGL& gl) {
    if(!movingBody) return false;
    if(!movingBody) {
      ors::Joint *j=NULL;
      ors::Shape *s=NULL;
      gl.Select();
      OpenGL::GLSelect *top=gl.topSelection;
      if(!top) return false;
      uint i=top->name;
      //cout <<"HOVER call: id = 0x" <<std::hex <<gl.topSelection->name <<endl;
      if((i&3)==1) s=ors->shapes(i>>2);
      if((i&3)==2) j=ors->joints(i>>2);
      gl.text.clear();
      if(s) {
        gl.text <<"shape selection: body=" <<s->body->name <<" X=" <<s->body->X <<" ats=" <<endl;
        listWrite(s->ats, gl.text, "\n");
      }
      if(j) {
        gl.text
            <<"edge selection: " <<j->from->name <<' ' <<j->to->name
            <<"\nA=" <<j->A <<"\nQ=" <<j->Q <<"\nB=" <<j->B <<endl;
        listWrite(j->ats, gl.text, "\n");
      }
    } else {
      //gl.Select();
      //double x=0, y=0, z=seld;
      //double x=(double)gl.mouseposx/gl.width(), y=(double)gl.mouseposy/gl.height(), z=seld;
      double x=gl.mouseposx, y=gl.mouseposy, z=seld;
      gl.unproject(x, y, z, true);
      cout <<"x=" <<x <<" y=" <<y <<" z=" <<z <<" d=" <<seld <<endl;
      movingBody->X.pos = selpos + ARR(x-selx, y-sely, z-selz);
    }
    return true;
  }
};

struct EditConfigurationKeyCall:OpenGL::GLKeyCall {
  ors::KinematicWorld &ors;
  bool &exit;
  EditConfigurationKeyCall(ors::KinematicWorld& _ors, bool& _exit): ors(_ors), exit(_exit){}
  bool keyCallback(OpenGL& gl) {
    if(gl.pressedkey==' '){ //grab a body
      if(movingBody) { movingBody=NULL; return true; }
      ors::Joint *j=NULL;
      ors::Shape *s=NULL;
      gl.Select();
      OpenGL::GLSelect *top=gl.topSelection;
      if(!top) { cout <<"No object below mouse!" <<endl;  return false; }
      uint i=top->name;
      //cout <<"HOVER call: id = 0x" <<std::hex <<gl.topSelection->name <<endl;
      if((i&3)==1) s=ors.shapes(i>>2);
      if((i&3)==2) j=ors.joints(i>>2);
      if(s) {
        cout <<"selected shape " <<s->name <<" of body " <<s->body->name <<endl;
        selx=top->x;
        sely=top->y;
        selz=top->z;
        seld=top->dmin;
        cout <<"x=" <<selx <<" y=" <<sely <<" z=" <<selz <<" d=" <<seld <<endl;
        selpos = s->body->X.pos;
        movingBody=s->body;
      }
      if(j) {
        cout <<"selected joint " <<j->index <<" connecting " <<j->from->name <<"--" <<j->to->name <<endl;
      }
      return true;
    }else switch(gl.pressedkey) {
      case '1':  orsDrawBodies^=1;  break;
      case '2':  orsDrawShapes^=1;  break;
      case '3':  orsDrawJoints^=1;  break;
      case '4':  orsDrawProxies^=1;  break;
      case '5':  gl.reportSelects^=1;  break;
      case '6':  gl.reportEvents^=1;  break;
      case '7':  ors.writePlyFile("z.ply");  break;
      case 'j':  gl.camera.X->pos += gl.camera.X->rot*ors::Vector(0, 0, .1);  break;
      case 'k':  gl.camera.X->pos -= gl.camera.X->rot*ors::Vector(0, 0, .1);  break;
      case 'i':  gl.camera.X->pos += gl.camera.X->rot*ors::Vector(0, .1, 0);  break;
      case ',':  gl.camera.X->pos -= gl.camera.X->rot*ors::Vector(0, .1, 0);  break;
      case 'l':  gl.camera.X->pos += gl.camera.X->rot*ors::Vector(.1, .0, 0);  break;
      case 'h':  gl.camera.X->pos -= gl.camera.X->rot*ors::Vector(.1, 0, 0);  break;
      case 'a':  gl.camera.focus(
          (gl.camera.X->rot*(*gl.camera.foc - gl.camera.X->pos)
           ^ gl.camera.X->rot*ors::Vector(1, 0, 0)) * .001
          + *gl.camera.foc);
        break;
      case 's':  gl.camera.X->pos +=
          (
            gl.camera.X->rot*(*gl.camera.foc - gl.camera.X->pos)
            ^(gl.camera.X->rot * ors::Vector(1., 0, 0))
          ) * .01;
        break;
      case 'q' :
        cout <<"EXITING" <<endl;
        exit=true;
        break;
    }
    gl.postRedrawEvent(true);
    return true;
  }
};

<<<<<<< HEAD
void editConfiguration(const char* filename, ors::KinematicWorld& C, OpenGL& gl) {
=======
void editConfiguration(const char* filename, ors::KinematicWorld& C) {
>>>>>>> 0d21dc73
//  gl.exitkeys="1234567890qhjklias, "; //TODO: move the key handling to the keyCall!
  bool exit=false;
  C.gl().addHoverCall(new EditConfigurationHoverCall(C));
  C.gl().addKeyCall(new EditConfigurationKeyCall(C,exit));
  for(;!exit;) {
    cout <<"reloading `" <<filename <<"' ... " <<std::endl;
    try {
      MT::lineCount=1;
      C.init(filename);
    } catch(const char* msg) {
      cout <<"line " <<MT::lineCount <<": " <<msg <<" -- please check the file and press ENTER" <<endl;
      C.gl().watch();
      continue;
    }
    cout <<"animating.." <<endl;
    animateConfiguration(C);
    cout <<"watching..." <<endl;
    C.gl().watch();
  }
}


#if 0 //MT_ODE
<<<<<<< HEAD
void testSim(const char* filename, ors::KinematicWorld *C, Ode *ode, OpenGL *gl) {
  gl.watch();
=======
void testSim(const char* filename, ors::KinematicWorld *C, Ode *ode) {
  C.gl().watch();
>>>>>>> 0d21dc73
  uint t, T=200;
  arr x, v;
  createOde(*C, *ode);
  ors->getJointState(x, v);
  for(t=0; t<T; t++) {
    ode->step();
    
    importStateFromOde(*C, *ode);
    ors->setJointState(x, v);
    ors->calcBodyFramesFromJoints();
    exportStateToOde(*C, *ode);
    
    C.gl().text.clear() <<"time " <<t;
    C.gl().timedupdate(10);
  }
}
#endif
#endif

#else ///MT_GL
#ifndef MT_ORS_ONLY_BASICS
void ors::KinematicWorld::glDraw() { NICO }
void ors::glDrawGraph(void *classP) { NICO }
void editConfiguration(const char* orsfile, ors::KinematicWorld& C, OpenGL& gl) { NICO }
void animateConfiguration(ors::KinematicWorld& C, OpenGL& gl) { NICO }
#endif
#endif
/** @} */<|MERGE_RESOLUTION|>--- conflicted
+++ resolved
@@ -239,21 +239,13 @@
   glPopMatrix();
 }
 
-<<<<<<< HEAD
-void displayState(const arr& x, ors::KinematicWorld& G, OpenGL& gl, const char *tag){
-=======
 void displayState(const arr& x, ors::KinematicWorld& G, const char *tag){
->>>>>>> 0d21dc73
   G.setJointState(x);
   G.calcBodyFramesFromJoints();
   G.gl().watch(tag);
 }
 
-<<<<<<< HEAD
-void displayTrajectory(const arr& x, int steps, ors::KinematicWorld& G, OpenGL& gl, const char *tag, double delay) {
-=======
 void displayTrajectory(const arr& x, int steps, ors::KinematicWorld& G, const char *tag, double delay) {
->>>>>>> 0d21dc73
   uint k, t, T=x.d0-1;
   if(!steps) return;
   uint num;
@@ -404,11 +396,7 @@
 }
 */
 
-<<<<<<< HEAD
-void animateConfiguration(ors::KinematicWorld& C, OpenGL& gl) {
-=======
 void animateConfiguration(ors::KinematicWorld& C) {
->>>>>>> 0d21dc73
   arr x, x0;
   uint t, i;
   C.calcBodyFramesFromJoints();
@@ -538,11 +526,7 @@
   }
 };
 
-<<<<<<< HEAD
-void editConfiguration(const char* filename, ors::KinematicWorld& C, OpenGL& gl) {
-=======
 void editConfiguration(const char* filename, ors::KinematicWorld& C) {
->>>>>>> 0d21dc73
 //  gl.exitkeys="1234567890qhjklias, "; //TODO: move the key handling to the keyCall!
   bool exit=false;
   C.gl().addHoverCall(new EditConfigurationHoverCall(C));
@@ -566,13 +550,8 @@
 
 
 #if 0 //MT_ODE
-<<<<<<< HEAD
-void testSim(const char* filename, ors::KinematicWorld *C, Ode *ode, OpenGL *gl) {
-  gl.watch();
-=======
 void testSim(const char* filename, ors::KinematicWorld *C, Ode *ode) {
   C.gl().watch();
->>>>>>> 0d21dc73
   uint t, T=200;
   arr x, v;
   createOde(*C, *ode);
