--- conflicted
+++ resolved
@@ -41,12 +41,7 @@
 #include <physx/foundation/PxMat33.h>
 //#include <PxMat33Legacy.h>
 #include <physx/extensions/PxSimpleFactory.h>
-<<<<<<< HEAD
-//#include <physx/toolkit/PxTkStream.h>
-=======
-#include <physx/toolkit/PxTkStream.h>
 #pragma GCC diagnostic pop
->>>>>>> 7cf2644a
 
 #include "ors_physx.h"
 #include <Gui/opengl.h>
@@ -216,13 +211,7 @@
   for_list(ors::Body,  b,  world.bodies) s->addBody(b, mMaterial);
 
   /// ADD joints here!
-<<<<<<< HEAD
-  s->joints.resize(world.joints.N);
-  ors::Joint* jj;
-  for_list(i, jj, world.joints) s->addJoint(jj);
-=======
-  for_list(ors::Joint,  jj,  world.joints) s->addJoint(jj);
->>>>>>> 7cf2644a
+  for(ors::Joint *jj :  world.joints) s->addJoint(jj);
 }
 
 PhysXInterface::~PhysXInterface() {
