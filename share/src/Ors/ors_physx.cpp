/*  ---------------------------------------------------------------------
    Copyright 2013 Marc Toussaint
    email: mtoussai@cs.tu-berlin.de

    This program is free software: you can redistribute it and/or modify
    it under the terms of the GNU General Public License as published by
    the Free Software Foundation, either version 3 of the License, or
    (at your option) any later version.

    This program is distributed in the hope that it will be useful,
    but WITHOUT ANY WARRANTY; without even the implied warranty of
    MERCHANTABILITY or FITNESS FOR A PARTICULAR PURPOSE.  See the
    GNU General Public License for more details.

    You should have received a COPYING file of the GNU General Public License
    along with this program. If not, see <http://www.gnu.org/licenses/>
    -----------------------------------------------------------------  */



/**
 * @file
 * @ingroup group_ors
 */
/**
 * @ingroup group_ors
 * @{
 */


#ifdef MT_PHYSX

#include <physx/PxPhysicsAPI.h>
#include <physx/extensions/PxExtensionsAPI.h>
#include <physx/extensions/PxDefaultErrorCallback.h>
#include <physx/extensions/PxDefaultAllocator.h>
#include <physx/extensions/PxDefaultSimulationFilterShader.h>
#include <physx/extensions/PxDefaultCpuDispatcher.h>
#include <physx/extensions/PxShapeExt.h>
#include <physx/foundation/PxMat33.h>
//#include <PxMat33Legacy.h>
#include <physx/extensions/PxSimpleFactory.h>
#include <physx/toolkit/PxTkStream.h>

#include "ors_physx.h"
#include <Gui/opengl.h>

using namespace physx;

static PxFoundation* mFoundation = NULL;
static PxPhysics* mPhysics = NULL;
static PxCooking* mCooking = NULL;
static PxDefaultErrorCallback gDefaultErrorCallback;
static PxDefaultAllocator gDefaultAllocatorCallback;
static PxSimulationFilterShader gDefaultFilterShader=PxDefaultSimulationFilterShader;


// ============================================================================
/**
 * @brief Connect ors with PhysX and add a cmaera.
 *
 * See bindOrsToOpenGL for a similar function.
 *
 * @param graph the graph PhysX is going to use.
 * @param gl the gl output.
 * @param physx the PhyxXInteface which handles the ors graph.
 */
void bindOrsToPhysX(ors::KinematicWorld& graph, OpenGL& gl, PhysXInterface& physx) {
//  physx.create(graph);
  
  HALT("I don't understand this: why do you need a 2nd opengl window? (This is only for sanity check in the example.)")
  gl.add(glStandardScene, NULL);
  gl.add(glPhysXInterface, &physx);
  gl.setClearColors(1., 1., 1., 1.);
  
  ors::Body* glCamera = graph.getBodyByName("glCamera");
  if(glCamera) {
    *(gl.camera.X) = glCamera->X;
  } else {
    gl.camera.setPosition(10., -15., 8.);
    gl.camera.focus(0, 0, 1.);
    gl.camera.upright();
  }
  gl.update();
}

// ============================================================================

void PxTrans2OrsTrans(ors::Transformation& f, const PxTransform& pose) {
  f.pos.set(pose.p.x, pose.p.y, pose.p.z);
  f.rot.set(pose.q.w, pose.q.x, pose.q.y, pose.q.z);
}

PxTransform OrsTrans2PxTrans(const ors::Transformation& f) {
  return PxTransform(PxVec3(f.pos.x, f.pos.y, f.pos.z), PxQuat(f.rot.x, f.rot.y, f.rot.z, f.rot.w));
}

// ============================================================================

struct sPhysXInterface {
  PxScene* gScene;
  MT::Array<PxRigidActor*> actors;
  
  sPhysXInterface():gScene(NULL) {}

  void addBody(ors::Body *b, physx::PxMaterial *material);
  void addJoint(ors::Joint *jj);
};

// ============================================================================

PhysXInterface::PhysXInterface(ors::KinematicWorld& _world): world(_world), s(NULL) {
  s = new sPhysXInterface;

  if(!mFoundation) {
    mFoundation = PxCreateFoundation(PX_PHYSICS_VERSION, gDefaultAllocatorCallback, gDefaultErrorCallback);
    mPhysics = PxCreatePhysics(PX_PHYSICS_VERSION, *mFoundation, PxTolerancesScale());
    PxCookingParams cookParams;
    cookParams.skinWidth = .001f;
    mCooking = PxCreateCooking(PX_PHYSICS_VERSION, *mFoundation, cookParams);
    if(!mCooking) HALT("PxCreateCooking failed!");
    if(!mPhysics) HALT("Error creating PhysX3 device.");

    if(!PxInitExtensions(*mPhysics))
      HALT("PxInitExtensions failed!");
  }

  //PxExtensionVisualDebugger::connect(mPhysics->getPvdConnectionManager(),"localhost",5425, 10000, true);

  //-- Create the scene
  PxSceneDesc sceneDesc(mPhysics->getTolerancesScale());
  sceneDesc.gravity = PxVec3(0.f, 0.f, -9.8f);

  if(!sceneDesc.cpuDispatcher) {
    PxDefaultCpuDispatcher* mCpuDispatcher = PxDefaultCpuDispatcherCreate(1);
    if(!mCpuDispatcher) {
      cerr << "PxDefaultCpuDispatcherCreate failed!" << endl;
    }
    sceneDesc.cpuDispatcher = mCpuDispatcher;
  }
  if(!sceneDesc.filterShader) {
    sceneDesc.filterShader  = gDefaultFilterShader;
  }

  s->gScene = mPhysics->createScene(sceneDesc);
  if(!s->gScene) {
    cerr << "createScene failed!" << endl;
  }

  s->gScene->setVisualizationParameter(PxVisualizationParameter::eSCALE, 1.0);
  s->gScene->setVisualizationParameter(PxVisualizationParameter::eCOLLISION_SHAPES, 1.0f);

  //-- Create objects
  PxMaterial* mMaterial = mPhysics->createMaterial(1.f, 1.f, 0.5f);

  //Create ground plane
  //PxReal d = 0.0f;
  PxTransform pose = PxTransform(PxVec3(0.f, 0.f, 0.f), PxQuat(-PxHalfPi, PxVec3(0.0f, 1.0f, 0.0f)));

  PxRigidStatic* plane = mPhysics->createRigidStatic(pose);
  CHECK(plane, "create plane failed!");

  PxShape* planeShape = plane->createShape(PxPlaneGeometry(), *mMaterial);
  CHECK(planeShape, "create shape failed!");
  s->gScene->addActor(*plane);
  // create ORS equivalent in PhysX
  // loop through ors
  uint i;
  ors::Body* b;
  for_list(i, b, world.bodies) s->addBody(b, mMaterial);

  /// ADD joints here!
  ors::Joint* jj;
  for_list(i, jj, world.joints) s->addJoint(jj);
}

PhysXInterface::~PhysXInterface() {
  delete s;
}

void PhysXInterface::step(double tau) {
  //-- push positions of all kinematic objects
  uint i;
  ors::Body *b;
  for_list(i,b,world.bodies) if(b->type==ors::kinematicBT) {
    ((PxRigidDynamic*)s->actors(i))->setKinematicTarget(OrsTrans2PxTrans(b->X));
  }
  
  //-- dynamic simulation
  s->gScene->simulate(tau);
  
  //...perform useful work here using previous frame's state data
  while(!s->gScene->fetchResults()) {
  }
  
  //-- pull state of all objects
  pullFromPhysx();
  
}

void PhysXInterface::setArticulatedBodiesKinematic(int agent){
  for(ors::Joint* j:world.joints){
    if(j->agent==agent){
      if(j->from->type==ors::dynamicBT) j->from->type=ors::kinematicBT;
      if(j->to->type==ors::dynamicBT) j->to->type=ors::kinematicBT;
    }
  }
  for(ors::Body *b: world.bodies) {
    if(b->type==ors::kinematicBT)
      ((PxRigidDynamic*)s->actors(b->index))->setRigidDynamicFlag(PxRigidDynamicFlag::eKINEMATIC, true);
    if(b->type==ors::dynamicBT)
      ((PxRigidDynamic*)s->actors(b->index))->setRigidDynamicFlag(PxRigidDynamicFlag::eKINEMATIC, false);
  }
}

/**
 * @brief Create the PhysX interface which then can be used by OpenGL.
 *
 * - setup some physx stuff
 * - create PhysX equivalent to the ors graph
 */

void sPhysXInterface::addJoint(ors::Joint *jj) {
  PxTransform A = OrsTrans2PxTrans(jj->A);
  PxTransform B = OrsTrans2PxTrans(jj->B);
  switch(jj->type) {
    case ors::JT_hingeX: 
    case ors::JT_hingeY:
    case ors::JT_hingeZ: {
      //  CHECK(A.p!=B.p,"Something is horribly wrong!");
<<<<<<< HEAD
      desc = PxRevoluteJointCreate(*mPhysics, actors(jj->ifrom), A, actors(jj->ito), B.getInverse());
=======
      PxRevoluteJoint* desc = PxRevoluteJointCreate(*mPhysics, actors(jj->ifrom), A, actors(jj->ito), B.getInverse());
>>>>>>> 6192422d
      
      if(jj->ats.getValue<arr>("limit")) {
        arr limits = *(jj->ats.getValue<arr>("limit"));
        PxJointLimitPair limit(limits(0), limits(1), 0.1f);
        limit.restitution = limits(2);
        limit.spring = limits(3);
        limit.damping= limits(4);
        desc->setLimit(limit);
        desc->setRevoluteJointFlag(physx::PxRevoluteJointFlag::eLIMIT_ENABLED, true);
        //desc->setProjectionAngularTolerance(3.14);
      }
      
    }
    break;
    case ors::JT_fixed: {
      // PxFixedJoint* desc =
      PxFixedJointCreate(*mPhysics, actors(jj->ifrom), A, actors(jj->ito), B.getInverse());
      // desc->setProjectionLinearTolerance(1e10);
      // desc->setProjectionAngularTolerance(3.14);
    }
    break;
    case ors::JT_trans3: {
      break; 
    }
    case ors::JT_transX: 
    case ors::JT_transY:
    case ors::JT_transZ:
    {
      PxPrismaticJoint* desc = PxPrismaticJointCreate(*mPhysics, actors(jj->ifrom), A, actors(jj->ito), B.getInverse());
      if(jj->ats.getValue<arr>("limit")) {
        arr limits = *(jj->ats.getValue<arr>("limit"));
        PxJointLimitPair limit(limits(0), limits(1), 0.1f);
        limit.restitution = limits(2);
        limit.spring = limits(3);
        limit.damping= limits(4);
        desc->setLimit(limit);
        desc->setPrismaticJointFlag(physx::PxPrismaticJointFlag::eLIMIT_ENABLED, true);
        //desc->setProjectionAngularTolerance(3.14);
      }
    }
    break;
    default:
      NIY;
  }
}

void sPhysXInterface::addBody(ors::Body *b, physx::PxMaterial *mMaterial) {
  uint j;
  ors::Shape* s;
  PxRigidDynamic* actor;
  switch(b->type) {
    case ors::staticBT:
      actor = (PxRigidDynamic*) mPhysics->createRigidStatic(OrsTrans2PxTrans(b->X));
      break;
    case ors::dynamicBT:
      actor = mPhysics->createRigidDynamic(OrsTrans2PxTrans(b->X));
      break;
    case ors::kinematicBT:
      actor = mPhysics->createRigidDynamic(OrsTrans2PxTrans(b->X));
      actor->setRigidDynamicFlag(PxRigidDynamicFlag::eKINEMATIC, true);
      break;
    case ors::noneBT:
      HALT("this shoudn't be none BT!?")
//      actor = mPhysics->createRigidDynamic(OrsTrans2PxTrans(b->X));
      break;
  }
  CHECK(actor, "create actor failed!");
  for_list(j, s, b->shapes) {
    PxGeometry* geometry;
    switch(s->type) {
      case ors::boxST: {
        geometry = new PxBoxGeometry(.5 * s->size[0], .5 * s->size[1], .5 * s->size[2]);
      }
      break;
      case ors::sphereST: {
        geometry = new PxSphereGeometry(s->size[3]);
      }
      break;
      case ors::cappedCylinderST: {
        geometry = new PxCapsuleGeometry(s->size[3], s->size[2]);
      }
      break;
      case ors::cylinderST:
      case ors::meshST: {
        // Note: physx can't decompose meshes itself.
        // Physx doesn't support triangle meshes in dynamic objects! See:
        // file:///home/mtoussai/lib/PhysX/Documentation/PhysXGuide/Manual/Shapes.html
        // We have to decompose the meshes "by hand" and feed them to PhysX.

        // PhysX uses float for the vertices
        floatA Vfloat;

        Vfloat.clear();
        copy(Vfloat, s->mesh.V); //convert vertices from double to float array..
        PxConvexMesh* triangleMesh = PxToolkit::createConvexMesh(
            *mPhysics, *mCooking, (PxVec3*)Vfloat.p, Vfloat.d0,
            PxConvexFlag::eCOMPUTE_CONVEX | PxConvexFlag::eINFLATE_CONVEX);
        geometry = new PxConvexMeshGeometry(triangleMesh);
      }
      break;
      case ors::markerST: {
        geometry = NULL;
      }
      break;
      default:
        NIY;
    }
    if(geometry) {
      PxShape* shape = actor->createShape(*geometry, *mMaterial, OrsTrans2PxTrans(s->rel));
      CHECK(shape, "create shape failed!");
    }
    //actor = PxCreateDynamic(*mPhysics, OrsTrans2PxTrans(s->X), *geometry, *mMaterial, 1.f);
  }
  if(b->ats.getValue<double>("mass")) {
    PxRigidBodyExt::setMassAndUpdateInertia(*actor, *(b->ats.getValue<double>("mass")));
  }
  if (b->type == ors::dynamicBT) {
    if(!b->ats.getValue<double>("mass")) 
      PxRigidBodyExt::updateMassAndInertia(*actor, 1.f);
  }
  if(b->type == ors::dynamicBT) {
    PxRigidBodyExt::updateMassAndInertia(*actor, 1.f);
    actor->setAngularDamping(0.75);
    actor->setLinearVelocity(PxVec3(b->X.vel.x, b->X.vel.y, b->X.vel.z));
    actor->setAngularVelocity(PxVec3(b->X.angvel.x, b->X.angvel.y, b->X.angvel.z));
  }
  gScene->addActor(*actor);

  actors.append(actor);
  //WARNING: actors must be aligned (indexed) exactly as G->bodies
}

void PhysXInterface::pullFromPhysx() {
  for_index(i, s->actors) PxTrans2OrsTrans(world.bodies(i)->X, s->actors(i)->getGlobalPose());
<<<<<<< HEAD
  world.calcShapeFramesFromBodies();
  world.calcJointsFromBodyFrames();
=======
  world.calc_fwdPropagateShapeFrames();
  world.calc_Q_from_BodyFrames();
  world.calc_q_from_Q();
>>>>>>> 6192422d
}

void PhysXInterface::pushToPhysx() {
  PxMaterial* mMaterial = mPhysics->createMaterial(1.f, 1.f, 0.5f);
  for_index(i, world.bodies) {
    if(s->actors.N > i) {
      s->actors(i)->setGlobalPose(OrsTrans2PxTrans(world.bodies(i)->X));
    } else {
      s->addBody(world.bodies(i), mMaterial);
    }
  }
}

void PhysXInterface::ShutdownPhysX() {
  for_index(i, s->actors) {
    s->gScene->removeActor(*s->actors(i));
    s->actors(i)->release();
  }
  s->gScene->release();
  mPhysics->release();
}

void DrawActor(PxRigidActor* actor, ors::Body *body) {
  PxU32 nShapes = actor->getNbShapes();
  PxShape** shapes=new PxShape*[nShapes];
  //cout <<"#shapes=" <<nShapes;
  
  actor->getShapes(shapes, nShapes);
  while(nShapes--) {
    PxShape *shape = shapes[nShapes];

    // use the color of the first shape of the body for the entire body
    ors::Shape *s = body->shapes(0);
    glColor(s->color[0], s->color[1], s->color[2], .8);

    ors::Transformation f;
    double mat[16];
    PxTrans2OrsTrans(f, PxShapeExt::getGlobalPose(*shape));
    glLoadMatrixd(f.getAffineMatrixGL(mat));
    //cout <<"drawing shape " <<body->name <<endl;
    switch(shape->getGeometryType()) {
      case PxGeometryType::eBOX: {
        PxBoxGeometry g;
        shape->getBoxGeometry(g);
        //glutSolidCube(g.halfExtents.x*2, g.halfExtents.y*2, g.halfExtents.z*2);
        glDrawBox(g.halfExtents.x*2, g.halfExtents.y*2, g.halfExtents.z*2);
      } break;
      case PxGeometryType::eSPHERE: {
        PxSphereGeometry g;
        shape->getSphereGeometry(g);
        glutSolidSphere(g.radius, 10, 10);
      } break;
      case PxGeometryType::eCAPSULE: {
        PxCapsuleGeometry g;
        shape->getCapsuleGeometry(g);
        glDrawCappedCylinder(g.radius, g.halfHeight*2);
      } break;
      case PxGeometryType::eCONVEXMESH: {
#if 1
        PxConvexMeshGeometry g;
        shape->getConvexMeshGeometry(g);
        floatA Vfloat((float*)g.convexMesh->getVertices(), 3*g.convexMesh->getNbVertices()); //reference
        ors::Mesh mesh;
        copy(mesh.V,Vfloat);
        mesh.V.reshape(g.convexMesh->getNbVertices(),3);
        mesh.makeConvexHull();
        mesh.glDraw();
#else
        s->mesh.glDraw();
#endif
      } break;
      
      default:
        MT_MSG("can't draw this type");
    }
  }
  delete [] shapes;
}

void PhysXInterface::glDraw() {
  for_index(i, s->actors)  DrawActor(s->actors(i), world.bodies(i));
}

void glPhysXInterface(void *classP) {
  ((PhysXInterface*)classP)->glDraw();
}


///////////////////////////////////////////////////////////////////////////////////////////
///////////////////////////////////////////////////////////////////////////////////////////
///////////////////////////////////////////////////////////////////////////////////////////

//stuff from Samples/PxToolkit

using namespace PxToolkit;

PxConvexMesh* PxToolkit::createConvexMesh(PxPhysics& physics, PxCooking& cooking, const PxVec3* verts, PxU32 vertCount, PxConvexFlags flags) {
  PxConvexMeshDesc convexDesc;
  convexDesc.points.count     = vertCount;
  convexDesc.points.stride    = sizeof(PxVec3);
  convexDesc.points.data      = verts;
  convexDesc.flags        = flags;
  
  MemoryOutputStream buf;
  if(!cooking.cookConvexMesh(convexDesc, buf))
    return NULL;
    
  PxToolkit::MemoryInputData input(buf.getData(), buf.getSize());
  return physics.createConvexMesh(input);
}

PxTriangleMesh* PxToolkit::createTriangleMesh32(PxPhysics& physics, PxCooking& cooking, const PxVec3* verts, PxU32 vertCount, const PxU32* indices32, PxU32 triCount) {
  PxTriangleMeshDesc meshDesc;
  meshDesc.points.count     = vertCount;
  meshDesc.points.stride      = 3*sizeof(float);
  meshDesc.points.data      = verts;
  
  meshDesc.triangles.count    = triCount;
  meshDesc.triangles.stride   = 3*sizeof(uint);
  meshDesc.triangles.data     = indices32;
  
  PxToolkit::MemoryOutputStream writeBuffer;
  bool status = cooking.cookTriangleMesh(meshDesc, writeBuffer);
  if(!status)
    return NULL;
    
  PxToolkit::MemoryInputData readBuffer(writeBuffer.getData(), writeBuffer.getSize());
  return physics.createTriangleMesh(readBuffer);
}

MemoryOutputStream::MemoryOutputStream() :
  mData(NULL),
  mSize(0),
  mCapacity(0) {
}

MemoryOutputStream::~MemoryOutputStream() {
  if(mData)
    delete[] mData;
}

PxU32 MemoryOutputStream::write(const void* src, PxU32 size) {
  PxU32 expectedSize = mSize + size;
  if(expectedSize > mCapacity) {
    mCapacity = expectedSize + 4096;
    
    PxU8* newData = new PxU8[mCapacity];
    PX_ASSERT(newData!=NULL);
    
    if(newData) {
      memcpy(newData, mData, mSize);
      delete[] mData;
    }
    mData = newData;
  }
  memcpy(mData+mSize, src, size);
  mSize += size;
  return size;
}

///////////////////////////////////////////////////////////////////////////////

MemoryInputData::MemoryInputData(PxU8* data, PxU32 length) :
  mSize(length),
  mData(data),
  mPos(0) {
}

PxU32 MemoryInputData::read(void* dest, PxU32 count) {
  PxU32 length = PxMin<PxU32>(count, mSize-mPos);
  memcpy(dest, mData+mPos, length);
  mPos += length;
  return length;
}

PxU32 MemoryInputData::getLength() const {
  return mSize;
}

void MemoryInputData::seek(PxU32 offset) {
  mPos = PxMin<PxU32>(mSize, offset);
}

PxU32 MemoryInputData::tell() const {
  return mPos;
}

///////////////////////////////////////////////////////////////////////////////////////////
///////////////////////////////////////////////////////////////////////////////////////////
///////////////////////////////////////////////////////////////////////////////////////////

#else //MT_PHYSX

#include "ors_physx.h"
PhysXInterface::PhysXInterface(ors::KinematicWorld& _world) : world(_world), s(NULL) { NICO }
PhysXInterface::~PhysXInterface() { NICO }
  
void PhysXInterface::step(double tau) { NICO }
void PhysXInterface::pushToPhysx() { NICO }
void PhysXInterface::pullFromPhysx() { NICO }
void PhysXInterface::setArticulatedBodiesKinematic(int agent) { NICO }
void PhysXInterface::ShutdownPhysX() { NICO }
void PhysXInterface::glDraw() { NICO }

void glPhysXInterface(void *classP) { NICO }
void bindOrsToPhysX(ors::KinematicWorld& graph, OpenGL& gl, PhysXInterface& physx) { NICO }

#endif
/** @} */<|MERGE_RESOLUTION|>--- conflicted
+++ resolved
@@ -228,11 +228,7 @@
     case ors::JT_hingeY:
     case ors::JT_hingeZ: {
       //  CHECK(A.p!=B.p,"Something is horribly wrong!");
-<<<<<<< HEAD
-      desc = PxRevoluteJointCreate(*mPhysics, actors(jj->ifrom), A, actors(jj->ito), B.getInverse());
-=======
       PxRevoluteJoint* desc = PxRevoluteJointCreate(*mPhysics, actors(jj->ifrom), A, actors(jj->ito), B.getInverse());
->>>>>>> 6192422d
       
       if(jj->ats.getValue<arr>("limit")) {
         arr limits = *(jj->ats.getValue<arr>("limit"));
@@ -367,14 +363,9 @@
 
 void PhysXInterface::pullFromPhysx() {
   for_index(i, s->actors) PxTrans2OrsTrans(world.bodies(i)->X, s->actors(i)->getGlobalPose());
-<<<<<<< HEAD
-  world.calcShapeFramesFromBodies();
-  world.calcJointsFromBodyFrames();
-=======
   world.calc_fwdPropagateShapeFrames();
   world.calc_Q_from_BodyFrames();
   world.calc_q_from_Q();
->>>>>>> 6192422d
 }
 
 void PhysXInterface::pushToPhysx() {
