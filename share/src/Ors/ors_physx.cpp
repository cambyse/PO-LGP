/*  ---------------------------------------------------------------------
    Copyright 2013 Marc Toussaint
    email: mtoussai@cs.tu-berlin.de

    This program is free software: you can redistribute it and/or modify
    it under the terms of the GNU General Public License as published by
    the Free Software Foundation, either version 3 of the License, or
    (at your option) any later version.

    This program is distributed in the hope that it will be useful,
    but WITHOUT ANY WARRANTY; without even the implied warranty of
    MERCHANTABILITY or FITNESS FOR A PARTICULAR PURPOSE.  See the
    GNU General Public License for more details.

    You should have received a COPYING file of the GNU General Public License
    along with this program. If not, see <http://www.gnu.org/licenses/>
    -----------------------------------------------------------------  */



/**
 * @file
 * @ingroup group_ors
 */
/**
 * @ingroup group_ors
 * @{
 */


#ifdef MT_PHYSX

#include <physx/PxPhysicsAPI.h>
#include <physx/extensions/PxExtensionsAPI.h>
#include <physx/extensions/PxDefaultErrorCallback.h>
#include <physx/extensions/PxDefaultAllocator.h>
#include <physx/extensions/PxDefaultSimulationFilterShader.h>
#include <physx/extensions/PxDefaultCpuDispatcher.h>
#include <physx/extensions/PxShapeExt.h>
#include <physx/foundation/PxMat33.h>
//#include <PxMat33Legacy.h>
#include <physx/extensions/PxSimpleFactory.h>
#include <physx/toolkit/PxTkStream.h>

#include "ors_physx.h"
#include <Gui/opengl.h>

using namespace physx;

static PxFoundation* mFoundation = NULL;
static PxPhysics* mPhysics = NULL;
static PxCooking* mCooking = NULL;
static PxDefaultErrorCallback gDefaultErrorCallback;
static PxDefaultAllocator gDefaultAllocatorCallback;
static PxSimulationFilterShader gDefaultFilterShader=PxDefaultSimulationFilterShader;


// ============================================================================
/**
 * @brief Connect ors with PhysX and add a cmaera.
 *
 * See bindOrsToOpenGL for a similar function.
 *
 * @param graph the graph PhysX is going to use.
 * @param gl the gl output.
 * @param physx the PhyxXInteface which handles the ors graph.
 */
void bindOrsToPhysX(ors::Graph& graph, OpenGL& gl, PhysXInterface& physx) {
  physx.G = &graph;
  physx.create();
  
  gl.add(glStandardScene, NULL);
  gl.add(glPhysXInterface, &physx);
  gl.setClearColors(1., 1., 1., 1.);
  
  ors::Body* glCamera = graph.getBodyByName("glCamera");
  if(glCamera) {
    *(gl.camera.X) = glCamera->X;
  } else {
    gl.camera.setPosition(10., -15., 8.);
    gl.camera.focus(0, 0, 1.);
    gl.camera.upright();
  }
  gl.update();
}


// ============================================================================
void PxTrans2OrsTrans(ors::Transformation& f, const PxTransform& pose) {
  f.pos.set(pose.p.x, pose.p.y, pose.p.z);
  f.rot.set(pose.q.w, pose.q.x, pose.q.y, pose.q.z);
}

PxTransform OrsTrans2PxTrans(const ors::Transformation& f) {
  return PxTransform(PxVec3(f.pos.x, f.pos.y, f.pos.z), PxQuat(f.rot.x, f.rot.y, f.rot.z, f.rot.w));
}

struct sPhysXInterface {
  PxScene* gScene;
  PxReal timestep;
  MT::Array<PxRigidActor*> actors;
  
  sPhysXInterface() {
    gScene = NULL;
    timestep = 1.0f/60.0f;
  }
};

PhysXInterface::PhysXInterface() {
  s = new sPhysXInterface;
}

PhysXInterface::~PhysXInterface() {
  delete s;
}

void PhysXInterface::step() {
  //-- push positions of all kinematic objects
  uint i;
  ors::Body *b;
  for_list(i,b,G->bodies) if(b->type==ors::kinematicBT) {
    ((PxRigidDynamic*)s->actors(i))->setKinematicTarget(OrsTrans2PxTrans(b->X));
  }
  
  //-- dynamic simulation
  s->gScene->simulate(s->timestep);
  
  //...perform useful work here using previous frame's state data
  while(!s->gScene->fetchResults()) {
  }
  
  //-- pull state of all objects
  pullState();
  
}

/**
 * @brief Create the PhysX interface which then can be used by OpenGL.
 *
 * - setup some physx stuff
 * - create PhysX equivalent to the ors graph
 */
void PhysXInterface::create() {
  CHECK(G, "");
  if(!mFoundation) {
    mFoundation = PxCreateFoundation(PX_PHYSICS_VERSION, gDefaultAllocatorCallback, gDefaultErrorCallback);
    mPhysics = PxCreatePhysics(PX_PHYSICS_VERSION, *mFoundation, PxTolerancesScale());
    PxCookingParams cookParams;
    cookParams.skinWidth = .001f;
    mCooking = PxCreateCooking(PX_PHYSICS_VERSION, *mFoundation, cookParams);
    if(!mCooking) HALT("PxCreateCooking failed!");
    if(!mPhysics) HALT("Error creating PhysX3 device.");
    
    if(!PxInitExtensions(*mPhysics))
      HALT("PxInitExtensions failed!");
  }
  
  //PxExtensionVisualDebugger::connect(mPhysics->getPvdConnectionManager(),"localhost",5425, 10000, true);
  
  //-- Create the scene
  PxSceneDesc sceneDesc(mPhysics->getTolerancesScale());
  sceneDesc.gravity = PxVec3(0.f, 0.f, -9.8f);
  
  if(!sceneDesc.cpuDispatcher) {
    PxDefaultCpuDispatcher* mCpuDispatcher = PxDefaultCpuDispatcherCreate(1);
    if(!mCpuDispatcher) {
      cerr << "PxDefaultCpuDispatcherCreate failed!" << endl;
    }
    sceneDesc.cpuDispatcher = mCpuDispatcher;
  }
  if(!sceneDesc.filterShader) {
    sceneDesc.filterShader  = gDefaultFilterShader;
  }
  
  s->gScene = mPhysics->createScene(sceneDesc);
  if(!s->gScene) {
    cerr << "createScene failed!" << endl;
  }
  
  s->gScene->setVisualizationParameter(PxVisualizationParameter::eSCALE, 1.0);
  s->gScene->setVisualizationParameter(PxVisualizationParameter::eCOLLISION_SHAPES, 1.0f);
  
  //-- Create objects
  PxMaterial* mMaterial = mPhysics->createMaterial(1.f, 1.f, 0.5f);
  
  //Create ground plane
  //PxReal d = 0.0f;
  PxTransform pose = PxTransform(PxVec3(0.f, 0.f, 0.f), PxQuat(-PxHalfPi, PxVec3(0.0f, 1.0f, 0.0f)));
  
  PxRigidStatic* plane = mPhysics->createRigidStatic(pose);
  CHECK(plane, "create plane failed!");
  
  PxShape* planeShape = plane->createShape(PxPlaneGeometry(), *mMaterial);
  CHECK(planeShape, "create shape failed!");
  s->gScene->addActor(*plane);
  // create ORS equivalent in PhysX
  // loop through ors
  uint i;
  ors::Body* b;
  for_list(i, b, G->bodies) 
    addBody(b, mMaterial);
  
  /// ADD joints here!
  ors::Joint* jj;
  for_list(i, jj, G->joints) 
    addJoint(jj);
}

void PhysXInterface::addJoint(ors::Joint *jj) {
  PxTransform A = OrsTrans2PxTrans(jj->A);
  PxTransform B = OrsTrans2PxTrans(jj->B);
  switch(jj->type) {
    case ors::JT_hingeX: {
      PxRevoluteJoint* desc;
      //  CHECK(A.p!=B.p,"Something is horribly wrong!");
      desc = PxRevoluteJointCreate(*mPhysics, this->s->actors(jj->ifrom), A, this->s->actors(jj->ito), B.getInverse());
      
      if(jj->ats.getValue<arr>("limit")) {
        arr limits = *(jj->ats.getValue<arr>("limit"));
        PxJointLimitPair limit(limits(0), limits(1), 0.1f);
        limit.restitution = limits(2);
        limit.spring = limits(3);
        limit.damping= limits(4);
        desc->setLimit(limit);
        desc->setRevoluteJointFlag(physx::PxRevoluteJointFlag::eLIMIT_ENABLED, true);
        //desc->setProjectionAngularTolerance(3.14);
      }
      
    }
    break;
    case ors::JT_fixed: {
      // PxFixedJoint* desc =
      PxFixedJointCreate(*mPhysics, this->s->actors(jj->ifrom), A, this->s->actors(jj->ito), B.getInverse());
      // desc->setProjectionLinearTolerance(1e10);
      // desc->setProjectionAngularTolerance(3.14);
    }
    break;
    case ors::JT_trans3: {
      break; 
    }
    default:
      NIY;
  }
}

void PhysXInterface::addBody(ors::Body *b, physx::PxMaterial *mMaterial) {
  uint j;
  ors::Shape* s;
  PxRigidDynamic* actor;
  switch(b->type) {
    case ors::staticBT:
      actor = (PxRigidDynamic*) mPhysics->createRigidStatic(OrsTrans2PxTrans(b->X));
      break;
    case ors::dynamicBT:
      actor = mPhysics->createRigidDynamic(OrsTrans2PxTrans(b->X));
      break;
    case ors::kinematicBT:
      actor = mPhysics->createRigidDynamic(OrsTrans2PxTrans(b->X));
      actor->setRigidDynamicFlag(PxRigidDynamicFlag::eKINEMATIC, true);
      break;
    case ors::noneBT:
      actor = mPhysics->createRigidDynamic(OrsTrans2PxTrans(b->X));
      break;
  }
  CHECK(actor, "create actor failed!");
  for_list(j, s, b->shapes) {
    PxGeometry* geometry;
    switch(s->type) {
      case ors::boxST: {
        geometry = new PxBoxGeometry(.5 * s->size[0], .5 * s->size[1], .5 * s->size[2]);
      }
      break;
      case ors::sphereST: {
        geometry = new PxSphereGeometry(s->size[3]);
      }
      break;
      case ors::cappedCylinderST: {
        geometry = new PxCapsuleGeometry(s->size[3], s->size[2]);
      }
      break;
      case ors::cylinderST:
      case ors::meshST: {
        // Note: physx can't decompose meshes itself.
        // Physx doesn't support triangle meshes in dynamic objects! See:
        // file:///home/mtoussai/lib/PhysX/Documentation/PhysXGuide/Manual/Shapes.html
        // We have to decompose the meshes "by hand" and feed them to PhysX.

        // PhysX uses float for the vertices
        floatA Vfloat;

        Vfloat.clear();
        copy(Vfloat, s->mesh.V); //convert vertices from double to float array..
        PxConvexMesh* triangleMesh = PxToolkit::createConvexMesh(
            *mPhysics, *mCooking, (PxVec3*)Vfloat.p, Vfloat.d0,
            PxConvexFlag::eCOMPUTE_CONVEX | PxConvexFlag::eINFLATE_CONVEX);
        geometry = new PxConvexMeshGeometry(triangleMesh);
      }
      break;
      case ors::markerST: {
        geometry = NULL;
      }
      break;
      default:
        NIY;
    }
    if(geometry) {
      PxShape* shape = actor->createShape(*geometry, *mMaterial, OrsTrans2PxTrans(s->rel));
      CHECK(shape, "create shape failed!");
    }
    //actor = PxCreateDynamic(*mPhysics, OrsTrans2PxTrans(s->X), *geometry, *mMaterial, 1.f);
  }
  if(b->ats.getValue<double>("mass")) {
    PxRigidBodyExt::setMassAndUpdateInertia(*actor, *(b->ats.getValue<double>("mass")));
  }
  if (b->type == ors::dynamicBT) {
    if(!b->ats.getValue<double>("mass")) 
      PxRigidBodyExt::updateMassAndInertia(*actor, 1.f);
  }
  if(b->type == ors::dynamicBT) {
    PxRigidBodyExt::updateMassAndInertia(*actor, 1.f);
    actor->setAngularDamping(0.75);
    actor->setLinearVelocity(PxVec3(b->X.vel.x, b->X.vel.y, b->X.vel.z));
    actor->setAngularVelocity(PxVec3(b->X.angvel.x, b->X.angvel.y, b->X.angvel.z));
  }
  this->s->gScene->addActor(*actor);

  this->s->actors.append(actor);
  //WARNING: actors must be aligned (indexed) exactly as G->bodies
}

void PhysXInterface::pullState() {
  for_index(i, s->actors) PxTrans2OrsTrans(G->bodies(i)->X, s->actors(i)->getGlobalPose());
  G->calcShapeFramesFromBodies();
  G->calcJointsFromBodyFrames();
}

void PhysXInterface::syncWithOrs() {
  PxMaterial* mMaterial = mPhysics->createMaterial(1.f, 1.f, 0.5f);
  for_index(i, G->bodies) {
    if(s->actors.N > i) {
      s->actors(i)->setGlobalPose(OrsTrans2PxTrans(G->bodies(i)->X));
    }
    else {
      addBody(G->bodies(i), mMaterial);  
    }
  }
}

void PhysXInterface::ShutdownPhysX() {
  for_index(i, s->actors) {
    s->gScene->removeActor(*s->actors(i));
    s->actors(i)->release();
  }
  s->gScene->release();
  mPhysics->release();
}

void DrawActor(PxRigidActor* actor, ors::Body *body) {
  PxU32 nShapes = actor->getNbShapes();
  PxShape** shapes=new PxShape*[nShapes];
  //cout <<"#shapes=" <<nShapes;
  
  actor->getShapes(shapes, nShapes);
  while(nShapes--) {
    PxShape *shape = shapes[nShapes];

    // use the color of the first shape of the body for the entire body
    ors::Shape *s = body->shapes(0);
    glColor(s->color[0], s->color[1], s->color[2], .8);

    ors::Transformation f;
    double mat[16];
    PxTrans2OrsTrans(f, PxShapeExt::getGlobalPose(*shape));
    glLoadMatrixd(f.getAffineMatrixGL(mat));
    //cout <<"drawing shape " <<body->name <<endl;
    switch(shape->getGeometryType()) {
      case PxGeometryType::eBOX: {
        PxBoxGeometry g;
        shape->getBoxGeometry(g);
        //glutSolidCube(g.halfExtents.x*2, g.halfExtents.y*2, g.halfExtents.z*2);
        glDrawBox(g.halfExtents.x*2, g.halfExtents.y*2, g.halfExtents.z*2);
      } break;
      case PxGeometryType::eSPHERE: {
        PxSphereGeometry g;
        shape->getSphereGeometry(g);
        glutSolidSphere(g.radius, 10, 10);
      } break;
      case PxGeometryType::eCAPSULE: {
        PxCapsuleGeometry g;
        shape->getCapsuleGeometry(g);
        glDrawCappedCylinder(g.radius, g.halfHeight*2);
      } break;
      case PxGeometryType::eCONVEXMESH: {
#if 1
        PxConvexMeshGeometry g;
        shape->getConvexMeshGeometry(g);
        floatA Vfloat((float*)g.convexMesh->getVertices(), 3*g.convexMesh->getNbVertices()); //reference
        ors::Mesh mesh;
        copy(mesh.V,Vfloat);
        mesh.V.reshape(g.convexMesh->getNbVertices(),3);
        mesh.makeConvexHull();
        mesh.glDraw();
#else
        s->mesh.glDraw();
#endif
      } break;
      
      default:
        MT_MSG("can't draw this type");
    }
  }
  delete [] shapes;
}

void PhysXInterface::glDraw() {
  for_index(i, s->actors)  DrawActor(s->actors(i), G->bodies(i));
}

void glPhysXInterface(void *classP) {
  ((PhysXInterface*)classP)->glDraw();
}


///////////////////////////////////////////////////////////////////////////////////////////
///////////////////////////////////////////////////////////////////////////////////////////
///////////////////////////////////////////////////////////////////////////////////////////

//stuff from Samples/PxToolkit

using namespace PxToolkit;

PxConvexMesh* PxToolkit::createConvexMesh(PxPhysics& physics, PxCooking& cooking, const PxVec3* verts, PxU32 vertCount, PxConvexFlags flags) {
  PxConvexMeshDesc convexDesc;
  convexDesc.points.count     = vertCount;
  convexDesc.points.stride    = sizeof(PxVec3);
  convexDesc.points.data      = verts;
  convexDesc.flags        = flags;
  
  MemoryOutputStream buf;
  if(!cooking.cookConvexMesh(convexDesc, buf))
    return NULL;
    
  PxToolkit::MemoryInputData input(buf.getData(), buf.getSize());
  return physics.createConvexMesh(input);
}

PxTriangleMesh* PxToolkit::createTriangleMesh32(PxPhysics& physics, PxCooking& cooking, const PxVec3* verts, PxU32 vertCount, const PxU32* indices32, PxU32 triCount) {
  PxTriangleMeshDesc meshDesc;
  meshDesc.points.count     = vertCount;
  meshDesc.points.stride      = 3*sizeof(float);
  meshDesc.points.data      = verts;
  
  meshDesc.triangles.count    = triCount;
  meshDesc.triangles.stride   = 3*sizeof(uint);
  meshDesc.triangles.data     = indices32;
  
  PxToolkit::MemoryOutputStream writeBuffer;
  bool status = cooking.cookTriangleMesh(meshDesc, writeBuffer);
  if(!status)
    return NULL;
    
  PxToolkit::MemoryInputData readBuffer(writeBuffer.getData(), writeBuffer.getSize());
  return physics.createTriangleMesh(readBuffer);
}

MemoryOutputStream::MemoryOutputStream() :
  mData(NULL),
  mSize(0),
  mCapacity(0) {
}

MemoryOutputStream::~MemoryOutputStream() {
  if(mData)
    delete[] mData;
}

PxU32 MemoryOutputStream::write(const void* src, PxU32 size) {
  PxU32 expectedSize = mSize + size;
  if(expectedSize > mCapacity) {
    mCapacity = expectedSize + 4096;
    
    PxU8* newData = new PxU8[mCapacity];
    PX_ASSERT(newData!=NULL);
    
    if(newData) {
      memcpy(newData, mData, mSize);
      delete[] mData;
    }
    mData = newData;
  }
  memcpy(mData+mSize, src, size);
  mSize += size;
  return size;
}

///////////////////////////////////////////////////////////////////////////////

MemoryInputData::MemoryInputData(PxU8* data, PxU32 length) :
  mSize(length),
  mData(data),
  mPos(0) {
}

PxU32 MemoryInputData::read(void* dest, PxU32 count) {
  PxU32 length = PxMin<PxU32>(count, mSize-mPos);
  memcpy(dest, mData+mPos, length);
  mPos += length;
  return length;
}

PxU32 MemoryInputData::getLength() const {
  return mSize;
}

void MemoryInputData::seek(PxU32 offset) {
  mPos = PxMin<PxU32>(mSize, offset);
}

PxU32 MemoryInputData::tell() const {
  return mPos;
}

///////////////////////////////////////////////////////////////////////////////////////////
///////////////////////////////////////////////////////////////////////////////////////////
///////////////////////////////////////////////////////////////////////////////////////////

#else //MT_PHYSX

#include "ors_physx.h"

PhysXInterface::PhysXInterface() { NICO }
PhysXInterface::~PhysXInterface() { NICO }
void PhysXInterface::create() { NICO }
void PhysXInterface::step() { NICO }
void PhysXInterface::glDraw() { NICO }
<<<<<<< HEAD
//void PhysXInterface::pushState() { NICO }
=======
void PhysXInterface::syncWithOrs() { NICO }
>>>>>>> de51e610
void PhysXInterface::pullState() { NICO }
void PhysXInterface::ShutdownPhysX() { NICO }
void glPhysXInterface(void *classP) { NICO }
void bindOrsToPhysX(ors::Graph& graph, OpenGL& gl, PhysXInterface& physx) { NICO }

#endif
/** @} */<|MERGE_RESOLUTION|>--- conflicted
+++ resolved
@@ -533,11 +533,7 @@
 void PhysXInterface::create() { NICO }
 void PhysXInterface::step() { NICO }
 void PhysXInterface::glDraw() { NICO }
-<<<<<<< HEAD
-//void PhysXInterface::pushState() { NICO }
-=======
 void PhysXInterface::syncWithOrs() { NICO }
->>>>>>> de51e610
 void PhysXInterface::pullState() { NICO }
 void PhysXInterface::ShutdownPhysX() { NICO }
 void glPhysXInterface(void *classP) { NICO }
