--- conflicted
+++ resolved
@@ -149,13 +149,7 @@
 void G4Poller::close(){
   usleep(1000000l);
   g4_close_tracker();
-<<<<<<< HEAD
   usleep(1000000l);
 }
 
 #endif // ifdef G4_INSTALLED
-=======
-}
-
-#endif // ifdef G4_INSTALLED
->>>>>>> 23d6827a
