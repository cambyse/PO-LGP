#include "kinect.h"
#include <libfreenect.hpp>
#include <Core/util.h>

void lib_hardware_kinect(){ MT_MSG("loading"); }

REGISTER_MODULE(KinectPoller)

const unsigned int image_width = 640; //kinect resolution
const unsigned int image_height = 480; //kinect resolution
const unsigned int depth_size = image_width*image_height;

namespace MLR {
<<<<<<< HEAD
  Freenect::Freenect receiver_freenect;

  class sKinectCallbackReceiver : public Freenect::FreenectDevice {
  private:
    kinect_depth_cb depth_cb;
    kinect_video_cb video_cb;
    bool streaming;
  public:
    sKinectCallbackReceiver(freenect_context *ctx, int index) :
      Freenect::FreenectDevice(ctx, index), depth_cb(nullptr), video_cb(nullptr), streaming(false) {
    }
    ~sKinectCallbackReceiver() {
      stopStreaming();
    }
    void add_callbacks(kinect_depth_cb depth_cb, kinect_video_cb video_cb) {
      this->depth_cb = depth_cb;
      this->video_cb = video_cb;
    }
    void startStreaming() {
      if(!streaming) {
        startVideo();
        startDepth();
        setDepthFormat(FREENECT_DEPTH_REGISTERED);
        streaming = true;
      }
    }
    void stopStreaming() {
      if(streaming) {
        stopVideo();
        stopDepth();
        streaming = false;
      }
    }

    void DepthCallback(void *depth, uint32_t ) {
      uint16A depth_buf((uint16_t*)depth, depth_size);
      depth_buf.reshape(image_height, image_width);
      double timestamp = MT::clockTime();// - .12;
      if(depth_cb != nullptr)
        depth_cb(depth_buf, timestamp);
    }
    void VideoCallback(void *rgb, uint32_t ) {
      byteA video_buf((byte*)rgb, depth_size*3);
      video_buf.reshape(image_height, image_width, 3);
      double timestamp = MT::clockTime(); // - .12;
      if(video_cb != nullptr)
        video_cb(video_buf, timestamp);
    }
  };


  KinectCallbackReceiver::KinectCallbackReceiver(kinect_depth_cb depth_cb, kinect_video_cb video_cb,
                                                 int cameraNum) : s(&(receiver_freenect.createDevice<sKinectCallbackReceiver>(cameraNum))),
    cameraNum(cameraNum) {
    s->add_callbacks(depth_cb, video_cb);
  }
  KinectCallbackReceiver::~KinectCallbackReceiver() {
    receiver_freenect.deleteDevice(cameraNum);
    s = NULL;
  };
  void KinectCallbackReceiver::startStreaming() {
    s->startStreaming();
  }
  void KinectCallbackReceiver::stopStreaming() {
    s->stopStreaming();
  }
=======
void images2pointcloud(byteA& rgb, MT::Array<uint16_t>& depth, arr& pts, arr& cols) {
    if(depth.N!=image_width*image_height || rgb.N!=3*image_width*image_height){
        MT_MSG("here" <<rgb.getDim() <<' ' <<depth.getDim());
        return;
    }

    rgb.reshape(image_width*image_height, 3);
    pts.resize(image_width*image_height, 3);
    cols.resize(image_width*image_height, 3);

    float constant = 1.0f / 580; //focal length of kinect in pixels
    int centerX = (image_width >> 1);
    int centerY = (image_height >> 1);

    int value_idx = 0;
    int point_idx = 0;
    for (int v = -centerY; v < centerY; ++v) {
        for (int u = -centerX; u < centerX; ++u, ++value_idx, ++point_idx) {
            double d=depth.elem(value_idx);
            if (d!= 0 && d!=2047) {
                double z=(double) d * 0.001;
                pts(point_idx, 0) = z*constant*u;
                pts(point_idx, 1) = z*constant*v;
                pts(point_idx, 2) = z;

                cols(point_idx, 0) = (double)rgb(point_idx, 0)/255.;
                cols(point_idx, 1) = (double)rgb(point_idx, 1)/255.;
                cols(point_idx, 2) = (double)rgb(point_idx, 2)/255.;
            }
        }
    }
}


    Freenect::Freenect receiver_freenect;

	class sKinectCallbackReceiver : public Freenect::FreenectDevice {
	private:
		kinect_depth_cb depth_cb;
		kinect_video_cb video_cb;
		bool streaming;
	public:
		sKinectCallbackReceiver(freenect_context *ctx, int index) :
			Freenect::FreenectDevice(ctx, index), depth_cb(nullptr), video_cb(nullptr), streaming(false) {
		}
		~sKinectCallbackReceiver() {
			stopStreaming();
		}
		void add_callbacks(kinect_depth_cb depth_cb, kinect_video_cb video_cb) {
			this->depth_cb = depth_cb;
			this->video_cb = video_cb;
		}
		void startStreaming() {
			if(!streaming) {
				startVideo();
				startDepth();
				setDepthFormat(FREENECT_DEPTH_REGISTERED);
				streaming = true;
			}
		}
		void stopStreaming() {
			if(streaming) {
				stopVideo();
				stopDepth();
				streaming = false;
			}
		}

		void DepthCallback(void *depth, uint32_t ) {
			MT::Array<uint16_t> depth_buf((uint16_t*)depth, depth_size);
			depth_buf.reshape(image_height, image_width);
			double timestamp = MT::clockTime();// - .12;
			if(depth_cb != nullptr)
				depth_cb(depth_buf, timestamp);
		}
		void VideoCallback(void *rgb, uint32_t ) {
			byteA video_buf((byte*)rgb, depth_size*3);
			video_buf.reshape(image_height, image_width, 3);
			double timestamp = MT::clockTime(); // - .12;
			if(video_cb != nullptr)
				video_cb(video_buf, timestamp);
		}
	};


	KinectCallbackReceiver::KinectCallbackReceiver(kinect_depth_cb depth_cb, kinect_video_cb video_cb,
			int cameraNum) : s(&(receiver_freenect.createDevice<sKinectCallbackReceiver>(cameraNum))),
					cameraNum(cameraNum) {
		s->add_callbacks(depth_cb, video_cb);
	}
	KinectCallbackReceiver::~KinectCallbackReceiver() {
		receiver_freenect.deleteDevice(cameraNum);
		s = NULL;
	};
	void KinectCallbackReceiver::startStreaming() {
		s->startStreaming();
	}
	void KinectCallbackReceiver::stopStreaming() {
		s->stopStreaming();
	}
>>>>>>> 687f178f
}

//===========================================================================
//
// C++ interface to kinect: overloading callbacks that directly access the variables
//

struct sKinectPoller : Freenect::FreenectDevice {
  KinectPoller *module;

  sKinectPoller(freenect_context *_ctx, int _index)
    : Freenect::FreenectDevice(_ctx, _index), module(NULL) {
  }

  void DepthCallback(void *depth, uint32_t timestamp) {
    memmove(module->kinect_depth.set()->p, depth, 2*image_width*image_height);
    // use receive time, and subtract processing and communication delay of 120ms (experimentally determined)
    module->kinect_depth.tstamp() = MT::clockTime();
  }

  void VideoCallback(void *rgb, uint32_t timestamp) {
    memmove(module->kinect_rgb.set()->p, rgb, 3*image_width*image_height);
    // see above
    module->kinect_rgb.tstamp() = MT::clockTime();
  }
};


//===========================================================================
//
// Poller
//

Freenect::Freenect *freenect = NULL;

KinectPoller::KinectPoller() : Module("KinectPoller"), s(NULL){
}

KinectPoller::~KinectPoller() {
  if(freenect) delete freenect;
  freenect=NULL;
}

void KinectPoller::open() {
  cout <<"KinectPoller opening..." <<endl;
  kinect_rgb.set()->resize(image_height, image_width, 3);
  kinect_depth.set()->resize(image_height, image_width);

  if(!freenect) freenect = new Freenect::Freenect;
  s = &(freenect->createDevice<sKinectPoller>(0));
  s->module = this;

  s->startVideo();
  s->startDepth();
  s->setDepthFormat(FREENECT_DEPTH_REGISTERED);  // use hardware registration
}

void KinectPoller::step() {
  //s->updateState(); //actually I think this step routine is redundant because the callback access the variable and fire its revision
}

void KinectPoller::close() {
  s->stopVideo();
  s->stopDepth();
  freenect->deleteDevice(0);
  s = NULL;
}
<<<<<<< HEAD
=======

//===========================================================================
//
// converter to point cloud
//

void Kinect2PointCloud::step(){
    MLR::images2pointcloud(kinect_rgb.set(), kinect_depth.set(), kinect_points.set(), kinect_pointColors.set());
/*  copy(depth, kinect_depth.get()());
  rgb = kinect_rgb.get();

  if(depth.N!=image_width*image_height || rgb.N!=3*image_width*image_height){
    MT_MSG("here" <<depth.getDim() <<' ' <<kinect_depth.get()->getDim());
    return;
  }

  rgb.reshape(image_width*image_height, 3);
  pts.resize(image_width*image_height, 3);
  cols.resize(image_width*image_height, 3);

  float constant = 1.0f / 580; //focal length of kinect in pixels
  int centerX = (image_width >> 1);
  int centerY = (image_height >> 1);

  int value_idx = 0;
  int point_idx = 0;
  for (int v = -centerY; v < centerY; ++v) {
    for (int u = -centerX; u < centerX; ++u, ++value_idx, ++point_idx) {
      double d=depth.elem(value_idx);
      if (d!= 0 && d!=2047) {
        double z=(double) d * 0.001;
        pts(point_idx, 0) = z*constant*u;
        pts(point_idx, 1) = z*constant*v;
        pts(point_idx, 2) = z;

        cols(point_idx, 0) = (double)rgb(point_idx, 0)/255.;
        cols(point_idx, 1) = (double)rgb(point_idx, 1)/255.;
        cols(point_idx, 2) = (double)rgb(point_idx, 2)/255.;
      }
    }
  }

  kinect_points.set() = pts;
  kinect_pointColors.set() = cols;*/
}
>>>>>>> 687f178f
<|MERGE_RESOLUTION|>--- conflicted
+++ resolved
@@ -11,74 +11,6 @@
 const unsigned int depth_size = image_width*image_height;
 
 namespace MLR {
-<<<<<<< HEAD
-  Freenect::Freenect receiver_freenect;
-
-  class sKinectCallbackReceiver : public Freenect::FreenectDevice {
-  private:
-    kinect_depth_cb depth_cb;
-    kinect_video_cb video_cb;
-    bool streaming;
-  public:
-    sKinectCallbackReceiver(freenect_context *ctx, int index) :
-      Freenect::FreenectDevice(ctx, index), depth_cb(nullptr), video_cb(nullptr), streaming(false) {
-    }
-    ~sKinectCallbackReceiver() {
-      stopStreaming();
-    }
-    void add_callbacks(kinect_depth_cb depth_cb, kinect_video_cb video_cb) {
-      this->depth_cb = depth_cb;
-      this->video_cb = video_cb;
-    }
-    void startStreaming() {
-      if(!streaming) {
-        startVideo();
-        startDepth();
-        setDepthFormat(FREENECT_DEPTH_REGISTERED);
-        streaming = true;
-      }
-    }
-    void stopStreaming() {
-      if(streaming) {
-        stopVideo();
-        stopDepth();
-        streaming = false;
-      }
-    }
-
-    void DepthCallback(void *depth, uint32_t ) {
-      uint16A depth_buf((uint16_t*)depth, depth_size);
-      depth_buf.reshape(image_height, image_width);
-      double timestamp = MT::clockTime();// - .12;
-      if(depth_cb != nullptr)
-        depth_cb(depth_buf, timestamp);
-    }
-    void VideoCallback(void *rgb, uint32_t ) {
-      byteA video_buf((byte*)rgb, depth_size*3);
-      video_buf.reshape(image_height, image_width, 3);
-      double timestamp = MT::clockTime(); // - .12;
-      if(video_cb != nullptr)
-        video_cb(video_buf, timestamp);
-    }
-  };
-
-
-  KinectCallbackReceiver::KinectCallbackReceiver(kinect_depth_cb depth_cb, kinect_video_cb video_cb,
-                                                 int cameraNum) : s(&(receiver_freenect.createDevice<sKinectCallbackReceiver>(cameraNum))),
-    cameraNum(cameraNum) {
-    s->add_callbacks(depth_cb, video_cb);
-  }
-  KinectCallbackReceiver::~KinectCallbackReceiver() {
-    receiver_freenect.deleteDevice(cameraNum);
-    s = NULL;
-  };
-  void KinectCallbackReceiver::startStreaming() {
-    s->startStreaming();
-  }
-  void KinectCallbackReceiver::stopStreaming() {
-    s->stopStreaming();
-  }
-=======
 void images2pointcloud(byteA& rgb, MT::Array<uint16_t>& depth, arr& pts, arr& cols) {
     if(depth.N!=image_width*image_height || rgb.N!=3*image_width*image_height){
         MT_MSG("here" <<rgb.getDim() <<' ' <<depth.getDim());
@@ -179,7 +111,6 @@
 	void KinectCallbackReceiver::stopStreaming() {
 		s->stopStreaming();
 	}
->>>>>>> 687f178f
 }
 
 //===========================================================================
@@ -247,8 +178,6 @@
   freenect->deleteDevice(0);
   s = NULL;
 }
-<<<<<<< HEAD
-=======
 
 //===========================================================================
 //
@@ -294,4 +223,3 @@
   kinect_points.set() = pts;
   kinect_pointColors.set() = cols;*/
 }
->>>>>>> 687f178f
