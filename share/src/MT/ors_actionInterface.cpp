--- conflicted
+++ resolved
@@ -33,12 +33,7 @@
   glDrawFloor(4., 1, 1, 1);
 }
 
-<<<<<<< HEAD
 void oneStep(const arr &q, ors::Graph *C, OdeInterface *ode, SwiftInterface *swift){
-=======
-void oneStep(const arr &q, ors::Graph *C, OdeInterface *ode, SwiftInterface
-*swift){
->>>>>>> a97adf62
   C->setJointState(q);
   C->calcBodyFramesFromJoints();
 #ifdef MT_ODE
@@ -60,12 +55,7 @@
   
 }
 
-<<<<<<< HEAD
 void controlledStep(arr &q, arr &W, ors::Graph *C, OdeInterface *ode, SwiftInterface *swift, TaskVariableList& TVs){
-=======
-void controlledStep(arr &q, arr &W, ors::Graph *C, OdeInterface *ode,
-SwiftInterface *swift, TaskVariableList& TVs){
->>>>>>> a97adf62
   static arr dq;
   updateState(TVs);
   updateChanges(TVs); //computeXchangeWithAttractor(globalSpace);
