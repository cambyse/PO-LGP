#ifndef MT_guiModule_h
#define MT_guiModule_h

#include "array.h"
#include "process.h"
#include "process_internal.h"
#include "robot_variables.h"

struct OpenGL;
struct RobotProcessGroup;
struct Object;
struct PerceptionOutput;
struct BumblebeeModule;
namespace ors { struct Graph; }

struct GuiModule:public Process {
  q_currentReferenceVar *q_referenceVar;
  currentProxiesVar *proxiesVar;
  PerceptionOutput *perceptionOutputVar;
  CameraImages *cameraVar;
  FutureMotionPlan *planVar;
  CurrentSceneInformation *sceneInfo;
  
  byteA img[6]; // 6 images for the view ports
  //arr q_trajectory, q_external; // a trajectory to display
  //bool dispTrajectory;
  //int dispSteps;
  MT::Array<arr> linesToDisplay;
  
  //OUTPUT (none)
  Lock processLock;
  
  //INTERNAL
#ifdef MT_QT
<<<<<<< HEAD
  //QApplication *app;
=======
  NEVER DO THIS! Forcing compiler error!
()()()
  QApplication *app;
>>>>>>> 9422de9e
#endif
  bool useOpengl, logData, plotData;
  OpenGL *gl;
  ors::Graph *ors, *ors2;
  RobotProcessGroup  *ctrl;
  bool isOpen;
  
#ifdef MT_QT
<<<<<<< HEAD
  //Ui_SchunkMonitor *ui;
=======
NEVER DO THIS()
  Ui_SchunkMonitor *ui;
>>>>>>> 9422de9e
#endif
  
  GuiModule();
  ~GuiModule();
  
  void createOrsClones(ors::Graph *_ors);
  
  void open();
  void step();
  void close();
};


#ifdef  MT_IMPLEMENTATION
#  include "guiModule.cpp"
#endif

#endif<|MERGE_RESOLUTION|>--- conflicted
+++ resolved
@@ -31,29 +31,11 @@
   Lock processLock;
   
   //INTERNAL
-#ifdef MT_QT
-<<<<<<< HEAD
-  //QApplication *app;
-=======
-  NEVER DO THIS! Forcing compiler error!
-()()()
-  QApplication *app;
->>>>>>> 9422de9e
-#endif
   bool useOpengl, logData, plotData;
   OpenGL *gl;
   ors::Graph *ors, *ors2;
   RobotProcessGroup  *ctrl;
   bool isOpen;
-  
-#ifdef MT_QT
-<<<<<<< HEAD
-  //Ui_SchunkMonitor *ui;
-=======
-NEVER DO THIS()
-  Ui_SchunkMonitor *ui;
->>>>>>> 9422de9e
-#endif
   
   GuiModule();
   ~GuiModule();
