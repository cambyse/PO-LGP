BASE   = ../..
NAME   = libmt
OUTPUT = $(BASE)/lib/$(NAME).so
CXXFLAGS += -fPIC
LIBS   += -lrt

#OPTIM  = fast_debug
OPTIM  = debug

FREEGLUT = 1
OPENCV = 1
ANN = 1
<<<<<<< HEAD
#TONY = 1
#OPENCV = 1
OPENCV_UBUNTU = 1
SCHUNK = 1
ODE = 1
=======
>>>>>>> 18351212
QHULL = 1
SWIFT = 1
LAPACK = 1
REVEL = 1
ODE = 1

TONY = 1
# OPENCV_UBUNTU = 1
SCHUNK = 1
PLIB = 1
BUMBLE = 1
URGLASER = 1
# CUDA = 1
LEWINER = 1
NIKOLAY = 1
#RELATIONAL = 1
NILS = 1
#STANIMIR = 1

CXXFLAGS += -DMT_IMPLEMENT_TEMPLATES #causes all *.cpp to implement the used templates
CXXFLAGS += -DMT_Lewiner
OBJS  = $(shell find . -maxdepth 1 \( -name '*.cpp' -and -not -name '*_t.cpp' -and -not -name '*_instantiate.cpp' \) )
OBJS := $(OBJS:%.cpp=%.o)

include $(BASE)/make-generic<|MERGE_RESOLUTION|>--- conflicted
+++ resolved
@@ -10,14 +10,6 @@
 FREEGLUT = 1
 OPENCV = 1
 ANN = 1
-<<<<<<< HEAD
-#TONY = 1
-#OPENCV = 1
-OPENCV_UBUNTU = 1
-SCHUNK = 1
-ODE = 1
-=======
->>>>>>> 18351212
 QHULL = 1
 SWIFT = 1
 LAPACK = 1
