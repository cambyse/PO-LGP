BASE   = ../..
NAME   = libmt
OUTPUT = $(BASE)/lib/$(NAME).so
CXXFLAGS += -fPIC
LIBS   += -lrt

#OPTIM  = fast_debug
OPTIM  = debug

FREEGLUT = 1
#OPENCV = 1
ANN = 1
QHULL = 1
SWIFT = 1
LAPACK = 1
<<<<<<< HEAD
<<<<<<< HEAD
#REVEL = 1
=======
>>>>>>> master
=======
#REVEL = 1 
>>>>>>> 14862381
ODE = 1

TONY = 1
OPENCV_UBUNTU = 1
SCHUNK = 1
PLIB = 1
BUMBLE = 1
#URGLASER = 1
<<<<<<< HEAD
<<<<<<< HEAD
# CUDA = 1
=======
CUDA = 1
>>>>>>> master
=======
CUDA = 1
>>>>>>> 14862381
LEWINER = 1
NIKOLAY = 1
NILS = 1
#STANIMIR = 1

#GL2PS = 1

CXXFLAGS += -DMT_IMPLEMENT_TEMPLATES #causes all *.cpp to implement the used templates
CXXFLAGS += -DMT_Lewiner
OBJS  = $(shell find . -maxdepth 1 \( -name '*.cpp' -and -not -name '*_t.cpp' -and -not -name '*_instantiate.cpp' \) )
OBJS := $(OBJS:%.cpp=%.o)

include $(BASE)/make-generic<|MERGE_RESOLUTION|>--- conflicted
+++ resolved
@@ -13,14 +13,6 @@
 QHULL = 1
 SWIFT = 1
 LAPACK = 1
-<<<<<<< HEAD
-<<<<<<< HEAD
-#REVEL = 1
-=======
->>>>>>> master
-=======
-#REVEL = 1 
->>>>>>> 14862381
 ODE = 1
 
 TONY = 1
@@ -29,15 +21,7 @@
 PLIB = 1
 BUMBLE = 1
 #URGLASER = 1
-<<<<<<< HEAD
-<<<<<<< HEAD
 # CUDA = 1
-=======
-CUDA = 1
->>>>>>> master
-=======
-CUDA = 1
->>>>>>> 14862381
 LEWINER = 1
 NIKOLAY = 1
 NILS = 1
