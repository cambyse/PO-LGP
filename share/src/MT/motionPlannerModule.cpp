#include "motionPlannerModule.h"
#include <MT/specialTaskVariables.h>

ReceedingHorizonProcess::ReceedingHorizonProcess():Process("ReceedingHorizon"){
  sys=sys_parent=NULL;
  graspShapeName=NULL;
  active=false;
};

void ReceedingHorizonProcess::open(){
  CHECK(sys_parent, "please set sys_parent before launching a ReceedingHorizonProcess");
  
  sys=sys_parent->newClone(true);
  sys->os = &cout;
  sys->setTimeInterval(4., MT::getParameter<uint>("reachPlanTrajectoryLength"));
  planner.init(*sys);
}

void ReceedingHorizonProcess::step(){
  if(!goalVar) return;
  if(!active){ //then become active now!
    goalVar->readAccess(this);
    sys->ors->copyShapesAndJoints(*sys_parent->ors);
    planner.init_messages();
    if(goalVar->goalType==FutureMotionGoal::graspGoalT){
      setGraspGoals(*sys, sys->nTime(), goalVar->graspShape);
      //arr q;
      //soc::straightTaskTrajectory(*sys, q, 0);
      //planner.init_trajectory(q);
<<<<<<< HEAD
      active=true;
    } else if(goalVar->goalType==FutureMotionGoal::placeGoalT){
=======
    }else if(goalVar->goalType==FutureMotionGoal::placeGoalT){
>>>>>>> 3adcaf59
      setPlaceGoals(*sys, sys->nTime(), goalVar->graspShape, goalVar->belowFromShape, goalVar->belowToShape);
      //arr q;
      //soc::straightTaskTrajectory(*sys, q, 0);
      //planner.init_trajectory(q);
<<<<<<< HEAD
      active=true;
    } else if(goalVar->goalType==FutureMotionGoal::homingGoalT){
=======
    }else if(goalVar->goalType==FutureMotionGoal::homingGoalT){
>>>>>>> 3adcaf59
      setHomingGoals(*sys, sys->nTime(), goalVar->graspShape, goalVar->belowToShape);
      //arr q;
      //soc::straightTaskTrajectory(*sys, q, 1); //task id is q!!!
      //planner.init_trajectory(q);
    }
    active=true;
    goalVar->deAccess(this);
    planVar->writeAccess(this);
    planVar->converged=false;
    planVar->deAccess(this);
  }
  if(active){ //perhaps become inactive
    goalVar->readAccess(this);
    if(goalVar->goalType==FutureMotionGoal::noGoalT){
      active=false;
    }
    goalVar->deAccess(this);
  }
  if(!active) return; //no goal available yet
  
  /*if(time_shift){
    shiftTargets(sys->vars, -time_shift);
    planner.shiftSolution(-time_shift); //shift everything 10 steps forward...
    time_shift=0;
  }*/
  double d=planner.step();
  //if(planner.cost<1.) planAvailable=true; else planAvailable=false;
  
  
  goalVar->readAccess(this);
  if(goalVar->goalType==FutureMotionGoal::noGoalT){  goalVar->deAccess(this);  return;  }
  goalVar->deAccess(this);
  
  if(planVar){
    planVar->writeAccess(this);
    planVar->bwdMsg_v   =planner.v;
    planVar->bwdMsg_Vinv=planner.Vinv;
    planVar->q    = planner.q;
    planVar->x    = planner.b;
    planVar->cost = planner.cost;
    planVar->tau  = sys->getTau();
    planVar->totalTime = planVar->tau*sys->nTime();
    planVar->converged=(d<planner.tolerance);// NIKOLAY : enssure reasonable plans
    planVar->deAccess(this);
  }
}

void ReceedingHorizonProcess::close(){
}

//===========================================================================

#if 0
MotionPlannerModuleGroup::MotionPlannerModuleGroup(){
}

void MotionPlannerModuleGroup::open(){
  recho.sys_parent=sys_parent;
  recho.threadOpen();
}

void MotionPlannerModuleGroup::step(){
  if(!graspShapeName) return;
  static bool first=true;
  if(recho.threadIsIdle() && first){
    //ors::Shape *s = recho.sys->ors->bodies(graspTargetBodyId)->shapes(0);
    cout  <<"*** triggering motion planning to shape "  <<graspShapeName  <<endl;
    setGraspGoals(*recho.sys, recho.sys->nTime(), graspShapeName); ///HERE IS THE LINK TO THE BRAIN!
    arr q;
    soc::straightTaskTrajectory(*recho.sys, q, 0);
    recho.planner.initMessagesWithReferenceQ(q);
    first=false;
  }
  recho.threadStepOrSkip(0);
}
void MotionPlannerModuleGroup::close(){
  recho.threadClose();
}
#endif<|MERGE_RESOLUTION|>--- conflicted
+++ resolved
@@ -27,22 +27,12 @@
       //arr q;
       //soc::straightTaskTrajectory(*sys, q, 0);
       //planner.init_trajectory(q);
-<<<<<<< HEAD
-      active=true;
     } else if(goalVar->goalType==FutureMotionGoal::placeGoalT){
-=======
-    }else if(goalVar->goalType==FutureMotionGoal::placeGoalT){
->>>>>>> 3adcaf59
       setPlaceGoals(*sys, sys->nTime(), goalVar->graspShape, goalVar->belowFromShape, goalVar->belowToShape);
       //arr q;
       //soc::straightTaskTrajectory(*sys, q, 0);
       //planner.init_trajectory(q);
-<<<<<<< HEAD
-      active=true;
     } else if(goalVar->goalType==FutureMotionGoal::homingGoalT){
-=======
-    }else if(goalVar->goalType==FutureMotionGoal::homingGoalT){
->>>>>>> 3adcaf59
       setHomingGoals(*sys, sys->nTime(), goalVar->graspShape, goalVar->belowToShape);
       //arr q;
       //soc::straightTaskTrajectory(*sys, q, 1); //task id is q!!!
