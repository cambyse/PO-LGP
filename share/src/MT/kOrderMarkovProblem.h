--- conflicted
+++ resolved
@@ -1,12 +1,7 @@
 #ifndef kOrderMarkovProblem_h
 #define kOrderMarkovProblem_h
 
-<<<<<<< HEAD
-#include <MT/array.h>
-#include <MT/optimization.h>
-=======
 #include "optimization.h"
->>>>>>> 6da4d7d9
 
 //A $k$-order Markov problems is fully defined by the following functions:
 struct KOrderMarkovFunction {
@@ -28,14 +23,8 @@
 struct conv_KOrderMarkovFunction:VectorFunction {
   KOrderMarkovFunction *f;
   conv_KOrderMarkovFunction(KOrderMarkovFunction& _f):f(&_f) {}
-<<<<<<< HEAD
   void fv(arr& y, arr& J, const arr& x);
 };
 
 
-=======
-  void   fv(arr& y, arr& J, const arr& x);
-};
-
->>>>>>> 6da4d7d9
 #endif