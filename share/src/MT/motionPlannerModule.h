--- conflicted
+++ resolved
@@ -16,45 +16,13 @@
   
   bool active;
   const char *graspShapeName;
-<<<<<<< HEAD
   
-  
-  //OUTPUT
-  //bool planAvailable;
-  //arr bwdMsg_v, bwdMsg_Vinv;
-  
-  //INPUT
-  //arr q0, v0;
-  //uint time_shift;
-  
-  //int scalePowers, display;
-  //double convergenceRate, repeatThreshold, recomputeTaskThreshold, tolerance;
-  
-=======
-
-
->>>>>>> 3adcaf59
   ReceedingHorizonProcess();
   void open();
   void step();
   void close();
 };
 
-<<<<<<< HEAD
-/*struct MotionPlannerModuleGroup{
-  soc::SocSystem_Ors *sys_parent;
-  ReceedingHorizonProcess recho;
-  const char *graspShapeName;
-
-  MotionPlannerModuleGroup();
-
-  void open();
-  void step();
-  void close();
-  };*/
-
-=======
->>>>>>> 3adcaf59
 #ifdef  MT_IMPLEMENTATION
 #  include "motionPlannerModule.cpp"
 #endif
