--- conflicted
+++ resolved
@@ -214,24 +214,10 @@
 void sAICO::init_trajectory(const arr& x_init){
   init_messages();
   uint t, T=sys->get_T();
-<<<<<<< HEAD
-  b=x_init;
-  if(!sys->isKinematic() && 2*b.d1==sys->get_xDim()) getPhaseTrajectory(b, x_init, sys->get_tau());
-  CHECK(b.nd==2 && b.d0==T+1 && (b.d1==sys->get_xDim()) , "initial trajectory was wrong dimensionality");
-#if 1
-  sys->get_x0(b[0]()); //overwrite with x0
-#else
-  arr x0;
-  sys->get_x0(x0); //overwrite with x0
-  if(maxDiff(x0,b[0])>1e-6) MT_MSG("WARNING: init_trajectory has different x(t=0) than the system's setting");
-#endif
-  //q=x_init;
-=======
-  if(sys->dynamic && x_init.d1!=2*sys->qDim()) soc::getPhaseTrajectory(b, x_init, sys->getTau());  else  b=x_init;
+  if(!sys->isKinematic() && x_init.d1!=sys->xDim()) soc::getPhaseTrajectory(b, x_init, sys->getTau());  else  b=x_init;
   CHECK(b.nd==2 && b.d0==T+1 && (b.d1==(sys->dynamic?2:1)*sys->qDim()) , "initial trajectory was wrong dimensionality");
   sys->getx0(b[0]()); //overwrite with x0
   q=x_init;
->>>>>>> 6da4d7d9
   xhat = b;
   s=b;  for(uint t=1; t<=T; t++){ Sinv[t].setDiag(damping);  }
   v=b;  for(uint t=0; t<=T; t++){ Vinv[t].setDiag(damping);  }
