/*  Copyright 2009 Marc Toussaint
    email: mtoussai@cs.tu-berlin.de

    This program is free software: you can redistribute it and/or modify
    it under the terms of the GNU General Public License as published by
    the Free Software Foundation, either version 3 of the License, or
    (at your option) any later version.

    This program is distributed in the hope that it will be useful,
    but WITHOUT ANY WARRANTY; without even the implied warranty of
    MERCHANTABILITY or FITNESS FOR A PARTICULAR PURPOSE.  See the
    GNU General Public License for more details.

    You should have received a COPYING file of the GNU General Public License
    along with this program. If not, see <http://www.gnu.org/licenses/> */


#include "aico.h"
#include "optimization.h"

#define ControlledSystem soc::SocSystemAbstraction

struct sAICO{
  //parameters
  ControlledSystem *sys;
  double damping, tolerance;
  uint max_iterations;
  double maxStepSize;
  bool advanceBeliefBeyondXhat;
  uint display;
  bool useBwdMsg,fixFinalState;
  arr bwdMsg_v, bwdMsg_Vinv;
  
  enum SweepMode { smForwardly=0, smSymmetric, smLocalGaussNewton, smLocalGaussNewtonDamped, smILQG };
  int sweepMode;

  //log/info
  MT::String filename;
  std::ostream *os;
  uint iterations_till_convergence;
  
  //messages
  arr s, Sinv, v, Vinv, r, R, rhat; //!< fwd, bwd, and task messages
  MT::Array<arr> phiBar, JBar;      //!< all task cost terms
  arr Psi;                          //!< all transition cost terms
  arr b, Binv;                      //!< beliefs
<<<<<<< HEAD
  arr xhat;                         //!< point of linearization
  arr s_old, Sinv_old, v_old, Vinv_old, r_old, R_old, rhat_old, b_old, Binv_old, xhat_old;
=======
  arr q, xhat;                      //!< q-trajectory (MAP), and point of linearization
  arr s_old, Sinv_old, v_old, Vinv_old, r_old, R_old, rhat_old, b_old, Binv_old, q_old, xhat_old;
>>>>>>> 1c2ec20a
  arr dampingReference;
  double cost, cost_old;            //!< cost of MAP trajectory
  double b_step;
  arr A, tA, Ainv, invtA, a, B, tB, Hinv, Q; //!< processes...
  uint sweep;                       //!< #sweeps so far
  uint scale;                       //!< scale of this AICO in a multi-scale approach

  sAICO(){ sys=NULL; }
  
  void init(ControlledSystem& sys); //!< reads parameters from cfg file
  void init_messages();
  void init_trajectory(const arr& x_init);
  void shift_solution(int offset);
  
  double step();
  void iterate_to_convergence();
  
  void updateFwdMessage(uint t);
  void updateBwdMessage(uint t);
  void updateTaskMessage(uint t, arr& xhat_t); //may change xhat_t if stepsize too large
  void updateBelief(uint t);
  void unrollXhatFwd(uint t);
  void updateTimeStep(uint t, bool updateFwd, bool updateBwd, uint maxRelocationIterations, bool forceRelocation);
  void updateTimeStepGaussNewton(uint t, bool updateFwd, bool updateBwd, uint maxRelocationIterations);
  double evaluateTimeStep(uint t, bool includeDamping);
  double evaluateTrajectory(const arr& x, bool plot);
  void rememberOldState();
  void perhapsUndoStep();
  void displayCurrentSolution();
  
  //old:
  void initMessagesFromScaleParent(sAICO *parent);
};


AICO::AICO(){
  self = new sAICO;
}

AICO::AICO(ControlledSystem& sys){
  self = new sAICO;
  init(sys);
}

AICO::~AICO(){
  delete self;
}

void AICO::init(ControlledSystem& _sys){ self->init(_sys); }
void AICO::init_messages(){ self->init_messages(); }
void AICO::init_trajectory(const arr& x_init){ self->init_trajectory(x_init); }
double AICO::step(){ return self->step(); }
//arr& AICO::q(){ return self->q; }
arr& AICO::b(){ return self->b; }
arr& AICO::v(){ return self->v; }
arr& AICO::Vinv(){ return self->Vinv; }
double AICO::cost(){ return self->cost; }
double AICO::tolerance(){ return self->tolerance; }

void sAICO::init(ControlledSystem& _sys){
  sys = &_sys;
  
  MT::getParameter(sweepMode, "aico_sweepMode");
  MT::getParameter(max_iterations, "aico_max_iterations");
  MT::getParameter(maxStepSize, "aico_maxStepSize");
  MT::getParameter(tolerance, "aico_tolerance");
  MT::getParameter(display, "aico_display");
  MT::getParameter(damping, "aico_damping");
  MT::getParameter(advanceBeliefBeyondXhat,"aico_advanceBeliefBeyondXhat");
  
  if(MT::checkParameter<MT::String>("aico_filename")){
    MT::getParameter(filename, "aico_filename");
    cout <<"** output filename = '" <<filename <<"'" <<endl;
    os=new std::ofstream(filename);
  }else{
    os = &cout;
  }
  
  sweep=0;
  scale=0;
  cost=-1;
  useBwdMsg=false;
  fixFinalState=false;
  init_messages();
}

void AICO::prepare_for_changed_task(){
  self->cost=-1;
  MT::getParameter(self->damping, "aico_damping");
  self->damping /= 10.;
}

void AICO::iterate_to_convergence(){
  self->iterations_till_convergence=0;
  for(uint k=0; k<self->max_iterations; k++){
    double d=self->step();
    if(k && d<self->tolerance){
      self->iterations_till_convergence=k+1;
      break; //d*(1.+damping)
    }
  }
}

void sAICO::init_messages(){
  uint T=sys->get_T();
  arr x0;
  sys->get_x0(x0);
  uint n=x0.N;
  //messages
  s.resize(T+1, n);  Sinv.resize(T+1, n, n);
  v.resize(T+1, n);  Vinv.resize(T+1, n, n);
  r.resize(T+1, n);  R.resize(T+1, n, n);     r.setZero();  R   .setZero();
  for(uint t=0;t<=T;t++){
    s[t]=x0;  Sinv[t].setDiag(1e-10);
    v[t]=x0;  Vinv[t].setDiag(1e-10);
  }
  s[0]=x0;  Sinv[0].setDiag(1e10);
  if(useBwdMsg){ v[T] = bwdMsg_v;  Vinv[T] = bwdMsg_Vinv; }

  //beliefs
  b.resize(T+1, n);  Binv.resize(T+1, n, n);  b.setZero();  Binv.setZero();  b[0]=x0;  Binv[0].setDiag(1e10);
  rhat.resize(T+1);     rhat.setZero();
  xhat.resize(T+1, n);  xhat.setZero();  xhat[0]=x0;
<<<<<<< HEAD
  //if(!sys->isKinematic()) soc::getPositionTrajectory(q, b); else q=b;
=======
  if(!sys->isKinematic()) soc::getPositionTrajectory(q, b); else q=b;
>>>>>>> 1c2ec20a
  //dampingReference = qhat;
  dampingReference.clear();
  
  //resize system matrices
  A.resize(T+1, n, n);  tA.resize(T+1, n, n);  Ainv.resize(T+1, n, n);  invtA.resize(T+1, n, n);
  a.resize(T+1, n);
  if(!sys->isKinematic()){
    B.resize(T+1, n, n/2);  tB.resize(T+1, n/2, n); //fwd dynamics
    Hinv.resize(T+1, n/2, n/2);
  }else{
    B.resize(T+1, n, n);  tB.resize(T+1, n, n); //fwd dynamics
    Hinv.resize(T+1, n, n);
  }
  Q.resize(T+1, n, n);
  
  //initialize system matrices at time 0
  sys->setx(x0);
  sys->getControlCosts(NoArr, Hinv[0](), 0);
  sys->getDynamics(A[0](), tA[0](), Ainv[0](), invtA[0](), a[0](), B[0](), tB[0](), Q[0](), 0);
  
  //delete all task cost terms
  //for(uint i=0;i<phiBar.N;i++){ listDelete(phiBar(i));  listDelete(JBar(i));  }
  phiBar.resize(T+1);
  JBar  .resize(T+1);
  Psi   .resize(T+1, n);  Psi.setZero();
  
  rememberOldState();
}

void AICO::fix_initial_state(const arr& x_0){
  self->s[0] = x_0;  self->Sinv[0].setDiag(1e10);
  self->b[0] = x_0;  self->Binv[0].setDiag(1e10);
  self->xhat[0]=x_0;
}

void AICO::fix_final_state(const arr& x_T){
  uint T=self->sys->get_T();
  self->v[T] = x_T;  self->Vinv[T].setDiag(1e10);
  self->b[T] = x_T;  self->Binv[T].setDiag(1e10);
  self->xhat[T]=x_T;
  self->fixFinalState=true;
}

void sAICO::init_trajectory(const arr& x_init){
  init_messages();
  uint t, T=sys->get_T();
<<<<<<< HEAD
  //if(!sys->isKinematic() && x_init.d1!=2*sys->qDim()) soc::getPhaseTrajectory(b, x_init, sys->getTau());  else
  b=x_init;
  CHECK(b.nd==2 && b.d0==T+1 && (b.d1==sys->get_xDim()) , "initial trajectory was wrong dimensionality");
  arr x0;
  sys->get_x0(x0); //overwrite with x0
  if(maxDiff(x0,b[0])>1e-6) MT_MSG("WARNING: init_trajectory has different x(t=0) than the system's setting");
  //q=x_init;
=======
  if(sys->dynamic && x_init.d1!=2*sys->qDim()) soc::getPhaseTrajectory(b, x_init, sys->getTau());  else  b=x_init;
  CHECK(b.nd==2 && b.d0==T+1 && (b.d1==(sys->dynamic?2:1)*sys->qDim()) , "initial trajectory was wrong dimensionality");
  sys->get_x0(b[0]()); //overwrite with x0
  q=x_init;
>>>>>>> 1c2ec20a
  xhat = b;
  s=b;  for(uint t=1; t<=T; t++){ Sinv[t].setDiag(damping);  }
  v=b;  for(uint t=0; t<=T; t++){ Vinv[t].setDiag(damping);  }
    
  dampingReference = b;
  for(t=0; t<=T; t++) updateTaskMessage(t, b[t]()); //compute task message at reference!
  cost = analyzeTrajectory(*sys, b, display>0, &cout); //TODO: !! evaluateTrajectory(b, display>0);
  displayCurrentSolution();
  rememberOldState();
}

void sAICO::shift_solution(int offset){
NIY
#if 0
  uint n=sys->qDim();
  arr x0;
#if 0 //trust that the system knows x0!
  sys->setx(x0);
  if(!sys->isKinematic()) n*=2;
#else //take x0 to be the one specified by hatq[offset]!
  x0=xhat[offset];
  sys->setx0ToCurrent();
  sys->setx(x0);
  if(!sys->isKinematic()) n*=2;
#endif
  s.shift(offset*n, false);  Sinv.shift(offset*n*n, false);  s[0]=x0;      Sinv[0].setDiag(1e10);
  v.shift(offset*n, false);  Vinv.shift(offset*n*n, false);
  b.shift(offset*n, false);  Binv.shift(offset*n*n, false);  b[0]=x0;      Binv[0].setDiag(1e10);
  r.shift(offset*n, false);  R   .shift(offset*n*n, false);  r[0]=0.;      R[0]=0.;
  xhat.shift(offset*n, false);  xhat[0]=x0;
#endif
}


void AICO_multiScaleSolver(ControlledSystem& sys,
                           arr& q,
                           uint scalePowers){
NIY
#if 0
  MT::Array<AICO> aicos(scalePowers);
  for(uint i=0; i<aicos.N; i++){
    sys.scalePower=i;
    sys.stepScale=i;
    aicos(i).init(sys);
    aicos(i).self->scale = i;
  }
  for(uint i=aicos.N; i--;){
    sys.scalePower=i;
    sys.stepScale=i;
    if(i+1<aicos.N) aicos(i).self->initMessagesFromScaleParent(aicos(i+1).self);
    aicos(i).iterate_to_convergence();
  }
  q=aicos(0).q();
#endif
}

void sAICO::initMessagesFromScaleParent(sAICO *A){
<<<<<<< HEAD
NIY
#if 0
=======
>>>>>>> 1c2ec20a
  uint t, T=sys->get_T();
  for(t=0; t<=T; t+=2){
    s[t] = A->s[t>>1]; Sinv[t] = A->Sinv[t>>1];  if(t<T){ s[t+1]=A->s[t>>1];     Sinv[t+1]=A->Sinv[t>>1];     }
    v[t] = A->v[t>>1]; Vinv[t] = A->Vinv[t>>1];  if(t<T){ v[t+1]=A->v[(t>>1)+1]; Vinv[t+1]=A->Vinv[(t>>1)+1]; }
    //if(t<T){ v[t+1]=.5*(A->v[t>>1] + A->v[(t>>1)+1]); Vinv[t+1]=.5*(A->Vinv[t>>1] + A->Vinv[(t>>1)+1]); }
    xhat[t] = A->xhat[t>>1];  if(t<T){ xhat[t+1] = (double).5*(A->xhat[t>>1] + A->xhat[(t>>1)+1]); }
    b   [t] = A->b   [t>>1];  if(t<T){ b   [t+1] = (double).5*(A->b   [t>>1] + A->b   [(t>>1)+1]); }
  }
  //smooth using accelerations on odd times
  double tau=sys->getTau();
  for(t=1; t<=T; t+=2){
    uint n=b[t].N/2;
    b   [t].setVectorBlock(b   [t].sub(0, n-1) - .25*tau*(b   [t+1].sub(n, -1)-b   [t-1].sub(n, -1)), 0);
    xhat[t].setVectorBlock(xhat[t].sub(0, n-1) - .25*tau*(xhat[t+1].sub(n, -1)-xhat[t-1].sub(n, -1)), 0);
  }
  if(!sys->isKinematic())  soc::getPositionTrajectory(q, b);  else  q=b;
  if(sys->os){
    *sys->os <<"AICOscaleInit(" <<T <<") " <<std::setw(3) <<sweep <<" time " <<MT::timerRead(false) <<" setq " <<countSetq <<" diff " <<-1.;
    cost = sys->analyzeTrajectory(b, display>0);
  }
  if(sys->gl){
    sys->displayTrajectory(q, NULL, display, STRING("AICO scale init - iteration " <<sweep));
  }
#endif
}


//--- basic helpers for inference in one time step

void sAICO::updateFwdMessage(uint t){
  CHECK(t>0, "don't update fwd for first time step");
  arr barS, St;
  if(!sys->isKinematic()){
#ifndef TightMode
    inverse_SymPosDef(barS, Sinv[t-1] + R[t-1]);
    St = Q[t-1];
    St += B[t-1]*Hinv[t-1]*tB[t-1];
    St += A[t-1]*barS*tA[t-1];//cout <<endl <<endl <<t <<endl;
    s[t] = a[t-1] + A[t-1]*(barS*(Sinv[t-1]*s[t-1] + r[t-1]));
    inverse_SymPosDef(Sinv[t](), St);
    //cout <<"s\n" <<s[t] <<endl <<Sinv[t] <<endl;
#else
    St = Q[t-1];
    St += B[t-1]*Hinv[t-1]*tB[t-1];
    s[t] = a[t-1] + A[t-1]*qhat[t-1];
    inverse_SymPosDef(Sinv[t](), St);
#endif
  }else{
    inverse_SymPosDef(barS, Sinv[t-1] + R[t-1]);
    s[t] = barS * (Sinv[t-1]*s[t-1] + r[t-1]);
    St = Hinv[t-1] + barS;
    inverse_SymPosDef(Sinv[t](), St);
  }
}

void sAICO::updateBwdMessage(uint t){
  uint T=sys->get_T();
  if(fixFinalState){ CHECK(t!=T, "don't update bwd for last time step when fixed"); }
  arr barV, Vt;
  if(!sys->isKinematic()){
    if(t<T){
      inverse_SymPosDef(barV, Vinv[t+1] + R[t+1]);
      //cout <<"R[t+1]=" <<R[t+1] <<"Vinv[t+1]=" <<Vinv[t+1] <<"barV=" <<barV <<endl;
      Vt = Q[t];
      Vt += B[t]*Hinv[t]*tB[t];
      Vt += barV;
      Vt = Ainv[t]*Vt*invtA[t];
      v[t] = Ainv[t]*(-a[t] + barV*(Vinv[t+1]*v[t+1] + r[t+1]));
      inverse_SymPosDef(Vinv[t](), Vt);
    }
    if(t==T){  //last time slice
      if(!useBwdMsg){
        v[t] = b[t]; //alternative: qhat
#ifndef TightMode
        Vinv[t].setDiag(1e-4); //regularization, makes eq (*) above robust
#else
        Vinv[t].setDiag(1e-1); //regularization, makes eq (*) above robust
#endif
      }else{
        v[T] = bwdMsg_v;
        Vinv[T] = bwdMsg_Vinv;
      }
    }
  }else{
    if(t<T){
      inverse_SymPosDef(barV, Vinv[t+1] + R[t+1]);   //eq (*)
      v[t] = barV * (Vinv[t+1]*v[t+1] + r[t+1]);
      Vt = Hinv[t] + barV;
      inverse_SymPosDef(Vinv[t](), Vt);
    }
    if(t==T){ //last time slice
      if(!useBwdMsg){
        v[t] = b[t]; //alternatives: qhat or b
        Vinv[t].setDiag(1e-0); //regularization, makes eq (*) above robust
      }else{
        v[T] = bwdMsg_v;
        Vinv[T] = bwdMsg_Vinv;
      }
    }
  }
}

void sAICO::updateTaskMessage(uint t, arr& xhat_t){
  
  if(maxStepSize>0. && norm(xhat_t-xhat[t])>maxStepSize){
    arr Delta = xhat_t-xhat[t];
    Delta *= maxStepSize/norm(Delta);
    xhat_t = xhat[t] + Delta;  //really change the given xhat_t (often the belief!!)
  }
  xhat[t]() = xhat_t;
  countSetq++;
  sys->setx(xhat[t]);
  
  //get system matrices
  sys->getControlCosts(NoArr, Hinv[t](), t);
  sys->getDynamics(A[t](), tA[t](), Ainv[t](), invtA[t](), a[t](), B[t](), tB[t](), Q[t](), t);
<<<<<<< HEAD
  sys->getTaskCosts(R[t](), r[t](), t, &rhat(t));
=======
   sys->getTaskCosts(R[t](), r[t](), xhat[t], t, &rhat(t));
>>>>>>> 1c2ec20a
  //double C_alt = scalarProduct(R[t], xhat[t], xhat[t]) - 2.*scalarProduct(r[t], xhat[t]) + rhat(t);
  //cout <<t <<' ' <<C <<' ' <<C_alt <<endl;
}

void sAICO::updateBelief(uint t){
  if(damping && dampingReference.N){
    Binv[t] = Sinv[t] + Vinv[t] + R[t] + damping*eye(R.d1);
    lapack_Ainv_b_sym(b[t](), Binv[t], Sinv[t]*s[t] + Vinv[t]*v[t] + r[t] + damping*dampingReference[t]);
  }else{
    Binv[t] = Sinv[t] + Vinv[t] + R[t];
    lapack_Ainv_b_sym(b[t](), Binv[t], Sinv[t]*s[t] + Vinv[t]*v[t] + r[t]);
  }
}

void sAICO::unrollXhatFwd(uint t){
  CHECK(t>0, "don't update fwd for first time step");
  arr St;
  if(!sys->isKinematic()){
    St = Q[t-1];
    St += B[t-1]*Hinv[t-1]*tB[t-1];
    s[t] = a[t-1] + A[t-1]*xhat[t-1];
    inverse_SymPosDef(Sinv[t](), St);
    
    updateBelief(t);
    xhat[t]() = b[t];
  }else{
    NIY
  }
}

#if 0
void sAICO::unrollXhatBwd(uint t){
  CHECK(t>0, "don't update fwd for first time step");
  arr Vt;
  if(!sys->isKinematic()){
    Vt = Q[t];
    Vt += B[t]*Hinv[t]*tB[t];
    v[t] = a[t-1] + A[t-1]*xhat[t-1];
    Vt = Ainv[t]*Vt*invtA[t];
    v[t] = Ainv[t]*(-a[t] + xhat[t+1]barV*(Vinv[t+1]*v[t+1] + r[t+1]));
    inverse_SymPosDef(Vinv[t](), Vt);
    
    updateBelief(t);
    xhat[t]() = b[t];
  }else{
    NIY
  }
}
#endif

void sAICO::updateTimeStep(uint t, bool updateFwd, bool updateBwd, uint maxRelocationIterations, bool forceRelocation){
  uint T=sys->get_T();
  if(updateFwd) updateFwdMessage(t);
  if(updateBwd) if(!(fixFinalState && t==T)) updateBwdMessage(t);

  updateBelief(t);
  
  for(uint k=0; k<maxRelocationIterations; k++){
    if(k || !forceRelocation)
      if(maxDiff(b[t], xhat[t])<tolerance) break;
    
    updateTaskMessage(t, b[t]());
    
    //optional reupdate fwd or bwd message (if the dynamics might have changed...)
    //if(updateFwd) updateFwdMessage(t);
    //if(updateBwd) updateBwdMessage(t);
    
    if(advanceBeliefBeyondXhat)
      updateBelief(t);
  }
}

void sAICO::updateTimeStepGaussNewton(uint t, bool updateFwd, bool updateBwd, uint maxRelocationIterations){
  if(updateFwd) updateFwdMessage(t);
  if(updateBwd) updateBwdMessage(t);
  
  struct LocalCostFunction:public VectorFunction {
    uint t;
    ControlledSystem* sys;
    sAICO* aico;
    bool reuseOldCostTerms;
    
    void fv(arr& phi, arr& J, const arr& x){
      CHECK(&J,"");
      //all terms related to task costs
      if(reuseOldCostTerms){
        phi = aico->phiBar(t);  J = aico->JBar(t);
        reuseOldCostTerms=false;
      }else{
        countSetq++;
        sys->setx(x);
<<<<<<< HEAD
        sys->getTaskCosts(phi, J, t);
=======
        sys->getTaskCostTerms(phi, J, x, t);
>>>>>>> 1c2ec20a
        aico->phiBar(t) = phi;  aico->JBar(t) = J;
      }
      
      //store cost terms also as R, r matrices
      aico->R[t] =   ~(aico->JBar(t)) * (aico->JBar(t));
      aico->r[t] = - ~(aico->JBar(t)) * (aico->phiBar(t));
      aico->r[t]() += aico->R[t] * x;
      aico->rhat(t) = sumOfSqr(aico->JBar(t)*x - aico->phiBar(t));
      
      //add the damping
      if(aico->damping && aico->dampingReference.N){
        J.append(diag(aico->damping, x.N));
        phi.append(aico->damping*(x-aico->dampingReference[t]));
      }
      
      arr M;
      
      //add the forward message
      lapack_cholesky(M, aico->Sinv[t]); //ensures Sinv = ~M*M
      phi.append(M*(x-aico->s[t]));
      J  .append(M);
      
      if(!aico->sweep) return;
      //add the backward message
      lapack_cholesky(M, aico->Vinv[t]);
      phi.append(M*(x-aico->v[t]));
      J  .append(M);
    }
  } f;
  
  f.sys=sys;  f.aico=this;  f.t=t;
  f.reuseOldCostTerms=true;
  f.reuseOldCostTerms=false;
  if(!tolerance) HALT("need to set tolerance for AICO_gaussNewton");
  optOptions o;
  optGaussNewton(xhat[t](), f, (o.stopTolerance=tolerance, o.stopEvals=maxRelocationIterations, o.maxStep=maxStepSize, o) );
  
  sys->getControlCosts(NoArr, Hinv[t](), t);
  sys->getDynamics(A[t](), tA[t](), Ainv[t](), invtA[t](), a[t](), B[t](), tB[t](), Q[t](), t);
  //R and r should be up-to-date!
  
  updateBelief(t);
}

double sAICO::evaluateTimeStep(uint t, bool includeDamping){
  double C=0.;
  //C += scalarProduct(R[t], b[t], b[t]) - 2.*scalarProduct(r[t], b[t]) + rhat(t);
  C += rhat(t);
  C += sqrDistance(Sinv[t], b[t], s[t]);
  C += sqrDistance(Vinv[t], b[t], v[t]);
  if(includeDamping)
    C += damping * sqrDistance(b[t], dampingReference[t]);
  return C;
}

//--- helpers for inference over time series

//log-likelihood of a trajectory (assuming the current local approximations)
double sAICO::evaluateTrajectory(const arr& x, bool plot){
  uint t, T=sys->get_T();
<<<<<<< HEAD
  //double tau=sys->getTau();
  //double tau_1 = 1./tau, tau_2 = tau_1*tau_1;
  //arr q;
  //if(!sys->isKinematic()) soc::getPositionTrajectory(q, x); else q=x;
=======
  double tau=sys->getTau();
  double tau_1 = 1./tau, tau_2 = tau_1*tau_1;
  arr q;
  if(!sys->isKinematic()) soc::getPositionTrajectory(q, x); else q=x;
>>>>>>> 1c2ec20a
  
  arr Ctask(T+1), Cctrl(T+1);
  for(t=0; t<=T; t++){
    Ctask(t) = scalarProduct(R[t], x[t], x[t]) - 2.*scalarProduct(r[t], x[t]) + rhat(t);
    //Ctask(t) = rhat(t);
    //double C = sys->getTaskCosts(R[t](), r[t](), t);
    //cout <<t <<' ' <<C <<' ' <<Ctask(t) <<endl;
    if(sys->isKinematic()){
      arr W;
      sys->getControlCosts(W, NoArr, t);
      if(t<T) Cctrl(t) = sqrDistance(W, x[t+1], x[t]);
    }else{
<<<<<<< HEAD
      arr H, M, F;
      sys->getControlCosts(H, NoArr, t);
      NIY;
#if 0
      sys->getMF(M, F, t);
=======
      arr H, M, F, Q;
      sys->getControlCosts(H, NoArr, t);
      sys->getMF(M, F, Q, t);
>>>>>>> 1c2ec20a
        
      if(t<T && t>0) Cctrl(t) = sqrDistance(H, tau_2*M*(q[t+1]+q[t-1]-(double)2.*q[t]), F);
      if(t==0)       Cctrl(t) = sqrDistance(H, tau_2*M*(q[t+1]-q[t]), F);
#endif
    }
  }
  Cctrl(T)=0.;
  double Ct=sum(Ctask), Cc=sum(Cctrl);
  if(sys->os) *sys->os <<" task " <<Ct <<" ctrl " <<Cc <<" total " <<Ct+Cc <<endl;
  if(plot){
    write(LIST(Cctrl, Ctask), "z.eval");
    gnuplot("plot 'z.eval' us 0:1 title 'control costs','z.eval' us 0:2 title 'task costs'");
  }
  return Ct+Cc;
}

void sAICO::rememberOldState(){
  cost_old=cost;
<<<<<<< HEAD
  b_old=b;  xhat_old=xhat;
=======
  b_old=b;  q_old=q;  xhat_old=xhat;
>>>>>>> 1c2ec20a
  s_old=s; Sinv_old=Sinv;  v_old=v; Vinv_old=Vinv;  r_old=r; R_old=R;
}

void sAICO::perhapsUndoStep(){
  if(cost_old>0 && cost>cost_old){
    //cout <<" AICO REJECT: cost=" <<cost <<" cost_old=" <<cost_old <<endl;
    damping *= 10.;
    dampingReference = b_old;
<<<<<<< HEAD
    cost = cost_old;  b = b_old;  xhat = xhat_old;
=======
    cost = cost_old;  b = b_old;  q = q_old;  xhat = xhat_old;
>>>>>>> 1c2ec20a
    s=s_old; Sinv=Sinv_old; v=v_old; Vinv=Vinv_old; r=r_old; R=R_old;
  }else{
    //cout <<" AICO ACCEPT" <<endl;
    damping /= 5.;
  }
}

void sAICO::displayCurrentSolution(){
  MT::timerPause();
  if(sys->gl){
    displayTrajectory(*sys, b, NULL, display, STRING("AICO - iteration " <<sweep));
  }
  MT::timerResume();
}

double sAICO::step(){
  uint t, T=sys->get_T();
  
  rememberOldState();
  
  switch(sweepMode){
    //NOTE: the dependence on (sweep?..:..) could perhaps be replaced by (dampingReference.N?..:..)
    //updateTimeStep(uint t, bool updateFwd, bool updateBwd, uint maxRelocationIterations, bool forceRelocation){
    case smForwardly:
#if 1
      for(t=1; t<=T; t++) updateTimeStep(t, true, false, (sweep?0:1), (cost<0.));
      for(t=T+1; t--;)    updateTimeStep(t, false, true, 1, (true));
#else
      for(t=1; t<=T; t++) updateFwdMessage(t);
      if(cost<0.) for(t=0; t<=T; t++) updateTaskMessage(t, b[t]());
      for(t=T+1; t--;) if(!(fixFinalState && t==T)) updateBwdMessage(t);
      for(t=0; t<=T; t++) updateBelief(t);
      for(t=0; t<=T; t++) updateTaskMessage(t, b[t]()); //compute task message at reference!
      for(t=0; t<=T; t++) updateBelief(t);
#endif
      break;
    case smSymmetric:
      for(t=1; t<=T; t++) updateTimeStep(t, true, false, 1, (cost<0.));
      for(t=T+1; t--;)    updateTimeStep(t, false, true, 1, (true));
      break;
    case smLocalGaussNewton:
      for(t=1; t<=T; t++) updateTimeStep(t, true, false, (sweep?5:1), (cost<0.)); //relocate iteratively on
      for(t=T+1; t--;)    updateTimeStep(t, false, true, (sweep?5:1), (true)); //...fwd & bwd sweep
      break;
    case smLocalGaussNewtonDamped:
      for(t=1; t<=T; t++) updateTimeStepGaussNewton(t, true, false, (sweep?5:1)); //GaussNewton in fwd & bwd sweep
      for(t=T+1; t--;)    updateTimeStep(t, false, true, (sweep?5:1), (true));
      break;
    case smILQG:
      for(t=T+1; t--;) if(!(fixFinalState && t==T)) updateBwdMessage(t);
      for(t=1; t<=T; t++) unrollXhatFwd(t);
      for(t=0; t<=T; t++) updateTaskMessage(t, xhat[t]()); //compute task message at reference!
      break;
    default: HALT("non-existing sweep mode");
  }
  
  b_step=maxDiff(b_old, b);
  dampingReference=b;
<<<<<<< HEAD
  //if(!sys->isKinematic()) soc::getPositionTrajectory(q, b); else q=b;
=======
  if(!sys->isKinematic()) soc::getPositionTrajectory(q, b); else q=b;
>>>>>>> 1c2ec20a
  
  //for(t=0; t<=T; t++) updateTaskMessage(t, b[t], 1e-8, 1.); //relocate once on fwd & bwd sweep
  
  if(sys->os){
    *sys->os <<"AICO(" <<sys->get_T() <<") " <<std::setw(3) <<sweep <<" time " <<MT::timerRead(false) <<" setq " <<countSetq <<" diff " <<b_step <<" damp " <<damping <<std::flush;
  }

  //if(cost_old>0 && cost>cost_old)
  //cost_old = sys->analyzeTrajectory(b_old, display>0); //this routine calles the simulator again for each time step
  if(!advanceBeliefBeyondXhat || sweepMode==smILQG){
    cost = evaluateTrajectory(b, display>0); //this routine takes the current R, r matrices to compute costs
    //double exact_cost = sys->analyzeTrajectory(b, display>0); //this routine calles the simulator again for each time step
    //sys->costChecks(b);
    //cout <<"DIFF=" <<fabs(cost-exact_cost) <<endl;
  }else{
    cost = analyzeTrajectory(*sys, b, display>0, &cout); //this routine calles the simulator again for each time step
  }
  
  //-- analyze whether to reject the step and increase damping (to guarantee convergence)
  if(damping) perhapsUndoStep();
  
  sweep++;
  displayCurrentSolution();
  return b_step;
}


#if 0

inline void getController(arr& G, arr& g, const AICO& aico){
  //we can only compute a controller for time steps 0 to T-1 (based on V_{t+1})
  uint T=aico.s.d0-1;
  uint n=aico.s.d1;
  if(aico.sys->isKinematic()){
    G.resize(T, n, n);
    g.resize(T, n);
  }else{
    G.resize(T, n/2, n);
    g.resize(T, n/2);
  }
  arr H;
  for(uint t=0; t<T; t++){
    arr Vstar, barv, VstarH;
    aico.sys->getH(H, t);
    if(aico.sys->isKinematic()){
      //controller model u_mean = G*x+g
      Vstar = aico.Vinv[t+1] + aico.R[t+1];
      lapack_Ainv_b_sym(barv, Vstar, aico.Vinv[t+1]*aico.v[t+1] + aico.r[t+1]);
      inverse_SymPosDef(VstarH, Vstar + H);
      G[t] = - VstarH * Vstar; // * aico.A[t];
      g[t] = VstarH * Vstar * (barv); // - aico.a[t]);
    }else{
      Vstar = aico.Vinv[t+1] + aico.R[t+1];
      lapack_Ainv_b_sym(barv, Vstar, aico.Vinv[t+1]*aico.v[t+1] + aico.r[t+1]);
      inverse_SymPosDef(VstarH, aico.tB[t]*Vstar*aico.B[t] + H);
      G[t] = - VstarH * aico.tB[t] * Vstar * aico.A[t];
      g[t] = VstarH * aico.tB[t] * Vstar * (barv - aico.a[t]);
    }
  }
}

inline void forwardSimulateTrajectory(arr& q, const arr& G, const arr& g, ControlledSystem& sys, const soc::AICO& aico){
  uint t, T=sys.get_T(), n=sys.qDim();
  if(aico.sys->isKinematic()){
    q.resize(T+1, n);
    sys.getq0(q[0]());
    for(t=0; t<T; t++) q[t+1]() = q[t] + (G[t]*q[t] + g[t]); //A=1, B=1
  }else{
    q.resize(T+1, 2*n);
    sys.get_x0(q[0]());
    for(t=0; t<T; t++) q[t+1]() = aico.A[t]*q[t] + aico.B[t]*(G[t]*q[t] + g[t]) + aico.a[t];
    arr q_sub;
    getPositionTrajectory(q_sub, q);
    q=q_sub;
  }
}

inline void getControlledTrajectory(arr& q, const soc::AICO& aico){
  arr G, g;
  getController(G, g, aico);
  forwardSimulateTrajectory(q, G, g, *aico.sys, aico);
}
#endif<|MERGE_RESOLUTION|>--- conflicted
+++ resolved
@@ -44,13 +44,8 @@
   MT::Array<arr> phiBar, JBar;      //!< all task cost terms
   arr Psi;                          //!< all transition cost terms
   arr b, Binv;                      //!< beliefs
-<<<<<<< HEAD
   arr xhat;                         //!< point of linearization
   arr s_old, Sinv_old, v_old, Vinv_old, r_old, R_old, rhat_old, b_old, Binv_old, xhat_old;
-=======
-  arr q, xhat;                      //!< q-trajectory (MAP), and point of linearization
-  arr s_old, Sinv_old, v_old, Vinv_old, r_old, R_old, rhat_old, b_old, Binv_old, q_old, xhat_old;
->>>>>>> 1c2ec20a
   arr dampingReference;
   double cost, cost_old;            //!< cost of MAP trajectory
   double b_step;
@@ -174,11 +169,7 @@
   b.resize(T+1, n);  Binv.resize(T+1, n, n);  b.setZero();  Binv.setZero();  b[0]=x0;  Binv[0].setDiag(1e10);
   rhat.resize(T+1);     rhat.setZero();
   xhat.resize(T+1, n);  xhat.setZero();  xhat[0]=x0;
-<<<<<<< HEAD
   //if(!sys->isKinematic()) soc::getPositionTrajectory(q, b); else q=b;
-=======
-  if(!sys->isKinematic()) soc::getPositionTrajectory(q, b); else q=b;
->>>>>>> 1c2ec20a
   //dampingReference = qhat;
   dampingReference.clear();
   
@@ -225,7 +216,6 @@
 void sAICO::init_trajectory(const arr& x_init){
   init_messages();
   uint t, T=sys->get_T();
-<<<<<<< HEAD
   //if(!sys->isKinematic() && x_init.d1!=2*sys->qDim()) soc::getPhaseTrajectory(b, x_init, sys->getTau());  else
   b=x_init;
   CHECK(b.nd==2 && b.d0==T+1 && (b.d1==sys->get_xDim()) , "initial trajectory was wrong dimensionality");
@@ -233,12 +223,6 @@
   sys->get_x0(x0); //overwrite with x0
   if(maxDiff(x0,b[0])>1e-6) MT_MSG("WARNING: init_trajectory has different x(t=0) than the system's setting");
   //q=x_init;
-=======
-  if(sys->dynamic && x_init.d1!=2*sys->qDim()) soc::getPhaseTrajectory(b, x_init, sys->getTau());  else  b=x_init;
-  CHECK(b.nd==2 && b.d0==T+1 && (b.d1==(sys->dynamic?2:1)*sys->qDim()) , "initial trajectory was wrong dimensionality");
-  sys->get_x0(b[0]()); //overwrite with x0
-  q=x_init;
->>>>>>> 1c2ec20a
   xhat = b;
   s=b;  for(uint t=1; t<=T; t++){ Sinv[t].setDiag(damping);  }
   v=b;  for(uint t=0; t<=T; t++){ Vinv[t].setDiag(damping);  }
@@ -246,6 +230,7 @@
   dampingReference = b;
   for(t=0; t<=T; t++) updateTaskMessage(t, b[t]()); //compute task message at reference!
   cost = analyzeTrajectory(*sys, b, display>0, &cout); //TODO: !! evaluateTrajectory(b, display>0);
+MT_MSG("TODO!");
   displayCurrentSolution();
   rememberOldState();
 }
@@ -296,11 +281,8 @@
 }
 
 void sAICO::initMessagesFromScaleParent(sAICO *A){
-<<<<<<< HEAD
 NIY
 #if 0
-=======
->>>>>>> 1c2ec20a
   uint t, T=sys->get_T();
   for(t=0; t<=T; t+=2){
     s[t] = A->s[t>>1]; Sinv[t] = A->Sinv[t>>1];  if(t<T){ s[t+1]=A->s[t>>1];     Sinv[t+1]=A->Sinv[t>>1];     }
@@ -417,11 +399,7 @@
   //get system matrices
   sys->getControlCosts(NoArr, Hinv[t](), t);
   sys->getDynamics(A[t](), tA[t](), Ainv[t](), invtA[t](), a[t](), B[t](), tB[t](), Q[t](), t);
-<<<<<<< HEAD
-  sys->getTaskCosts(R[t](), r[t](), t, &rhat(t));
-=======
-   sys->getTaskCosts(R[t](), r[t](), xhat[t], t, &rhat(t));
->>>>>>> 1c2ec20a
+  sys->getTaskCosts(R[t](), r[t](), xhat[t], t, &rhat(t));
   //double C_alt = scalarProduct(R[t], xhat[t], xhat[t]) - 2.*scalarProduct(r[t], xhat[t]) + rhat(t);
   //cout <<t <<' ' <<C <<' ' <<C_alt <<endl;
 }
@@ -513,11 +491,7 @@
       }else{
         countSetq++;
         sys->setx(x);
-<<<<<<< HEAD
-        sys->getTaskCosts(phi, J, t);
-=======
-        sys->getTaskCostTerms(phi, J, x, t);
->>>>>>> 1c2ec20a
+        sys->getTaskCosts(phi, J, x, t);
         aico->phiBar(t) = phi;  aico->JBar(t) = J;
       }
       
@@ -578,17 +552,10 @@
 //log-likelihood of a trajectory (assuming the current local approximations)
 double sAICO::evaluateTrajectory(const arr& x, bool plot){
   uint t, T=sys->get_T();
-<<<<<<< HEAD
   //double tau=sys->getTau();
   //double tau_1 = 1./tau, tau_2 = tau_1*tau_1;
   //arr q;
   //if(!sys->isKinematic()) soc::getPositionTrajectory(q, x); else q=x;
-=======
-  double tau=sys->getTau();
-  double tau_1 = 1./tau, tau_2 = tau_1*tau_1;
-  arr q;
-  if(!sys->isKinematic()) soc::getPositionTrajectory(q, x); else q=x;
->>>>>>> 1c2ec20a
   
   arr Ctask(T+1), Cctrl(T+1);
   for(t=0; t<=T; t++){
@@ -601,17 +568,11 @@
       sys->getControlCosts(W, NoArr, t);
       if(t<T) Cctrl(t) = sqrDistance(W, x[t+1], x[t]);
     }else{
-<<<<<<< HEAD
       arr H, M, F;
       sys->getControlCosts(H, NoArr, t);
       NIY;
 #if 0
       sys->getMF(M, F, t);
-=======
-      arr H, M, F, Q;
-      sys->getControlCosts(H, NoArr, t);
-      sys->getMF(M, F, Q, t);
->>>>>>> 1c2ec20a
         
       if(t<T && t>0) Cctrl(t) = sqrDistance(H, tau_2*M*(q[t+1]+q[t-1]-(double)2.*q[t]), F);
       if(t==0)       Cctrl(t) = sqrDistance(H, tau_2*M*(q[t+1]-q[t]), F);
@@ -630,11 +591,7 @@
 
 void sAICO::rememberOldState(){
   cost_old=cost;
-<<<<<<< HEAD
   b_old=b;  xhat_old=xhat;
-=======
-  b_old=b;  q_old=q;  xhat_old=xhat;
->>>>>>> 1c2ec20a
   s_old=s; Sinv_old=Sinv;  v_old=v; Vinv_old=Vinv;  r_old=r; R_old=R;
 }
 
@@ -643,11 +600,7 @@
     //cout <<" AICO REJECT: cost=" <<cost <<" cost_old=" <<cost_old <<endl;
     damping *= 10.;
     dampingReference = b_old;
-<<<<<<< HEAD
     cost = cost_old;  b = b_old;  xhat = xhat_old;
-=======
-    cost = cost_old;  b = b_old;  q = q_old;  xhat = xhat_old;
->>>>>>> 1c2ec20a
     s=s_old; Sinv=Sinv_old; v=v_old; Vinv=Vinv_old; r=r_old; R=R_old;
   }else{
     //cout <<" AICO ACCEPT" <<endl;
@@ -706,11 +659,7 @@
   
   b_step=maxDiff(b_old, b);
   dampingReference=b;
-<<<<<<< HEAD
   //if(!sys->isKinematic()) soc::getPositionTrajectory(q, b); else q=b;
-=======
-  if(!sys->isKinematic()) soc::getPositionTrajectory(q, b); else q=b;
->>>>>>> 1c2ec20a
   
   //for(t=0; t<=T; t++) updateTaskMessage(t, b[t], 1e-8, 1.); //relocate once on fwd & bwd sweep
   
