/*  Copyright 2009 Marc Toussaint
    email: mtoussai@cs.tu-berlin.de

    This program is free software: you can redistribute it and/or modify
    it under the terms of the GNU General Public License as published by
    the Free Software Foundation, either version 3 of the License, or
    (at your option) any later version.

    This program is distributed in the hope that it will be useful,
    but WITHOUT ANY WARRANTY; without even the implied warranty of
    MERCHANTABILITY or FITNESS FOR A PARTICULAR PURPOSE.  See the
    GNU General Public License for more details.

    You should have received a COPYING file of the GNU General Public License
    along with this program. If not, see <http://www.gnu.org/licenses/> */


#include "aico.h"
#include "optimization.h"

//#define TightMode

void Lapack_A_Binv_A_sym(arr& X, const arr& A, const arr& B){
  static arr Binv, tmp;
  inverse_SymPosDef(Binv, B);
  blas_MM(tmp, Binv, A);
  blas_MM(X, A, tmp);
}


void AICO::init(soc::SocSystemAbstraction& _sys){
  sys = &_sys;
  
  MT::getParameter(sweepMode, "aico_sweepMode");
  MT::getParameter(max_iterations, "aico_max_iterations");
  MT::getParameter(tolerance, "aico_tolerance");
  MT::getParameter(display, "aico_display");
  MT::getParameter(damping, "aico_damping");
  
  if(MT::checkParameter<MT::String>("aico_filename")){
    MT::getParameter(filename, "aico_filename");
    cout  <<"** output filename = '"  <<filename  <<"'"  <<endl;
    os=new std::ofstream(filename);
  }else{
    os = &cout;
  }
  
  sweep=0;
  useBwdMsg=false;
  init_messages();
}

void AICO::init(soc::SocSystemAbstraction& _sys,
                double _tolerance, uint _display, uint _scale){
  init(_sys);
  display=_display;
  tolerance=_tolerance;
  scale=_scale;
}

void AICO::iterate_to_convergence(const arr* q_init){
  if(q_init) init_trajectory(*q_init);
  
  for(uint k=0; k<max_iterations; k++){
    double d=step();
    if(k && d<tolerance) break;
  }
}

void AICO::init_messages(){
  uint T=sys->nTime();
  arr x0;
  sys->getx0(x0);
  uint n=x0.N;
  s.resize(T+1, n);  Sinv.resize(T+1, n, n);  s.setZero();  Sinv.setZero();  s[0]=x0;  Sinv[0].setDiag(1e10);
  v.resize(T+1, n);  Vinv.resize(T+1, n, n);  v.setZero();  Vinv.setZero();  if(useBwdMsg){ v[T] = bwdMsg_v;  Vinv[T] = bwdMsg_Vinv; }
  b.resize(T+1, n);  Binv.resize(T+1, n, n);  b.setZero();  Binv.setZero();  b[0]=x0;  Binv[0].setDiag(1e10);
  r.resize(T+1, n);  R.resize(T+1, n, n);     r.setZero();  R   .setZero();  r[0]=0.;  R[0]=0.;
  rhat.resize(T+1);    rhat.setZero();
<<<<<<< HEAD
  xhat.resize(T+1, n);  xhat.setZero();  xhat[0]=x0;
  q = xhat;
  if(sys->dynamic) soc::getPositionTrajectory(q, xhat); else q=xhat;
=======
  xhat.resize(T+1,n);  xhat.setZero();  xhat[0]=x0;
  if(sys->dynamic) soc::getPositionTrajectory(q,b); else q=b;
>>>>>>> 3adcaf59
  //dampingReference = qhat;
  dampingReference.clear();
  
  //resize system matrices
  A.resize(T+1, n, n);  tA.resize(T+1, n, n);  Ainv.resize(T+1, n, n);  invtA.resize(T+1, n, n);
  a.resize(T+1, n);
  if(sys->dynamic){
    B.resize(T+1, n, n/2);  tB.resize(T+1, n/2, n); //fwd dynamics
    Hinv.resize(T+1, n/2, n/2);
    Winv.resize(T+1, n/2, n/2);
  }else{
    B.resize(T+1, n, n);  tB.resize(T+1, n, n); //fwd dynamics
    Hinv.resize(T+1, n, n);
    Winv.resize(T+1, n, n);
  }
  Q.resize(T+1, n, n);
  
  //initialize system matrices at time 0
  sys->setx(x0);
  sys->getQ(Q[0](), 0);
  sys->getHinv(Hinv[0](), 0);
  if(!sys->dynamic) sys->getWinv(Winv[0](), 0);
  sys->getProcess(A[0](), tA[0](), Ainv[0](), invtA[0](), a[0](), B[0](), tB[0](), 0);
  
  //delete all task cost terms
  //for(uint i=0;i<phiBar.N;i++){ listDelete(phiBar(i));  listDelete(JBar(i));  }
  phiBar.resize(T+1);    JBar.resize(T+1);
  Psi   .resize(T+1, n);  Psi.setZero();
  
  rememberOldState();
}

void AICO::init_trajectory(const arr& q_init, double _damping){
  init_messages();
  uint t, T=sys->nTime();
  CHECK(q_init.nd==2 && q_init.d0==T+1 && q_init.d1==sys->qDim(), "initial trajectory was wrong dimensionality");
  soc::getPhaseTrajectory(b, q_init, sys->getTau());
  damping = _damping;
  q=q_init;
  xhat = b;
  s=b;  for(uint t=0; t<=T; t++){ Sinv[t].setDiag(damping);  }
  v=b;  for(uint t=0; t<=T; t++){ Vinv[t].setDiag(damping);  }
  dampingReference = b;
  for(t=0; t<=T; t++) updateTaskMessage(t, b[t], 1.); //compute task message at reference!
  cost = evaluateTrajectory(b, display>0);
  displayCurrentSolution();
  rememberOldState();
}

void AICO::shift_solution(int offset){
  uint n=sys->qDim();
  arr x0;
#if 0 //trust that the system knows x0!
  sys->setx(x0);
  if(sys->dynamic) n*=2;
#else //take x0 to be the one specified by hatq[offset]!
  x0=xhat[offset];
  sys->setx0AsCurrent();
  sys->setx(x0);
  if(sys->dynamic) n*=2;
#endif
  s.shift(offset*n, false);  Sinv.shift(offset*n*n, false);  s[0]=x0;      Sinv[0].setDiag(1e10);
  v.shift(offset*n, false);  Vinv.shift(offset*n*n, false);
  b.shift(offset*n, false);  Binv.shift(offset*n*n, false);  b[0]=x0;      Binv[0].setDiag(1e10);
  r.shift(offset*n, false);  R   .shift(offset*n*n, false);  r[0]=0.;      R[0]=0.;
  xhat.shift(offset*n, false);  xhat[0]=x0;
}


void AICO_multiScaleSolver(soc::SocSystemAbstraction& sys,
                           arr& q,
                           double tolerance,
                           uint display,
                           uint scalePowers){
  MT::Array<AICO> aicos(scalePowers);
  for(uint i=0; i<aicos.N; i++){
    sys.scalePower=i;
    sys.stepScale=i;
    aicos(i).init(sys, tolerance, display, i);
  }
  for(uint i=aicos.N; i--;){
    sys.scalePower=i;
    sys.stepScale=i;
    double d;
    if(i+1<aicos.N) aicos(i).initMessagesFromScaleParent(&aicos(i+1));
    for(int k=0; k<100; k++){
      if(!sys.dynamic) d=aicos(i).step();
      else             d=aicos(i).step();
      if(k && d<tolerance) break;
    }
  }
  q=aicos(0).q;
}

void AICO::initMessagesFromScaleParent(AICO *A){
  uint t, T=sys->nTime();
  for(t=0; t<=T; t+=2){
    s[t] = A->s[t>>1]; Sinv[t] = A->Sinv[t>>1];  if(t<T){ s[t+1]=A->s[t>>1];     Sinv[t+1]=A->Sinv[t>>1];     }
    v[t] = A->v[t>>1]; Vinv[t] = A->Vinv[t>>1];  if(t<T){ v[t+1]=A->v[(t>>1)+1]; Vinv[t+1]=A->Vinv[(t>>1)+1]; }
    //if(t<T){ v[t+1]=.5*(A->v[t>>1] + A->v[(t>>1)+1]); Vinv[t+1]=.5*(A->Vinv[t>>1] + A->Vinv[(t>>1)+1]); }
    xhat[t] = A->xhat[t>>1];  if(t<T){ xhat[t+1] = (double).5*(A->xhat[t>>1] + A->xhat[(t>>1)+1]); }
    b   [t] = A->b   [t>>1];  if(t<T){ b   [t+1] = (double).5*(A->b   [t>>1] + A->b   [(t>>1)+1]); }
  }
  //smooth using accelerations on odd times
  double tau=sys->getTau();
  for(t=1; t<=T; t+=2){
    uint n=b[t].N/2;
    b   [t].setVectorBlock(b   [t].sub(0, n-1) - .25*tau*(b   [t+1].sub(n, -1)-b   [t-1].sub(n, -1)), 0);
    xhat[t].setVectorBlock(xhat[t].sub(0, n-1) - .25*tau*(xhat[t+1].sub(n, -1)-xhat[t-1].sub(n, -1)), 0);
  }
  if(sys->dynamic)  soc::getPositionTrajectory(q, b);  else  q=b;
  if(sys->os){
    *sys->os  <<"AICOscaleInit(" <<T <<") "  <<std::setw(3)  <<sweep  <<" time "  <<MT::timerRead(false)  <<" setq "  <<countSetq  <<" diff "  <<-1.;
    cost = sys->analyzeTrajectory(b, display>0);
  }
  if(sys->gl){
    sys->displayTrajectory(q, NULL, display, STRING("AICO scale init - iteration " <<sweep));
  }
}


//--- basic helpers for inference in one time step

void AICO::updateFwdMessage(uint t){
  arr barS, St;
  if(sys->dynamic){
#ifndef TightMode
    inverse_SymPosDef(barS, Sinv[t-1] + R[t-1]);
    St = Q[t-1];
    St += B[t-1]*Hinv[t-1]*tB[t-1];
    St += A[t-1]*barS*tA[t-1];//cout  <<endl  <<endl  <<t  <<endl;
    s[t] = a[t-1] + A[t-1]*(barS*(Sinv[t-1]*s[t-1] + r[t-1]));
    inverse_SymPosDef(Sinv[t](), St);
    //cout  <<"s\n"  <<s[t]  <<endl  <<Sinv[t]  <<endl;
#else
    St = Q[t-1];
    St += B[t-1]*Hinv[t-1]*tB[t-1];
    s[t] = a[t-1] + A[t-1]*qhat[t-1];
    inverse_SymPosDef(Sinv[t](), St);
#endif
  }else{
    inverse_SymPosDef(barS, Sinv[t-1] + R[t-1]);
    s[t] = barS * (Sinv[t-1]*s[t-1] + r[t-1]);
    St = Winv[t-1] + barS;
    inverse_SymPosDef(Sinv[t](), St);
  }
}

void AICO::updateBwdMessage(uint t){
  uint T=sys->nTime();
  arr barV, Vt;
  if(sys->dynamic){
    if(t<T){
      inverse_SymPosDef(barV, Vinv[t+1] + R[t+1]);
      //cout  <<"R[t+1]="  <<R[t+1]  <<"Vinv[t+1]="  <<Vinv[t+1]  <<"barV="  <<barV  <<endl;
      Vt = Q[t];
      Vt += B[t]*Hinv[t]*tB[t];
      Vt += barV;
      Vt = Ainv[t]*Vt*invtA[t];
      v[t] = Ainv[t]*(-a[t] + barV*(Vinv[t+1]*v[t+1] + r[t+1]));
      inverse_SymPosDef(Vinv[t](), Vt);
    }
    if(t==T){  //last time slice
      if(!useBwdMsg){
        v[t] = b[t]; //alternative: qhat
#ifndef TightMode
        Vinv[t].setDiag(1e-4); //regularization, makes eq (*) above robust
#else
        Vinv[t].setDiag(1e-1); //regularization, makes eq (*) above robust
#endif
      }else{
        v[T] = bwdMsg_v;
        Vinv[T] = bwdMsg_Vinv;
      }
    }
  }else{
    if(t<T){
      inverse_SymPosDef(barV, Vinv[t+1] + R[t+1]);   //eq (*)
      v[t] = barV * (Vinv[t+1]*v[t+1] + r[t+1]);
      Vt = Winv[t] + barV;
      inverse_SymPosDef(Vinv[t](), Vt);
    }
    if(t==T){ //last time slice
      if(!useBwdMsg){
        v[t] = b[t]; //alternatives: qhat or b
        Vinv[t].setDiag(1e-0); //regularization, makes eq (*) above robust
      }else{
        v[T] = bwdMsg_v;
        Vinv[T] = bwdMsg_Vinv;
      }
    }
  }
}

void AICO::updateTaskMessage(uint t, const arr& qhat_t, double tolerance){
  if(maxDiff(xhat[t], qhat_t)<tolerance) return;
  
  xhat[t]() = qhat_t;
  countSetq++;
  sys->setx(xhat[t]);
  
  //get system matrices
  sys->getQ(Q[t](), t);
  sys->getHinv(Hinv[t](), t);
  if(!sys->dynamic) sys->getWinv(Winv[t](), t);
  sys->getProcess(A[t](), tA[t](), Ainv[t](), invtA[t](), a[t](), B[t](), tB[t](), t);
  sys->getCosts(R[t](), r[t](), xhat[t].sub(0, sys->qDim()-1), t, &rhat(t));
  //rhat(t) -= scalarProduct(R[t], qhat[t], qhat[t]) - 2.*scalarProduct(r[t], qhat[t]);
}

void AICO::updateTimeStep(uint t, bool updateFwd, bool updateBwd, uint maxRelocationIterations, double tolerance, bool forceRelocation){
  if(updateFwd) updateFwdMessage(t);
  if(updateBwd) updateBwdMessage(t);
  
  if(damping && dampingReference.N){
    Binv[t] = Sinv[t] + Vinv[t] + R[t] + damping*eye(R.d1);
    lapack_Ainv_b_sym(b[t](), Binv[t], Sinv[t]*s[t] + Vinv[t]*v[t] + r[t] + damping*dampingReference[t]);
  }else{
    Binv[t] = Sinv[t] + Vinv[t] + R[t];
    lapack_Ainv_b_sym(b[t](), Binv[t], Sinv[t]*s[t] + Vinv[t]*v[t] + r[t]);
  }
  
  for(uint k=0; k<maxRelocationIterations; k++){
    if(!((!k && forceRelocation) || maxDiff(b[t], xhat[t])>tolerance)) break;
    
    updateTaskMessage(t, b[t], 0.);
    
    //optional reupdate fwd or bwd message (if the dynamics might have changed...)
    //if(updateFwd) updateFwdMessage(t);
    //if(updateBwd) updateBwdMessage(t);
    
    if(damping && dampingReference.N){
      Binv[t] = Sinv[t] + Vinv[t] + R[t] + damping*eye(R.d1);
      lapack_Ainv_b_sym(b[t](), Binv[t], Sinv[t]*s[t] + Vinv[t]*v[t] + r[t] + damping*dampingReference[t]);
    }else{
      Binv[t] = Sinv[t] + Vinv[t] + R[t];
      lapack_Ainv_b_sym(b[t](), Binv[t], Sinv[t]*s[t] + Vinv[t]*v[t] + r[t]);
    }
  }
}

void AICO::updateTimeStepGaussNewton(uint t, bool updateFwd, bool updateBwd, uint maxRelocationIterations, double tolerance){
  if(updateFwd) updateFwdMessage(t);
  if(updateBwd) updateBwdMessage(t);
  
  struct LocalCostFunction:public GaussNewtonCostFunction {
    uint t;
    soc::SocSystemAbstraction* sys;
    AICO* aico;
    bool reuseOldCostTerms;
    
    void calcTermsAt(const arr &x){
      //all terms related to task costs
      if(reuseOldCostTerms){
        phi = aico->phiBar(t);  J = aico->JBar(t);
        reuseOldCostTerms=false;
      }else{
        countSetq++;
        if(sys->dynamic) sys->setqv(x); else sys->setq(x);
        sys->getTaskCostTerms(phi, J, x, t);
        aico->phiBar(t) = phi;  aico->JBar(t) = J;
      }
      
      //store cost terms also as R, r matrices
      aico->R[t] =   ~(aico->JBar(t)) * (aico->JBar(t));
      aico->r[t] = - ~(aico->JBar(t)) * (aico->phiBar(t));
      aico->r[t]() += aico->R[t] * x;
      aico->rhat(t) = sumOfSqr(aico->JBar(t)*x - aico->phiBar(t));
      
      //add the damping
      if(aico->damping && aico->dampingReference.N){
        J.append(Diag(aico->damping, x.N));
        phi.append(aico->damping*(x-aico->dampingReference[t]));
      }
      
      arr M;
      
      //add the forward message
      lapack_cholesky(M, aico->Sinv[t]); //ensures Sinv = ~M*M
      phi.append(M*(x-aico->s[t]));
      J  .append(M);
      
      if(!aico->sweep) return;
      //add the mackward message
      lapack_cholesky(M, aico->Vinv[t]);
      phi.append(M*(x-aico->v[t]));
      J  .append(M);
    }
  } f;
  
  f.sys=sys;  f.aico=this;  f.t=t;
  f.reuseOldCostTerms=true;
  f.reuseOldCostTerms=false;
  if(!tolerance) HALT("need to set tolerance for AICO_gaussNewton");
  GaussNewton(xhat[t](), tolerance, f, maxRelocationIterations);
  
  sys->getQ(Q[t](), t);
  sys->getHinv(Hinv[t](), t);
  if(!sys->dynamic) sys->getWinv(Winv[t](), t);
  sys->getProcess(A[t](), tA[t](), Ainv[t](), invtA[t](), a[t](), B[t](), tB[t](), t);
  //R and r should be up-to-date!
  
  if(damping && dampingReference.N){
    Binv[t] = Sinv[t] + Vinv[t] + R[t] + damping*eye(R.d1);
    lapack_Ainv_b_sym(b[t](), Binv[t], Sinv[t]*s[t] + Vinv[t]*v[t] + r[t] + damping*dampingReference[t]);
  }else{
    Binv[t] = Sinv[t] + Vinv[t] + R[t];
    lapack_Ainv_b_sym(b[t](), Binv[t], Sinv[t]*s[t] + Vinv[t]*v[t] + r[t]);
  }
}

double AICO::evaluateTimeStep(uint t, bool includeDamping){
  double C=0.;
  //C += scalarProduct(R[t], b[t], b[t]) - 2.*scalarProduct(r[t], b[t]) + rhat(t);
  C += rhat(t);
  C += sqrDistance(Sinv[t], b[t], s[t]);
  C += sqrDistance(Vinv[t], b[t], v[t]);
  if(includeDamping)
    C += damping * sqrDistance(b[t], dampingReference[t]);
  return C;
}

//--- helpers for inference over time series

//log-likelihood of a trajectory (assuming the current local approximations)
double AICO::evaluateTrajectory(const arr& x, bool plot){
  uint t, T=sys->nTime();
  double tau=sys->getTau();
  double tau_1 = 1./tau, tau_2 = tau_1*tau_1;
  arr q;
  if(sys->dynamic) soc::getPositionTrajectory(q, x); else q=x;
  
  arr Ctask(T+1), Cctrl(T+1);
  for(t=0; t<=T; t++){
    Ctask(t) = scalarProduct(R[t], x[t], x[t]) - 2.*scalarProduct(r[t], x[t]) + rhat(t);
    //Ctask(t) = rhat(t);
    if(!sys->dynamic){
      arr W;
      sys->getW(W, t);
      if(t<T) Cctrl(t) = sqrDistance(W, x[t+1], x[t]);
    }else{
#if 0
      if(t<T)
        Cctrl(t) = sqrDistance(Q[t]+B[t]*Hinv[t]*tB[t], x[t+1], A[t]*x[t] + a[t]);
#else
      arr H, M, F;
      sys->getH(H, t);
      sys->getMF(M, F, t);
        
      if(t<T && t>0) Cctrl(t) = sqrDistance(H, tau_2*M*(q[t+1]+q[t-1]-(double)2.*q[t]), F);
      if(t==0)       Cctrl(t) = sqrDistance(H, tau_2*M*(q[t+1]-q[t]), F);
#endif
    }
  }
  Cctrl(T)=0.;
  double Ct=sum(Ctask), Cc=sum(Cctrl);
  if(sys->os) *sys->os  <<" task "  <<Ct  <<" ctrl "  <<Cc  <<" total "  <<Ct+Cc  <<endl;
  if(plot){
    write(LIST(Cctrl, Ctask), "z.eval");
    gnuplot("plot 'z.eval' us 0:1 title 'control costs','z.eval' us 0:2 title 'task costs'");
  }
  return Ct+Cc;
}

void AICO::rememberOldState(){
  cost_old=cost;
  b_old=b;  q_old=q;  qhat_old=xhat;
  s_old=s; Sinv_old=Sinv;  v_old=v; Vinv_old=Vinv;  r_old=r; R_old=R;
}

void AICO::perhapsUndoStep(){
  if(cost>cost_old){
    //cout  <<" AICO REJECT: cost="  <<cost  <<" cost_old="  <<cost_old  <<endl;
    damping *= 10.;
    dampingReference = b_old;
    cost = cost_old;  b = b_old;  q = q_old;  xhat = qhat_old;
    s=s_old; Sinv=Sinv_old; v=v_old; Vinv=Vinv_old; r=r_old; R=R_old;
  }else{
    //cout  <<" AICO ACCEPT"  <<endl;
    damping /= 5.;
  }
}

void AICO::displayCurrentSolution(){
  MT::timerPause();
  if(sys->os){
    *sys->os  <<"AICO(" <<sys->nTime()  <<") "  <<std::setw(3)  <<sweep  <<" time "  <<MT::timerRead(false)  <<" setq "  <<countSetq  <<" diff "  <<b_step  <<" damp "  <<damping;
  }
  if(sys->gl){
    sys->displayTrajectory(q, NULL, display, STRING("AICO - iteration " <<sweep));
  }
  MT::timerResume();
}

double AICO::step(){
  uint t, T=sys->nTime();
  
  rememberOldState();
  
  switch(sweepMode){
      //NOTE: the dependence on (sweep?..:..) could perhaps be replaced by (dampingReference.N?..:..)
    case smForwardly:
      for(t=1; t<=T; t++) updateTimeStep(t, true, false, 1, tolerance, !sweep);  //relocate once on fwd sweep
      for(t=T+1; t--;)   updateTimeStep(t, false, true, 0, tolerance, false); //...not on bwd sweep
      break;
    case smSymmetric:
      for(t=1; t<=T; t++) updateTimeStep(t, true, false, 1, tolerance, !sweep); //relocate once on fwd & bwd sweep
      for(t=T+1; t--;)   updateTimeStep(t, false, true, (sweep?1:0), tolerance, false);
      break;
    case smLocalGaussNewton:
      for(t=1; t<=T; t++) updateTimeStep(t, true, false, (sweep?5:1), tolerance, !sweep); //relocate iteratively on
      for(t=T+1; t--;)   updateTimeStep(t, false, true, (sweep?5:0), tolerance, false); //...fwd & bwd sweep
      break;
    case smLocalGaussNewtonDamped:
      for(t=1; t<=T; t++) updateTimeStepGaussNewton(t, true, false, (sweep?5:1), tolerance); //GaussNewton in fwd & bwd sweep
      for(t=T+1; t--;)   updateTimeStep(t, false, true, (sweep?5:0), tolerance, false);
      break;
    default: HALT("non-existing sweep mode");
  }
  
  b_step=maxDiff(b_old, b);
  dampingReference=b;
  if(sys->dynamic) soc::getPositionTrajectory(q, b); else q=b;
  
  for(t=0; t<=T; t++) updateTaskMessage(t, b[t], 1e-8); //relocate once on fwd & bwd sweep
  
  cost = sys->analyzeTrajectory(b, display>0); //this routine calles the simulator again for each time step
  //sys->costChecks(b);
  //cost = evaluateTrajectory(b, display>0); //this routine takes the current R, r matrices to compute costs
  
  //-- analyze whether to reject the step and increase damping (to guarantee convergence)
  if(sweep && damping) perhapsUndoStep();
  
  sweep++;
  displayCurrentSolution();
  return b_step;
}
<|MERGE_RESOLUTION|>--- conflicted
+++ resolved
@@ -77,14 +77,8 @@
   b.resize(T+1, n);  Binv.resize(T+1, n, n);  b.setZero();  Binv.setZero();  b[0]=x0;  Binv[0].setDiag(1e10);
   r.resize(T+1, n);  R.resize(T+1, n, n);     r.setZero();  R   .setZero();  r[0]=0.;  R[0]=0.;
   rhat.resize(T+1);    rhat.setZero();
-<<<<<<< HEAD
   xhat.resize(T+1, n);  xhat.setZero();  xhat[0]=x0;
-  q = xhat;
-  if(sys->dynamic) soc::getPositionTrajectory(q, xhat); else q=xhat;
-=======
-  xhat.resize(T+1,n);  xhat.setZero();  xhat[0]=x0;
-  if(sys->dynamic) soc::getPositionTrajectory(q,b); else q=b;
->>>>>>> 3adcaf59
+  if(sys->dynamic) soc::getPositionTrajectory(q, b); else q=b;
   //dampingReference = qhat;
   dampingReference.clear();
   
@@ -487,7 +481,7 @@
   switch(sweepMode){
       //NOTE: the dependence on (sweep?..:..) could perhaps be replaced by (dampingReference.N?..:..)
     case smForwardly:
-      for(t=1; t<=T; t++) updateTimeStep(t, true, false, 1, tolerance, !sweep);  //relocate once on fwd sweep
+      for(t=1; t<=T; t++) updateTimeStep(t, true, false, 1, tolerance, !sweep); //relocate once on fwd sweep
       for(t=T+1; t--;)   updateTimeStep(t, false, true, 0, tolerance, false); //...not on bwd sweep
       break;
     case smSymmetric:
