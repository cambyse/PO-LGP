--- conflicted
+++ resolved
@@ -22,11 +22,7 @@
 #include "opengl.h"
 #include "ors.h"
 
-<<<<<<< HEAD
-=======
 void initGlEngine(){}
-
->>>>>>> 298d6d2e
 static Mutex globalOpenglLock;
 
 
