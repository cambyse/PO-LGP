--- conflicted
+++ resolved
@@ -754,13 +754,8 @@
 
 void plotDrawGnuplot(void *_data){
   PlotModuleWorkspace& data=(*((PlotModuleWorkspace*)_data));
-<<<<<<< HEAD
   uint i,j,k;
 
-=======
-  uint i, j;
-  
->>>>>>> 4e117356
   //openfiles
   MT::String gnuplotcmd;
   std::ofstream gnuplotdata;
@@ -780,7 +775,6 @@
   bool ior=MT::IOraw;
   MT::IOraw=true;
   //lines
-<<<<<<< HEAD
   for(i=0;i<data.lines.N;i++){
     FOR1D(data.lines(i),j){
       FOR1D(data.lines(i)[j],k) gnuplotdata <<data.lines(i)[j](k) <<" ";
@@ -796,23 +790,10 @@
       PLOTEVERY(block,
           " using 1:2:4 with filledcurves fill solid 0.4 lc rgb 'yellow' notitle,\\\n ");
       PLOTEVERY(block," using 1:2 with l lc rgb 'green' notitle");
-=======
-  for(i=0; i<data.lines.N; i++){
-    for(j=0; j<data.lines(i).d0; j++) gnuplotdata  <<data.lines(i)[j]  <<std::endl;
-    gnuplotdata  <<std::endl;
-    if(block) gnuplotcmd  <<", \\\n";
-    if(data.lines(i).d1!=4){
-      gnuplotcmd  <<"'z.plotdata' every :::" <<block <<"::" <<block <<" with l notitle";
-    }else{ //with filled error curves
-      gnuplotcmd  <<"'z.plotdata' every :::" <<block <<"::" <<block <<" using 1:2:3 with filledcurves fill solid 0.4 lc rgb 'yellow' notitle, \\\n ";
-      gnuplotcmd  <<"'z.plotdata' every :::" <<block <<"::" <<block <<" using 1:2:4 with filledcurves fill solid 0.4 lc rgb 'yellow' notitle, \\\n ";
-      gnuplotcmd  <<"'z.plotdata' every :::" <<block <<"::" <<block <<" using 1:2 with l lc rgb 'green' notitle";
->>>>>>> 4e117356
     }
     block++;
   }
   //points
-<<<<<<< HEAD
   for(i=0;i<data.points.N;i++){
     FOR1D(data.points(i),j){
       FOR1D(data.points(i)[j],k) gnuplotdata <<data.points(i)[j](k) <<" ";
@@ -821,20 +802,12 @@
     gnuplotdata <<std::endl;
     if(block) gnuplotcmd <<",\\\n";
     PLOTEVERY(block," with p notitle");
-=======
-  for(i=0; i<data.points.N; i++){
-    for(j=0; j<data.points(i).d0; j++) gnuplotdata  <<data.points(i)[j]  <<std::endl;
-    gnuplotdata  <<std::endl;
-    if(block) gnuplotcmd  <<", \\\n";
-    gnuplotcmd  <<"'z.plotdata' every :::" <<block <<"::" <<block <<" with p notitle";
->>>>>>> 4e117356
     block++;
   }
   
   if(data.array.N) gnuplotcmd  <<"\n\npause mouse\nset dgrid3d\n\nsplot \\\n";
   
   //surfaces
-<<<<<<< HEAD
   for(i=0;i<data.array.N;i++){
     uint j,k,X=data.array(i).d1,Y=data.array(i).d0;
     for(j=0;j<Y;j++) for(k=0;k<X;k++){
@@ -843,16 +816,6 @@
     gnuplotdata <<std::endl;
     if(i && block) gnuplotcmd <<",\\\n";
     PLOTEVERY(block," with l notitle");
-=======
-  for(i=0; i<data.array.N; i++){
-    uint j, k, X=data.array(i).d1, Y=data.array(i).d0;
-    for(j=0; j<Y; j++) for(k=0; k<X; k++){
-        gnuplotdata  <<2.*(double)k/(X-1.)-1.  <<' '  <<-2.*(double)j/(Y-1.)+1.  <<' '  <<data.array(i)(j, k)  <<std::endl;
-      }
-    gnuplotdata  <<std::endl;
-    if(i && block) gnuplotcmd  <<", \\\n";
-    gnuplotcmd  <<"'z.plotdata' every :::" <<block <<"::" <<block <<" with l notitle";
->>>>>>> 4e117356
     block++;
   }
   MT::IOraw=ior;
