--- conflicted
+++ resolved
@@ -404,14 +404,10 @@
 //! append another array to the array (by copying it) -- the array might become 1D!
 template<class T> void MT::Array<T>::append(const MT::Array<T>& x) {
   uint oldN=N, xN=x.N, i;
-<<<<<<< HEAD
   if(!xN) return;
-  if(!oldN)
+  if(!nd)
     resizeAs(x);
   else if(nd==2 && x.nd==1 && d1==x.d0)
-=======
-  if(nd==2 && x.nd==1 && d1==x.d0)
->>>>>>> 6da4d7d9
     resizeCopy(d0+1, d1);
   else if(nd==2 && x.nd==2 && d1==x.d1)
     resizeCopy(d0+x.d0, d1);
