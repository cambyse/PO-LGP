--- conflicted
+++ resolved
@@ -5,11 +5,7 @@
 LAPACK = 1
 OPENCV = 1
 #PCL = 1
-<<<<<<< HEAD
-DEPEND = Core Gui extern_libcolorseg
-=======
 DEPEND = Core Gui extern_libcolorseg Ors
->>>>>>> 0d21dc73
 
 CXXFLAGS += -D__STDC_CONSTANT_MACROS
 LIBS += -lavformat -lavcodec -lavutil -lswscale -lx264 -lz
