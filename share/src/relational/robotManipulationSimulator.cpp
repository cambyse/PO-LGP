/*
    Copyright 2008-2012   Tobias Lang

    E-mail:    tobias.lang@fu-berlin.de

    This file is part of libPRADA.

    libPRADA is free software: you can redistribute it and/or modify
    it under the terms of the GNU General Public License as published by
    the Free Software Foundation, either version 3 of the License, or
    (at your option) any later version.

    libPRADA is distributed in the hope that it will be useful,
    but WITHOUT ANY WARRANTY; without even the implied warranty of
    MERCHANTABILITY or FITNESS FOR A PARTICULAR PURPOSE.  See the
    GNU General Public License for more details.

    You should have received a copy of the GNU General Public License
    along with libPRADA.  If not, see <http://www.gnu.org/licenses/>.
*/

#define NEW_FEEDBACK_CONTROL

#include <stdlib.h>
#include <Gui/opengl.h>
#include <Gui/plot.h>
#include <relational/utilTL.h>
#include <Ors/ors_ode.h>
#include <Ors/ors_swift.h>
#include <Motion/feedbackControl.h>
<<<<<<< HEAD
=======
#ifndef NEW_FEEDBACK_CONTROL
#  include <Ors/ors_oldTaskVariables.h>
#endif
>>>>>>> 0d21dc73

#include "robotManipulationSimulator.h"
#include <sstream>
#include <limits>


// SPECIFIC OBJECT KNOWLEDGE
#define BLOCK_SMALL 0.04
#define BLOCK_BIG 0.06
#define BLOCK_VERY_BIG 0.08
#define SMALL_HEIGHT_STEP 0.05
// table + neutralHeightBonus = NEUTRAL_HEIGHT
#define NEUTRAL_HEIGHT_BONUS 0.5
#define HARD_LIMIT_DIST_Y -1.2

// ODE parameters
// Object bouncing when falling on table or other object.
#define ODE_COLL_BOUNCE 0.001
// Stiffness (time-scale of contact reaction) in [0.1, 0.5]; the larger, the more error correction
#define ODE_COLL_ERP 0.3
// Softness in [10e-10, 10e5]; the larger, the wider, the softer, the less error correction
#define ODE_COLL_CFM 10e0
// Friction (alternative: dInfinity)
#define ODE_FRICTION 0.02



/************************************************
*
*     Noise for actions
*
*     THIS IS WHERE YOU CAN BRING IN YOUR OWN IDEAS OF "NOISE" ETC. !!!
*
************************************************/

double DROP_TARGET_NOISE__BLOCK_ON_SMALL_BLOCK = 0.001;
double DROP_TARGET_NOISE__BLOCK_ON_BIG_BLOCK = 0.003;
double DROP_TARGET_NOISE__BALL_ON_BIG_BLOCK = 0.0066;
double DROP_TARGET_NOISE__BALL_ON_SMALL_BLOCK = 0.02;
double DROP_TARGET_NOISE__ON_BALL = 0.01;
double GRAB_UNCLEAR_OBJ_FAILURE_PROB = 0.4;



/************************************************
*
*     Low-level control
*
************************************************/

uint gl_step = 0;
uint video_step = 0;
bool useSwift=true;
bool useOpengl=true;

void oneStep(const arr &q, ors::KinematicWorld *C, const char* text) {
  C->ode().exportStateToOde();
  C->ode().step(.01);
  C->ode().importStateFromOde();
  if(useSwift) C->swift().step();
  else C->ode().importProxiesFromOde();
  
  if(useOpengl) {
    gl_step++;
    C->gl().text.clear();
    C->gl().text <<text <<endl;
    C->gl().update();
  }
#ifdef MT_video
  if(video) {
    video_step++;
    if(true) {
      video->addFrameFromOpengl();
      video_step = 0;
    }
  }
#endif
}


arr q0;
#ifndef NEW_FEEDBACK_CONTROL
arr W, Wdiag;

void controlledStep(arr &q, arr &W, ors::KinematicWorld *C, TaskVariableList& TVs, const char* text) {
  arr dq;
  updateState(TVs, *C);
  updateChanges(TVs);
  bayesianControl(TVs,dq,W);
//   if (q.N==0) q.resizeAs(dq); // TOBIAS-Aenderung
  q += dq;
  C->setJointState(q);
  C->calcBodyFramesFromJoints();
  oneStep(q, C, text);
}
#endif

void controlledStep(ors::KinematicWorld *C, FeedbackMotionControl &FM, const char* text) {
  double tau=.01;
  arr q, qdot;
  C->getJointState(q, qdot);
<<<<<<< HEAD
=======
  FM.nullSpacePD.y_ref = q0;
>>>>>>> 0d21dc73
  arr a = FM.operationalSpaceControl();
  q += tau*qdot;
  qdot += tau*a;
  FM.setState(q, qdot);
  oneStep(q, C, text);
}


/************************************************
*
*     Administration
*
************************************************/

// How many time-steps until action fails
#define SEC_ACTION_ABORT 300

RobotManipulationSimulator::RobotManipulationSimulator() {
//  video=0;
  Tabort = SEC_ACTION_ABORT;
}

RobotManipulationSimulator::~RobotManipulationSimulator() {
}



void drawEnv(void* horst) {
  glStandardLight(horst);
//   glDrawFloor(4.,1,1,1);
  glDrawFloor(4., 108./255., 123./255., 139./255.);
}


void RobotManipulationSimulator::loadConfiguration(const char* ors_filename) {
  clear();
  init(ors_filename);
  getJointState(q0);
  arr v0;
  v0.resizeAs(q0).setZero();
  setJointState(q0,v0);

<<<<<<< HEAD
=======
#ifndef NEW_FEEDBACK_CONTROL
>>>>>>> 0d21dc73
  uint i;
  arr BM(bodies.N);
  BM=1.;
  for(i=BM.N; i--;) {
    if(bodies(i)->outLinks.N) {
      BM(i) += BM(bodies(i)->outLinks(0)->to->index);
    }
  }
<<<<<<< HEAD
  arr Wdiag(q0.N);
=======
  Wdiag.resize(q0.N);
>>>>>>> 0d21dc73
  for(i=0; i<q0.N; i++) Wdiag(i)=BM(joints(i)->to->index);
  W.setDiag(Wdiag);
//  cout <<"W here: " <<Wdiag <<"W natural:" <<naturalQmetric() <<endl;
#endif

  calcObjectNumber();
  
  // determine table height
  neutralHeight = getPosition(getTableID())[2] + NEUTRAL_HEIGHT_BONUS;
  
  if(useOpengl){
    gl().clear();
    gl().add(drawEnv,0);
    gl().add(ors::glDrawGraph, this);
    orsDrawProxies = false;
    gl().resize(800, 600);
    //   gl().resize(1024, 600);
    gl().camera.setPosition(2.5,-7.5,2.3);  // position of camera
    gl().camera.focus(-0.25, -0.6, 1.1);  // rotate the frame to focus the point (x,y,z)
    gl().camera.upright();
    gl().update();
  }
}


void RobotManipulationSimulator::startOde() {
  CHECK(bodies.N,"load a configuration first");
  
  // SIMULATOR PARAMETER
  ode().coll_bounce = ODE_COLL_BOUNCE;
  ode().coll_ERP = ODE_COLL_ERP;
  ode().coll_CFM = ODE_COLL_CFM;
  ode().friction = ODE_FRICTION;
}


void RobotManipulationSimulator::startSwift() {
  useSwift=true;
  swift();
}


void RobotManipulationSimulator::startVideo(const char* filename) {
#ifdef MT_video
  if(video) delete video;
  video= new videoInterface;
  video->open(gl().width(),gl().height(), filename);
#endif
}


<<<<<<< HEAD

=======
>>>>>>> 0d21dc73

/************************************************
*
*     Standard simulation
*
************************************************/


void RobotManipulationSimulator::simulate(uint t, const char* message) {
  String msg_string(message);
#ifdef NEW_FEEDBACK_CONTROL
  FeedbackMotionControl MP(*this, false);
  MP.nullSpacePD.prec=0.;
  for(; t--;) controlledStep(this, MP, msg_string);
#else
  arr q;
  TaskVariableList local_TVs;
  local_TVs.clear();
  getJointState(q);
  bool change = true;
  for(; t--;) {
    MT::String send_string;
    if(msg_string.N == 0) {
      if(t%20==0)
        change = !change;
      if(change)
        send_string << "S";
    } else
      send_string << msg_string;
    //     send_string << msg_string << "     \n\n(time " << t << ")";
    controlledStep(q, W, this, local_TVs, send_string);
  }
#endif
}


void RobotManipulationSimulator::watch() {
  if(useOpengl){
    gl().text.clear() <<"Watch" <<endl;
    gl().watch();
  }
}


void RobotManipulationSimulator::indicateFailure() {
  // drop object
  ors::Joint* e;
  uint i;
  for_list(i,e,getBodyByName("fing1c")->outLinks) {
    del_edge(e,bodies,joints,true); //otherwise: no object in hand
  }
  std::cerr << "RobotManipulationSimulator: CONTROL FAILURE" << endl;
  relaxPosition();
}







/************************************************
*
*     General object information (state-independent)
*
************************************************/


void RobotManipulationSimulator::calcObjectNumber() {
  // determine number of objects
  numObjects = 0;
  // assuming that all objects start with "o"
  std::stringstream ss;
  uint i;
  for(i=1;; i++) {
    ss.str("");
    ss << "o" << i;
    ors::Body* n = getBodyByName(ss.str().c_str());
    if(n==0)
      break;
    numObjects++;
  }
}


void RobotManipulationSimulator::getObjects(uintA& objects) { ///< return list all objects
  objects.clear();
  
  objects.append(getTableID());
  
  uintA blocks;
  getBlocks(blocks);
  objects.append(blocks);
  
  uintA balls;
  getBalls(balls);
  objects.append(balls);
  
  uintA boxes;
  getBoxes(boxes);
  objects.append(boxes);
}


uint RobotManipulationSimulator::getTableID() {
  ors::Body* n = getBodyByName("table");
  return n->index;
}


void RobotManipulationSimulator::getBlocks(uintA& blocks) {
  blocks.clear();
  // assuming that all objects start with "o"
  std::stringstream ss;
  uint i;
  for(i=1; i<=numObjects; i++) {
    ss.str("");
    ss << "o" << i;
    ors::Body* n = getBodyByName(ss.str().c_str());
    if(n->shapes.N == 1) {
      if(n->shapes(0)->type == ors::boxST)
        blocks.append(n->index);
    }
  }
}


void RobotManipulationSimulator::getBalls(uintA& balls) {
  balls.clear();
  // assuming that all objects start with "o"
  std::stringstream ss;
  uint i;
  for(i=1; i<=numObjects; i++) {
    ss.str("");
    ss << "o" << i;
    ors::Body* n = getBodyByName(ss.str().c_str());
    if(n->shapes.N == 1) {
      if(n->shapes(0)->type == ors::sphereST)
        balls.append(n->index);
    }
  }
}


void RobotManipulationSimulator::getBoxes(uintA& boxes) {
  boxes.clear();
  // assuming that all objects start with "o"
  std::stringstream ss;
  uint i;
  for(i=1; i<=numObjects; i++) {
    ss.str("");
    ss << "o" << i;
    ors::Body* n = getBodyByName(ss.str().c_str());
    if(isBox(n->index))
      boxes.append(n->index);
  }
}


void RobotManipulationSimulator::getCylinders(uintA& cylinders) {
  cylinders.clear();
  // assuming that all objects start with "o"
  std::stringstream ss;
  uint i;
  for(i=1; i<=numObjects; i++) {
    ss.str("");
    ss << "o" << i;
    ors::Body* n = getBodyByName(ss.str().c_str());
    if(n->shapes.N == 1) {
      if(n->shapes(0)->type == ors::cylinderST)
        cylinders.append(n->index);
    }
  }
}


bool RobotManipulationSimulator::isBox(uint id) {
  return bodies(id)->shapes.N == 6;
}


uint RobotManipulationSimulator::convertObjectName2ID(const char* name) {
  return getBodyByName(name)->index;
}


const char* RobotManipulationSimulator::convertObjectID2name(uint ID) {
  if(bodies.N > ID)
    return bodies(ID)->name;
  else
    return "";
}


int RobotManipulationSimulator::getOrsType(uint id) {
  if(bodies(id)->shapes.N == 1) {
    return bodies(id)->shapes(0)->type;
  } else
    return OBJECT_TYPE__BOX;
}


double* RobotManipulationSimulator::getSize(uint id) {
  return bodies(id)->shapes(0)->size;
}


double* RobotManipulationSimulator::getColor(uint id) {
  return bodies(id)->shapes(0)->color;
}


MT::String RobotManipulationSimulator::getColorString(uint obj) {
  double red[3];  red[0]=1.0;  red[1]=0.0;   red[2]=0.0;
  double green[3];  green[0]=0.2;  green[1]=1.0;   green[2]=0.0;
  double orange[3];  orange[0]=1.0;  orange[1]=0.5;   orange[2]=0.0;
  double yellow[3];  yellow[0]=1.0;  yellow[1]=1.0;   yellow[2]=0.0;
  double blue[3];  blue[0]=.0;  blue[1]=.0;   blue[2]=1.0;
  double brown[3];  brown[0]=.5;  brown[1]=.3;   brown[2]=.15;
  double yellow_green[3];  yellow_green[0]=.8;  yellow_green[1]=1.;   yellow_green[2]=.0;
  double grey[3];  grey[0]=.6;  grey[1]=.5;   grey[2]=.5;
  double light_blue[3];  light_blue[0]=.4;  light_blue[1]=1.;   light_blue[2]=1.;
  double purple[3];  purple[0]=.4;  purple[1]=0.;   purple[2]=.5;
  double dark_red[3];  dark_red[0]=.7;  dark_red[1]=0.05;   dark_red[2]=.05;
  double dark_blue[3];  dark_blue[0]=.05;  dark_blue[1]=0.;   dark_blue[2]=.7;
  double rose[3];  rose[0]=1.0;  rose[1]=0.5;   rose[2]=.75;
  
  uint i;
  
  double* color = getColor(obj);
  MT::String name;
  
  for(i=0; i<3; i++)
    if(!TL::areEqual(color[i], red[i])) break;
  if(i==3) {name = "red";}
  
  for(i=0; i<3; i++)
    if(!TL::areEqual(color[i], green[i])) break;
  if(i==3) {name = "green";}
  
  for(i=0; i<3; i++)
    if(!TL::areEqual(color[i], orange[i])) break;
  if(i==3) {name = "orange";}
  
  for(i=0; i<3; i++)
    if(!TL::areEqual(color[i], yellow[i])) break;
  if(i==3) {name = "yellow";}
  
  for(i=0; i<3; i++)
    if(!TL::areEqual(color[i], blue[i])) break;
  if(i==3) {name = "blue";}
  
  for(i=0; i<3; i++)
    if(!TL::areEqual(color[i], brown[i])) break;
  if(i==3) {name = "brown";}
  
  for(i=0; i<3; i++)
    if(!TL::areEqual(color[i], yellow_green[i])) break;
  if(i==3) {name = "yellow-green";}
  
  for(i=0; i<3; i++)
    if(!TL::areEqual(color[i], grey[i])) break;
  if(i==3) {name = "grey";}
  
  for(i=0; i<3; i++)
    if(!TL::areEqual(color[i], light_blue[i])) break;
  if(i==3) {name = "light blue";}
  
  for(i=0; i<3; i++)
    if(!TL::areEqual(color[i], rose[i])) break;
  if(i==3) {name = "rose";}
  
  for(i=0; i<3; i++)
    if(!TL::areEqual(color[i], purple[i])) break;
  if(i==3) {name = "purple";}
  
  for(i=0; i<3; i++)
    if(!TL::areEqual(color[i], dark_red[i])) break;
  if(i==3) {name = "dark red";}
  
  for(i=0; i<3; i++)
    if(!TL::areEqual(color[i], dark_blue[i])) break;
  if(i==3) {name = "dark blue";}
  
  return name;
}












/************************************************
*
*     State information
*
************************************************/

double* RobotManipulationSimulator::getPosition(uint id) {
  return bodies(id)->X.pos.p();
}


void RobotManipulationSimulator::getTablePosition(double& x1, double& x2, double& y1, double& y2) {
  double* pos = getPosition(getTableID());
  double* size = getSize(getTableID());
  x1 = pos[0] - size[0]/2;
  x2 = pos[0] + size[0]/2;
  y1 = pos[1] - size[1]/2;
  y1 = pos[1] + size[1]/2;
}


void RobotManipulationSimulator::getObjectPositions(arr& positions) {
  uint i, k;
  uintA objs;
  getObjects(objs);
  positions.resize(objs.N, 3);
  FOR1D(objs, i) {
    double* local_position = getPosition(objs(i));
    for(k=0; k<3; k++) {
      positions(i, k) = local_position[k];
    }
  }
}


// orientation is 2d:  orientation(0) = angle to z axis,  orientation(1) = angle of projection to x/y plane
void RobotManipulationSimulator::getOrientation(arr& orientation, uint id) {
  orientation.resize(2);
  
  if(getOrsType(id) == ors::sphereST) {
    orientation.setUni(0.);
    return;
  }
  
//   cout<<bodies(id)->name<<endl;

  ors::Quaternion rot;
  rot = bodies(id)->X.rot;
  
  ors::Vector upvec_z; double maxz=-2;
  if((rot*Vector_x).z>maxz) { upvec_z=Vector_x; maxz=(rot*upvec_z).z; }
  if((rot*Vector_y).z>maxz) { upvec_z=Vector_y; maxz=(rot*upvec_z).z; }
  if((rot*Vector_z).z>maxz) { upvec_z=Vector_z; maxz=(rot*upvec_z).z; }
  if((rot*(-Vector_x)).z>maxz) { upvec_z=-Vector_x; maxz=(rot*upvec_z).z; }
  if((rot*(-Vector_y)).z>maxz) { upvec_z=-Vector_y; maxz=(rot*upvec_z).z; }
  if((rot*(-Vector_z)).z>maxz) { upvec_z=-Vector_z; maxz=(rot*upvec_z).z; }
  double angle_z = acos(maxz);
  if(angle_z < 0.0001)
    angle_z = 0.;
//   if (angle_z>MT_PI/4) {
//     PRINT(MT_PI/4);
//     PRINT((rot*Vector_x).z);
//     PRINT((rot*Vector_y).z);
//     PRINT((rot*Vector_z).z);
//     PRINT((rot*(-Vector_x)).z);
//     PRINT((rot*(-Vector_y)).z);
//     PRINT((rot*(-Vector_z)).z);
//     PRINT(acos((rot*Vector_x).z));
//     PRINT(acos((rot*Vector_y).z));
//     PRINT(acos((rot*Vector_z).z));
//     PRINT(acos((rot*(-Vector_x)).z));
//     PRINT(acos((rot*(-Vector_y)).z));
//     PRINT(acos((rot*(-Vector_z)).z));
//     watch();
//   }
//   CHECK((angle_z<=MT_PI/2)  &&  (angle_z>=0), "invalid angle_z  (upvec_z="<<upvec_z<<", z="<<maxz<<")");
  orientation(0) = angle_z;
  
  ors::Vector upvec_x; double maxx=-2;
  if((rot*Vector_x).x>maxx) { upvec_x=Vector_x; maxx=(rot*upvec_x).x; }
  if((rot*Vector_y).x>maxx) { upvec_x=Vector_y; maxx=(rot*upvec_x).x; }
  if((rot*Vector_z).x>maxx) { upvec_x=Vector_z; maxx=(rot*upvec_x).x; }
  if((rot*(-Vector_x)).x>maxx) { upvec_x=-Vector_x; maxx=(rot*upvec_x).x; }
  if((rot*(-Vector_y)).x>maxx) { upvec_x=-Vector_y; maxx=(rot*upvec_x).x; }
  if((rot*(-Vector_z)).x>maxx) { upvec_x=-Vector_z; maxx=(rot*upvec_x).x; }
  double angle_xy = atan((rot*upvec_x).y / maxx);
  if(angle_xy < 0.0001)
    angle_xy = 0.;
//   CHECK((angle_xy<=MT_PI/4)  &&  (angle_xy>=0), "invalid angle_xy (upvec_x="<<upvec_x<<", x="<<maxx<<")");
  orientation(1) = angle_xy;
}


void RobotManipulationSimulator::getObjectAngles(arr& angles) {
  uint i, k;
  uintA objs;
  getObjects(objs);
  angles.resize(objs.N, 2);
  FOR1D(objs, i) {
    arr orientation;
    getOrientation(orientation, objs(i));
    CHECK(orientation.N == 2, "too many angles");
    FOR1D(orientation, k) {
      angles(i, k) = orientation(k);
      if(angles(i, k) < 0.00001)
        angles(i, k) = 0.;
    }
  }
}


bool RobotManipulationSimulator::isUpright(uint id) {
  // balls are always upright
  if(getOrsType(id) == ors::sphereST)
    return true;
    
  double TOLERANCE = 0.05; // in radians
  
  arr orientation;
  getOrientation(orientation, id);
//   cout << id << " angle = " << angle << endl;
  if(fabs(orientation(0)) < TOLERANCE)
    return true;
  else
    return false;
}


double RobotManipulationSimulator::getHeight(uint id) {
  return getPosition(id)[2];
}


double RobotManipulationSimulator::getOverallHeight(uintA& objects) {
  uint i;
  double height = 0.;
  uint obj_inhand = getInhand();
  double table_height = getHeight(getTableID());
  cout<<"table "<<table_height<<endl;
  FOR1D(objects, i) {
    if(objects(i) == obj_inhand) {
      cout << objects(i) << " 0 (inhand)"<<endl;
      continue;
    }
    double o_height = (getHeight(objects(i)) - table_height);
    cout<<objects(i)<<" "<<o_height<<endl;
    height += o_height;
  }
//   height /= 1.0 * objects.N;
  return height;
}


uint RobotManipulationSimulator::getInhand(uint man_id) {
  ors::Joint* e;
  if(!bodies(man_id)->outLinks.N) return TL::UINT_NIL;
  e=bodies(man_id)->outLinks(0);
  return e->to->index;
}


uint RobotManipulationSimulator::getInhand() {
  return getInhand(convertObjectName2ID("fing1c"));
}


uint RobotManipulationSimulator::getHandID() {
  return convertObjectName2ID("fing1c");
}


void RobotManipulationSimulator::getObjectsOn(uintA& list,const char *obj_name) {
  list.clear();
  
  ors::Body* obj_body = getBodyByName(obj_name);
  double obj_rad = 0.5 * getSize(obj_body->index)[2];
  
  uint i;
  uint body_id__a, body_id__b;
  double TOL_COEFF = 0.8;
  double other_rad;
  
  uintA others;
  getObjects(others);
  ors::Body* other_body;
  
  //reportProxies();
  
  for(i=0; i<proxies.N; i++) {
    if(proxies(i)->a  == -1  ||  proxies(i)->b  == -1)  // on earth
      continue;
    body_id__a = shapes(proxies(i)->a)->body->index;
    body_id__b = shapes(proxies(i)->b)->body->index;
    if(body_id__a == obj_body->index) {
      other_body = bodies(body_id__b);
    } else if(body_id__b == obj_body->index) {
      other_body = bodies(body_id__a);
    } else
      continue;
      
    double MAX_DISTANCE = 0.02;
    
    if(proxies(i)->d < MAX_DISTANCE) {  // small enough distance
      other_rad = 0.5 * getSize(other_body->index)[2];
      // z-axis (height) difference big enough
      if(other_body->shapes(0)->X.pos.z - obj_body->shapes(0)->X.pos.z   >   TOL_COEFF * (obj_rad + other_rad)) {
        if(other_body->index == getTableID()  ||  obj_body->index == getTableID()) {
          list.setAppend(other_body->index);
        } else {
          // x-axis difference small enough
          if(fabs(other_body->shapes(0)->X.pos.x - obj_body->shapes(0)->X.pos.x)   <   0.9 * (obj_rad + other_rad)) {
            // y-axis difference small enough
            if(fabs(other_body->shapes(0)->X.pos.y - obj_body->shapes(0)->X.pos.y)   <   0.9 * (obj_rad + other_rad)) {
              list.setAppend(other_body->index);
            }
          }
        }
      }
    }
  }
}


void RobotManipulationSimulator::getObjectsOn(uintA& list,const uint obj_id) {
  getObjectsOn(list, convertObjectID2name(obj_id));
}


bool RobotManipulationSimulator::isClear(uint id) {
  uintA above_objects;
  getObjectsOn(above_objects, id);
  return above_objects.N == 0;
}


// if z-value of objects is beneath THRESHOLD
bool RobotManipulationSimulator::onGround(uint id) {
  double THRESHOLD = 0.4;
  ors::Body* obj=bodies(id);
  if(obj->X.pos.z < THRESHOLD)
    return true;
  else
    return false;
}


void RobotManipulationSimulator::getObjectsClose(uintA& list, uint obj) {
  list.clear();
  double* pos = getPosition(obj);
  uint i;
  uintA objects;
  getObjects(objects);
  FOR1D(objects, i) {
    if(objects(i) == obj) continue;
    double* pos_other = getPosition(objects(i));
    if(fabs(pos[2] - pos_other[2]) > 0.03) continue;
//     PRINT(fabs(pos[0] - pos_other[0]));
//     PRINT(fabs(pos[1] - pos_other[1]));
    if(fabs(pos[0] - pos_other[0]) > 0.15) continue;
    if(fabs(pos[1] - pos_other[1]) > 0.15) continue;
    list.append(objects(i));
  }
}


bool RobotManipulationSimulator::freePosition(double x, double y, double radius) {
  uintA objects;
  getObjects(objects);
  objects.removeValue(getTableID());
//     cout<<"Asking for pos "<<x<<"/"<<y<<" within radius "<<radius<<endl;
  uint i;
  FOR1D(objects, i) {
    double* pos = getPosition(objects(i));
    double local_radius = radius;
    if(isBox(objects(i)))
      local_radius = 0.1;
    if(fabs(pos[0] - x) < local_radius)
      return false;
    if(fabs(pos[1] - y) < local_radius)
      return false;
  }
  return true;
}


double RobotManipulationSimulator::highestPosition(double x, double y, double radius, uint id_ignored) {
  uint DEBUG = 0;
  uintA objects;
  getObjects(objects);
  objects.removeValue(getTableID());
  if(DEBUG>0) {
    cout << "highestPosition:"<<endl;
    cout<<"Asking for pos "<<x<<"/"<<y<<" within radius "<<radius<<endl;
  }
  uint i;
  double max_z;
  double* table_pos = getPosition(getTableID());
  max_z = table_pos[2];
  if(DEBUG>0) {cout<<"table_z: "<<max_z<<endl;}
  FOR1D(objects, i) {
    if(objects(i) == id_ignored)
      continue;
    double* pos = getPosition(objects(i));
//         cout<<manipObjs(i)<<" has pos "<<pos[0]<<"/"<<pos[1]<<endl;
    if(fabs(pos[0] - x) < radius  &&  fabs(pos[1] - y) < radius) {
      if(DEBUG>0) cout<<"Object "<<objects(i)<<" within radius at height "<<pos[2]<<endl;
      if(pos[2] > max_z)
        max_z = pos[2];
    }
  }
  if(DEBUG>0) cout<<"max_z = "<<max_z<<endl;
  return max_z;
}


uint RobotManipulationSimulator::getContainedObject(uint box_id) {
  // inbox object has same position as box
  uintA boxes;
  getBoxes(boxes);
  double* box_pos = getPosition(box_id);
  uint i;
  
  uintA blocks;
  getBlocks(blocks);
  FOR1D(blocks, i) {
    double* obj_pos = getPosition(blocks(i));
    if(fabs(obj_pos[0] - box_pos[0]) < 0.05
        &&  fabs(obj_pos[1] - box_pos[1]) < 0.05
        && (box_pos[2] - obj_pos[2]) > -0.02) {
      return blocks(i);
    }
  }
  
  uintA balls;
  getBalls(balls);
  FOR1D(balls, i) {
    double* obj_pos = getPosition(balls(i));
    if(fabs(obj_pos[0] - box_pos[0]) < 0.05
        &&  fabs(obj_pos[1] - box_pos[1]) < 0.05
        && (box_pos[2] - obj_pos[2]) > -0.02) {
      return balls(i);
    }
  }
  return TL::UINT_NIL;
}


bool RobotManipulationSimulator::isClosed(uint box_id) {
  CHECK(bodies(box_id)->shapes.N == 6, "isn't a box");
<<<<<<< HEAD
  if(TL::isZero(bodies(box_id)->shapes(5)->rel.pos.x)  &&  TL::isZero(bodies(box_id)->shapes(5)->rel.pos.y)
      &&  bodies(box_id)->shapes(5)->rel.pos.x < 0.1)
=======
  if(TL::isZero(bodies(box_id)->shapes.last()->rel.pos.x)  &&  TL::isZero(bodies(box_id)->shapes.last()->rel.pos.y)
      &&  bodies(box_id)->shapes.last()->rel.pos.x < 0.1)
>>>>>>> 0d21dc73
    return true;
  else
    return false;
}


bool RobotManipulationSimulator::containedInBox(uint id) {
  uintA boxes;
  getBoxes(boxes);
  uint i;
  FOR1D(boxes, i) {
    if(getContainedObject(boxes(i)) == id)
      return true;
  }
  return false;
}


bool RobotManipulationSimulator::containedInClosedBox(uint id) {
  uintA boxes;
  getBoxes(boxes);
  uint i;
  FOR1D(boxes, i) {
    if(!isClosed(boxes(i)))
      continue;
    if(getContainedObject(boxes(i)) == id)
      return true;
  }
  return false;
}


bool RobotManipulationSimulator::inContact(uint a,uint b) {
  if(getContact(a,b)) return true;
  return false;
}

void RobotManipulationSimulator::writeAllContacts(uint id) {
//   reportProxies();
//   void sortProxies(bool deleteMultiple=false,bool deleteOld=false);

  ors::Proxy *p;
  uint obj=getBodyByName(convertObjectID2name(id))->index;
  uint i;
  cout << convertObjectID2name(id) << " is in contact with ";
  for(i=0; i<proxies.N; i++)
    if(proxies(i)->d<0.02) {
      p=proxies(i);
      if(p->a==(int)obj && p->b!=(int)obj) {
        cout << bodies(p->b)->name << " ";
      }
      if(p->b==(int)obj && p->a!=(int)obj) {
        cout << bodies(p->a)->name << " ";
      }
    }
  cout << endl;
}


void RobotManipulationSimulator::printObjectInfo() {
  uintA objects;
  getObjects(objects);
  uint i;
  FOR1D(objects, i) {
    cout << objects(i) << " " << convertObjectID2name(objects(i)) << endl;
  }
}












/************************************************
*
*     Actions - grab
*
************************************************/


void RobotManipulationSimulator::grab_final(const char *manipulator,const char *obj_grabbed, const char* message) {
  ors::Body *obj=getBodyByName(obj_grabbed);
  bool isTable = obj->index == getTableID();
  if(isTable) {
    cout<<"Cannot grab table"<<endl;
    return;
  }
  bool inClosedBox = containedInClosedBox(convertObjectName2ID(obj_grabbed));
  if(inClosedBox) {
    cout<<"Object "<<obj_grabbed<<" is inside of a closed box and cannot be grabbed."<<endl;
    return;
  }
  bool isHand = obj->index == getHandID();
  if(isHand) HALT("grab_final("<<obj_grabbed<<") --> cannot grab my own hand!");
  
  uintA list;
  getObjectsOn(list, obj_grabbed);
  bool object_is_clear = list.N == 0;
  
  MT::String msg_string(message);
  if(msg_string.N == 0) {
    msg_string << "grab "<<obj_grabbed;
  }
  
<<<<<<< HEAD
=======
#ifdef NEW_FEEDBACK_CONTROL
  uint t;
  arr pos = ARRAY(obj->X.pos);
  uint fingIdx = getBodyByName("fing1c")->index;

  FeedbackMotionControl MP(*this, false);
  PDtask *x = MP.addPDTask("endeffector", .2, 1.5, posTMT, "fing1c", NoVector, NULL, ors::Vector(pos));
  if(isTable) x->y_ref(2) = neutralHeight-0.1;

  // (1) drop object if one is in hand
  //   dropInhandObjectOnTable(message);
  uint id_grabbed = getInhand();
  if(id_grabbed != TL::UINT_NIL) {
    // move a bit towards new object
    for(t=0; t<10; t++) {
      MT::String send_msg;
      send_msg << msg_string /*<< "      \n\n(time " << t << ")"*/;
      controlledStep(this, MP, msg_string);
      // TODO passt das? Ueberall state durch "active" ersetzt
      if(getContact(fingIdx,obj->index)) break;
    }
    if(bodies(id_grabbed)->inLinks.N) {
      ors::Joint* e=bodies(id_grabbed)->inLinks(0);
      del_edge(e,bodies,joints,true);
    }
  }

  // (2) move towards new object
  for(t=0; t<Tabort; t++) {
    controlledStep(this, MP, msg_string);
    if(absMax(x->Perr) <.05 || getContact(fingIdx, obj->index)) break;
  }
  if(t==Tabort) { indicateFailure(); return; }

  // (3) grasp if not table or world
  if(obj->index!=getTableID()) {
    glueBodies(bodies(fingIdx), obj);
  } else {
    //indicateFailure()?
  }

  // (4) move upwards (to avoid collisions)
  // to be sure: unset contact of that object if grabbed from table
  ors::Shape* s = NULL;
  if(isClear(obj->index)) {
    s = obj->shapes(0);
    s->cont = false;
  }

  x->y_ref(2) = .5;
  for(t=0; t<Tabort; t++) {
    controlledStep(this, MP, msg_string);
    if(absMax(x->Perr) < .05) break;

    // might drop object
    if(t==50  &&  !object_is_clear  &&  obj->index!=getTableID()) {
      cout<<"I might drop that object!"<<endl;
      if(rnd.uni() < GRAB_UNCLEAR_OBJ_FAILURE_PROB) {
        dropObject(convertObjectName2ID(manipulator));
        cout<<"  >>  Uh, indeed I dropped it!"<<endl;
      }
    }
  }
  if(t==Tabort) { indicateFailure(); return; }

#else
>>>>>>> 0d21dc73
  DefaultTaskVariable x("endeffector", *this, posTVT, manipulator, 0, 0, 0, ARR());
  x.setGainsAsAttractor(20, .2);
  x.y_prec=1000.;
  
  TaskVariableList local_TVs;
  local_TVs.append(&x);
  
  uint t;
  arr q, dq;
  getJointState(q);
  
  // (1) drop object if one is in hand
  //   dropInhandObjectOnTable(message);
  uint id_grabbed = getInhand();
  if(id_grabbed != TL::UINT_NIL) {
    // move a bit towards new object
    for(t=0; t<10; t++) {
      x.y_target = ARRAY(obj->X.pos);
      if(isTable) {x.y_target(2) = neutralHeight-0.1;}
      MT::String send_msg;
      send_msg << msg_string /*<< "      \n\n(time " << t << ")"*/;
      controlledStep(q,W,this,local_TVs,send_msg);
      // TODO passt das? Ueberall state durch "active" ersetzt
//       if(x.active==1 || getContact(x.i,obj->index)) break;
      if(x.active==1 || getContact(x.i,obj->index)) break;
    }
    if(bodies(id_grabbed)->inLinks.N) {
      ors::Joint* e=bodies(id_grabbed)->inLinks(0);
      del_edge(e,bodies,joints,true);
    }
  }
  
  // (2) move towards new object
  getJointState(q);
  for(t=0; t<Tabort; t++) {
    x.y_target = ARRAY(obj->X.pos);
    if(isTable) {x.y_target(2) = neutralHeight-0.1;}
    MT::String send_msg;
    send_msg << msg_string /*<< "      \n\n(time " << t << ")"*/;
    controlledStep(q,W,this,local_TVs,send_msg);
    if(useOpengl) gl().update();
    double dist = length(x.y - x.y_target);
    if(dist <.05 || getContact(x.i, obj->index)) break;
  }
  if(t==Tabort) { indicateFailure(); return; }
  
  // (3) grasp if not table or world
  if(obj->index!=getTableID()) {
    glueBodies(bodies(x.i), obj);
  } else {
    //indicateFailure()?
  }
  
  // (4) move upwards (to avoid collisions)
  // to be sure: unset contact of that object if grabbed from table
  ors::Shape* s = NULL;
  if(isClear(obj->index)) {
    s = obj->shapes(0);
    s->cont = false;
  }
  
  for(t=0; t<Tabort; t++) {
    x.y_target = ARRAY(obj->X.pos);
//     if (x.y_target(2) < neutralHeight)       // ALTE LOESUNG -- TOBIAS
//       x.y_target(2) += SMALL_HEIGHT_STEP;    // ALTE LOESUNG -- TOBIAS
    x.y_target(2) = 1.2;
    MT::String send_msg;
    send_msg << msg_string /*<< "      \n\n(time " << t << ")"*/;
    controlledStep(q,W,this,local_TVs,send_msg);
    if(useOpengl) gl().update();
    double dist = length(x.y - x.y_target);
    if(dist<.05) break;
    
    // might drop object
    if(t==50  &&  !object_is_clear  &&  obj->index!=getTableID()) {
      cout<<"I might drop that object!"<<endl;
      if(rnd.uni() < GRAB_UNCLEAR_OBJ_FAILURE_PROB) {
        dropObject(convertObjectName2ID(manipulator));
        cout<<"  >>  Uh, indeed I dropped it!"<<endl;
      }
    }
  }
  if(t==Tabort) { indicateFailure(); return; }
<<<<<<< HEAD
  
=======
#endif
>>>>>>> 0d21dc73
  
  relaxPosition();
  
  // reset contact of grabbed object
  if(s!=NULL) {
    s->cont = true;
    swift().initActivations();
  }
  if(t==Tabort) { indicateFailure(); return; }
}


void RobotManipulationSimulator::grab(uint ID, const char* message) {
  grab(convertObjectID2name(ID), message);
}


void RobotManipulationSimulator::grab(const char* obj, const char* message) {
  grab_final("fing1c", obj, message);
}


void RobotManipulationSimulator::grabHere(const char* message) {
  MT::String msg_string(message);
  if(msg_string.N == 0) {
    msg_string << "grabHere: ";
  }
  
  uint finger = convertObjectName2ID("fing1c");
  // (1) drop object if one is in hand
  dropObject(finger);
  
  double min_distance = std::numeric_limits<double>::max();
  uint closest_object = 0;
  for(uint i = 0; i< proxies.N; i++) {
    if(proxies(i)->a == (int)finger || proxies(i)->b == (int)finger) {
      if(proxies(i)->d < min_distance) {
        min_distance = proxies(i)->d;
        closest_object = (proxies(i)->a == (int)finger ? proxies(i)->b : proxies(i)->a);
      }
    }
  }
  if(min_distance > 10e-4) {
    msg_string << "nothing to grab";
  } else {
    glueBodies(getBodyByName("fing1c"), getBodyByName(convertObjectID2name(closest_object)));
    msg_string << "Grabed obj " << convertObjectID2name(closest_object);
  }
}




/************************************************
*
*     Actions - drop
*
************************************************/

void RobotManipulationSimulator::dropObjectAbove_final(const char *obj_dropped, const char *obj_below, const char* message) {
  MT::String msg_string(message);
  if(msg_string.N == 0) {
    msg_string << "puton " << obj_below;
  }
  
  arr I(q0.N,q0.N); I.setId();
  bool obj_is_inhand = strlen(obj_dropped) > 0;
  MT::String obj_dropped1;
<<<<<<< HEAD
  if(obj_is_inhand) {
    obj_dropped1 = obj_dropped;
  } else
    obj_dropped1 = "fing1c";
=======
  if(obj_is_inhand) obj_dropped1 = obj_dropped; else obj_dropped1 = "fing1c";
>>>>>>> 0d21dc73
    
  uint obj_dropped1_index=getBodyByName(obj_dropped1)->index;
  uint obj_below_id = convertObjectName2ID(obj_below);
  
<<<<<<< HEAD
  if(obj_below_id == obj_dropped1_index) {  // if puton itself --> puton table
//     MT_MSG("Trying to put on table");
    obj_below_id = getTableID();
  }
  
=======
  // if puton itself --> puton table
  if(obj_below_id == obj_dropped1_index) obj_below_id = getTableID();

#ifdef NEW_FEEDBACK_CONTROL
  uint t;
  FeedbackMotionControl MP(*this, false);
  PDtask *o = MP.addPDTask("obj", .2, 1.5, posTMT, obj_dropped1);
  PDtask *c = MP.addPDTask("collision", .5, 2., collTMT, NULL, NoVector, NULL, NoVector, ARR(.02));
  c->prec = 1.;
//  PDtask *r =  MP.addPDTask("q-pose", .5, 1., qItselfTMT);
//  r->prec = 1.;
//  r->y_ref = q0;

  //target for the upright align
  ors::Quaternion rot;
  rot = bodies(obj_dropped1_index)->X.rot;
  ors::Vector upvec; double maxz=-2;
  if((rot*Vector_x).z>maxz) { upvec=Vector_x; maxz=(rot*upvec).z; }
  if((rot*Vector_y).z>maxz) { upvec=Vector_y; maxz=(rot*upvec).z; }
  if((rot*Vector_z).z>maxz) { upvec=Vector_z; maxz=(rot*upvec).z; }
  if((rot*(-Vector_x)).z>maxz) { upvec=-Vector_x; maxz=(rot*upvec).z; }
  if((rot*(-Vector_y)).z>maxz) { upvec=-Vector_y; maxz=(rot*upvec).z; }
  if((rot*(-Vector_z)).z>maxz) { upvec=-Vector_z; maxz=(rot*upvec).z; }
  ors::Transformation tf;
  tf.rot.setDiff(Vector_z, upvec);
  PDtask *z = MP.addPDTask("obj-z-align", .2, 1.5, vecAlignTMT, bodies(obj_dropped1_index)->name, upvec, NULL, Vector_z);
  z->y_ref = ARR(1.);

  // Calculate (noisy) target position
  double x_target, y_target;
  if(obj_is_inhand)
    calcTargetPositionForDrop(x_target, y_target, obj_dropped1_index, obj_below_id);
  else {
    x_target = bodies(obj_below_id)->X.pos.x;
    y_target = bodies(obj_below_id)->X.pos.z;
  }

  // Hard limit on y-distance to robot
  if(y_target < HARD_LIMIT_DIST_Y)
    y_target = HARD_LIMIT_DIST_Y;


  // Phase 1: move object up
  o->map.phi(o->y_ref, NoArr, *this);
  o->y_ref(2) = neutralHeight;
  for(t=0; t<Tabort; t++) {
    controlledStep(this, MP, msg_string);
    if(absMax(o->Perr) < 0.01) break;
  }
  if(t==Tabort) { indicateFailure(); return; }


  // Phase 2: above object
  o->y_ref = ARR( x_target, y_target, highestPosition(x_target, y_target, 0.06, obj_dropped1_index) + .2);
  for(t=0; t<Tabort; t++) {
    controlledStep(this, MP, msg_string);
    if(absMax(o->Perr) < 0.01) break;
  }
  if(t==Tabort) { indicateFailure(); return; }

  //turn off collision avoidance
  c->active=false;

  // Phase 3: down
  // IMPORTANT PARAM: set distance to target (relative height-distance in which "hand is opened" / object let loose)
  double Z_ADD_DIST = getSize(obj_dropped1_index)[0]/2 + .03;
  if(getOrsType(obj_below_id) == OBJECT_TYPE__BOX) {
    Z_ADD_DIST += 0.05;
  }
  double z_target = Z_ADD_DIST + highestPosition(x_target, y_target, 0.06, obj_dropped1_index)+.01;
  if(getTableID() == obj_below_id)
    z_target += 0.05;
  // we slowly approach z_target
  o->y_ref(2) = bodies(obj_dropped1_index)->X.pos.z - 0.05;
  o->y_ref(2) = z_target;
  for(t=0; t<Tabort; t++) {
//    if(bodies(obj_dropped1_index)->X.pos.z - o->y_ref(2) < 0.05) {
//      // slowly go down
//      if(o->y_ref(2) - z_target > 0.1)
//        o->y_ref(2) -= 0.02;
//      else if(o->y_ref(2) - z_target > 0.02)
//        o->y_ref(2) -= 0.01;
//    }
    controlledStep(this, MP, msg_string);
    if(absMax(o->Perr) < 0.001) break;
  }
  if(t==Tabort) { indicateFailure(); return; }
#else
>>>>>>> 0d21dc73
  DefaultTaskVariable o("obj",*this,posTVT,obj_dropped1,0,0,0,arr(0));
  DefaultTaskVariable z;
  //
  ors::Quaternion rot;
  rot = bodies(obj_dropped1_index)->X.rot;
  ors::Vector upvec; double maxz=-2;
  if((rot*Vector_x).z>maxz) { upvec=Vector_x; maxz=(rot*upvec).z; }
  if((rot*Vector_y).z>maxz) { upvec=Vector_y; maxz=(rot*upvec).z; }
  if((rot*Vector_z).z>maxz) { upvec=Vector_z; maxz=(rot*upvec).z; }
  if((rot*(-Vector_x)).z>maxz) { upvec=-Vector_x; maxz=(rot*upvec).z; }
  if((rot*(-Vector_y)).z>maxz) { upvec=-Vector_y; maxz=(rot*upvec).z; }
  if((rot*(-Vector_z)).z>maxz) { upvec=-Vector_z; maxz=(rot*upvec).z; }
  ors::Transformation tf;
  tf.rot.setDiff(Vector_z, upvec);
  z.set("obj-z-align",*this,zalignTVT,obj_dropped1_index,tf,-1,Transformation_Id,arr(0));
  //
  DefaultTaskVariable r("full state",*this,qLinearTVT,0,0,0,0,I);
  DefaultTaskVariable c("collision",*this,collTVT,0,0,0,0,ARR(.02));
  
  r.setGainsAsAttractor(50,.1);
  r.y_prec=1.;
  r.y_target=q0;
  r.active=false;
  o.setGainsAsAttractor(20,.2);
  o.y_prec=1000.;
  z.setGainsAsAttractor(20,.2);
  z.y_prec=1000.;
  z.y_target.resize(1);  z.y_target = 1.;
  
  c.setGainsAsAttractor(20,.1);
  c.y_prec=10000.;
  if(!useSwift) c.active=false;
  
  uint t;
  arr q,dq;
  getJointState(q);
  
  TaskVariableList local_TVs;
  local_TVs.append(&o);
  local_TVs.append(&z);
  local_TVs.append(&r);
  local_TVs.append(&c);
  
  // Calculate (noisy) target position
  double x_target, y_target;
  if(obj_is_inhand)
    calcTargetPositionForDrop(x_target, y_target, obj_dropped1_index, obj_below_id);
  else {
    x_target = bodies(obj_below_id)->X.pos.x;
    y_target = bodies(obj_below_id)->X.pos.z;
  }
  
  // Hard limit on y-distance to robot
  if(y_target < HARD_LIMIT_DIST_Y)
    y_target = HARD_LIMIT_DIST_Y;
    
    
  // Phase 1: up
  updateState(local_TVs, *this);
  o.y_target(2) += .3;
  for(t=0; t<Tabort; t++) {
    if(o.y_target(2) < neutralHeight)
      o.y_target(2) += 0.05;
    MT::String send_string;
    send_string << msg_string /*<< "     \n\n(time " << t << ")"*/;
    controlledStep(q,W,this,local_TVs,send_string);
    double diff = length(o.y - o.y_target);
    if(diff < 0.05) break;
  }
  if(t==Tabort) { indicateFailure(); return; }
  
  
  
  // Phase 2: above object
  o.y_target(0) = x_target;
  o.y_target(1) = y_target;
  // WHERE TO GO ABOVE
  o.y_target(2) = highestPosition(o.y_target(0), o.y_target(1), 0.06, obj_dropped1_index) + .2;
  for(t=0; t<Tabort; t++) {
    MT::String send_string;
    send_string << msg_string /*<< "     \n\n(time " << t << ")"*/;
    controlledStep(q,W,this,local_TVs,send_string);
    double diff = length(o.y - o.y_target);
    if(diff < 0.05) break;
  }
  if(t==Tabort) { indicateFailure(); return; }
  
  //turn off collision avoidance
  c.active=false;
  
  
  
  // Phase 3: down
  // IMPORTANT PARAM: set distance to target (relative height-distance in which "hand is opened" / object let loose)
  double Z_ADD_DIST = getSize(obj_dropped1_index)[0]/2 + .03;
  if(getOrsType(obj_below_id) == OBJECT_TYPE__BOX) {
    Z_ADD_DIST += 0.05;
  }
  double z_target = Z_ADD_DIST + highestPosition(o.y_target(0), o.y_target(1), 0.06, obj_dropped1_index);
  if(getTableID() == obj_below_id)
    z_target += 0.05;
  // we slowly approach z_target
  o.y_target(2) = bodies(obj_dropped1_index)->X.pos.z - 0.05;
  for(t=0; t<Tabort; t++) {
//     cout<<"bodies(obj_dropped1_index)->X.pos.z = "<<bodies(obj_dropped1_index)->X.pos.z<<endl;
//     cout<<"z_target = "<<z_target<<endl;
    if(bodies(obj_dropped1_index)->X.pos.z - o.y_target(2) < 0.05) {
      // slowly go down
      if(o.y_target(2) - z_target > 0.1)
        o.y_target(2) -= 0.02;
      else if(o.y_target(2) - z_target > 0.02)
        o.y_target(2) -= 0.01;
    }
    // WHERE TO GO ABOVE
    MT::String send_string;
    send_string << msg_string /*<< "     \n\n(time " << t << ")"*/;
    controlledStep(q,W,this,local_TVs,send_string);
    double diff = length(o.y - o.y_target);
    if(diff < 0.001) break;
  }
  if(t==Tabort) { indicateFailure(); return; }
<<<<<<< HEAD
  
  
  // Phase 4: let loose
  if(bodies(o.i)->inLinks.N && obj_is_inhand) {
    ors::Joint* e=bodies(o.i)->inLinks(0);
=======
#endif
  
  // Phase 4: let loose
  if(bodies(obj_dropped1_index)->inLinks.N && obj_is_inhand) {
    ors::Joint* e=bodies(obj_dropped1_index)->inLinks(0);
>>>>>>> 0d21dc73
    del_edge(e,bodies,joints,true); //otherwise: no object in hand
  }
}


void RobotManipulationSimulator::dropObjectAbove(uint obj_id, uint obj_below, const char* message) {
  dropObjectAbove_final(convertObjectID2name(obj_id), convertObjectID2name(obj_below), message);
}


void RobotManipulationSimulator::dropObjectAbove(uint obj_below, const char* message) {
  dropObjectAbove(getInhand(), obj_below, message);
}


void RobotManipulationSimulator::dropObject(uint manipulator_id) {
  if(bodies(manipulator_id)->outLinks.N == 0)
    return;
  CHECK(bodies(manipulator_id)->outLinks.N == 1, "too many objects in hand");
  del_edge(bodies(manipulator_id)->outLinks(0), bodies, joints, true);
}


void RobotManipulationSimulator::dropInhandObjectOnTable(const char* message) {
  uint id_grabbed = getInhand();
  if(TL::UINT_NIL == id_grabbed)
    return;
  dropObjectAbove(id_grabbed, getTableID(), message);
  relaxPosition(message);
}


// Noise comes in here
void RobotManipulationSimulator::calcTargetPositionForDrop(double& x, double& y, uint obj_dropped, uint obj_below) {
  // Noise for puton position
  double x_noise = 0., y_noise = 0.;
  // noise [START]
  double std_dev_noise;
  
  double obj_below_size = getSize(obj_below)[0];
  double obj_below_type = getOrsType(obj_below);
//   double obj_dropped_size = getSize(obj_dropped)[0];
  double obj_dropped_type = getOrsType(obj_dropped);
  
  // Below = Table
  if(obj_below == getTableID()) {
    double DROP_TARGET_NOISE__ON_TABLE = 0.09;
    std_dev_noise = DROP_TARGET_NOISE__ON_TABLE;
    uint tries = 0;
    while(true) {
      tries++;
      if(tries>20000) {
        MT_MSG("Can't find empty position on table, throw it whereever!");
        break;
      }
      x_noise = std_dev_noise * rnd.gauss();
      y_noise = std_dev_noise * rnd.gauss() * 0.8 + 0.2; // tisch ist nicht so breit wie lang
//       if (x_noise>0.5 || y_noise>0.5) // stay on table
      if(x_noise>0.5)  // stay on table
        continue;
      if(bodies(obj_below)->X.pos.y + y_noise < -1.0  ||  bodies(obj_below)->X.pos.y + y_noise > -0.05)
        continue;
      if(freePosition(bodies(obj_below)->X.pos.x+x_noise, bodies(obj_below)->X.pos.y+y_noise, 0.05))
        break;
    }
  }
  // Below = Block
  else if(obj_below_type == ors::boxST) {
    // (1) Dropping block
    if(obj_dropped_type == ors::boxST) {
      // (1a) on small block
      if(TL::areEqual(obj_below_size, BLOCK_SMALL)) {
        std_dev_noise = DROP_TARGET_NOISE__BLOCK_ON_SMALL_BLOCK;
      }
      // (1b) on big block
      else if(TL::areEqual(obj_below_size, BLOCK_BIG)) {
        std_dev_noise = DROP_TARGET_NOISE__BLOCK_ON_BIG_BLOCK;
      } else if(TL::areEqual(obj_below_size, BLOCK_VERY_BIG)) {
        std_dev_noise = DROP_TARGET_NOISE__BLOCK_ON_BIG_BLOCK;
      } else {NIY;}
    }
    // (2) Dropping ball
    else if(obj_dropped_type == ors::sphereST) {
      // (2a) on small block
      if(TL::areEqual(obj_below_size, BLOCK_SMALL)) {
        std_dev_noise = DROP_TARGET_NOISE__BALL_ON_SMALL_BLOCK;
      }
      // (2b) on big block
      else if(TL::areEqual(obj_below_size, BLOCK_BIG)) {
        std_dev_noise = DROP_TARGET_NOISE__BALL_ON_BIG_BLOCK;
      } else {NIY;}
    } else {NIY;}
    
    x_noise = std_dev_noise * rnd.gauss();
    y_noise = std_dev_noise * rnd.gauss();
    
//     PRINT(obj_below_size);
//     PRINT(std_dev_noise);
  }
  // Below = Ball
  else if(obj_below_type == ors::sphereST) {
    x_noise = DROP_TARGET_NOISE__ON_BALL * rnd.gauss();
    y_noise = DROP_TARGET_NOISE__ON_BALL * rnd.gauss();
  }
  // noise [END]
  
  x = bodies(obj_below)->X.pos.x + x_noise;
  y = bodies(obj_below)->X.pos.y + y_noise;
}








/************************************************
*
*     Actions - Posture control
*
************************************************/

void RobotManipulationSimulator::relaxPosition(const char* message) {
  MT::String msg_string(message);
  if(msg_string.N == 0) {
    msg_string << "Relax position";
  }
  PRINT(msg_string);
  
  uint inhand_id = getInhand();
  ors::Shape* s = NULL;
  // simplification: set off contacts for inhand-object
  if(inhand_id != TL::UINT_NIL) {
    s = getBodyByName(convertObjectID2name(inhand_id))->shapes(0);
    s->cont = false;
  }
  
<<<<<<< HEAD
#if 1
  FeedbackMotionControl MP(*this, false);
//  MP.nullSpacePD.setGainsAsNatural(20,.1);
  arr I(q.N,q.N); I.setId();
  PDtask *x =  MP.addPDTask("q-pose", .1, .8, qLinearTMT, NULL, NoVector, NULL, NoVector, I);
=======
#ifdef NEW_FEEDBACK_CONTROL
  FeedbackMotionControl MP(*this, false);
  PDtask *x =  MP.addPDTask("q-pose", .2, 1., qItselfTMT);
>>>>>>> 0d21dc73
  x->y_ref = q0;
  uint t;
  for(t=0; t<Tabort; t++) {
    controlledStep(this, MP, msg_string);
<<<<<<< HEAD
    double diff = absMax(x->Perr);
    if(diff < 0.05) break;
  }

=======
    if(absMax(x->Perr) < 0.05) break;
  }
>>>>>>> 0d21dc73
#else
  arr q,dq;
  getJointState(q);
  
  arr I(q.N,q.N); I.setId();
  
  DefaultTaskVariable x("full state",*this,qLinearTVT,0,0,0,0,I);
  x.setGainsAsAttractor(20,.1);
  x.y_prec=1000.;
  x.y_target=q0;
//   x.active_tol=.2;
  // TODO tolerance now?
  TaskVariableList local_TVs;
  local_TVs.append(&x);
  
  uint t;
  for(t=0; t<Tabort; t++) {
    MT::String send_string;
    send_string << msg_string /*<< "     \n\n(time " << t << ")"*/;
//     controlledStep(q,W,send_string);
    controlledStep(q,W,this,local_TVs,send_string);
    double diff = length(x.y - x.y_target);
    if(diff < 0.5) break;
//     if(x.active==1) break;
  }
#endif

  // simplification: set on contacts for inhand-object
  if(s!=NULL) {
    s->cont = true;
    swift().initActivations();
  }
  
  if(t==Tabort) { indicateFailure(); return; }
}


void RobotManipulationSimulator::moveToPosition(const arr& pos, const char* message) {
<<<<<<< HEAD
  CHECK(pos.N == 3 && pos.nd == 1, "Not a valid position array");
  MT::String msg_string(message);
  if(msg_string.N == 0) {
    msg_string << "move to position "<< pos;
  }
  
=======
  MT::String msg_string(message);
  if(msg_string.N == 0) msg_string << "move to position "<< pos;
  
#ifdef NEW_FEEDBACK_CONTROL
  FeedbackMotionControl MP(*this, false);
  PDtask *x = MP.addPDTask("endeffector", .2, 1.5, posTMT, "fing1c", NoVector, NULL, ors::Vector(pos));
  uint t;
  for(t=0; t<Tabort; t++) {
    controlledStep(this, MP, msg_string);
    if(absMax(x->Perr) < 0.01) break;
  }
  if(t==Tabort) { indicateFailure(); return; }
#else
>>>>>>> 0d21dc73
  ors::Body* obj = bodies(convertObjectName2ID("fing1c"));
  // move manipulator towards box
  DefaultTaskVariable x("endeffector",*this,posTVT,"fing1c",0,0,0,NoArr);
  x.setGainsAsAttractor(20,.2);
  x.y_prec=1000.;
  TaskVariableList TVs;
  TVs.append(&x);
  
  double epsilon = 10e-3;
  
  uint t;
  arr q,dq;
  getJointState(q);
  for(t=0; t<Tabort; t++) {
    x.y_target.setCarray(pos.p,3);
    MT::String send_string;
    send_string << msg_string;
    controlledStep(q,W,this,TVs,send_string);
    if((obj->X.pos - pos).length() < epsilon) break;
  }
  if(t==Tabort) { indicateFailure(); return; }
  simulate(30, msg_string);
  
  swift().initActivations();
<<<<<<< HEAD
=======
#endif
>>>>>>> 0d21dc73
}





/************************************************
*
*     Actions - Boxes
*
************************************************/

void RobotManipulationSimulator::openBox(uint id, const char* message) {
  MT::String msg_string(message);
  if(msg_string.N == 0) {
    msg_string << "openBox "<<id;
  }
  
  // move manipulator towards box
  ors::Body* obj = bodies(id);
<<<<<<< HEAD
=======
#ifdef NEW_FEEDBACK_CONTROL
  moveToPosition(ARRAY(obj->X.pos+ors::Vector(0,0,.15)));
#else
>>>>>>> 0d21dc73
  DefaultTaskVariable x("endeffector",*this,posTVT,"fing1c",0,0,0,NoArr);
  x.setGainsAsAttractor(20,.2);
  x.y_prec=1000.;
  TaskVariableList TVs;
  TVs.append(&x);
  
  uint t;
  arr q,dq;
  getJointState(q);
  for(t=0; t<Tabort; t++) {
    x.y_target.setCarray(obj->X.pos.p(), 3);
    x.y_target.p[2] += 0.15;
    MT::String send_string;
    send_string << msg_string /*<< "     \n\n(time " << t << ")"*/;
//     controlledStep(q,W,send_string);
    controlledStep(q,W,this,TVs,send_string);
    double diff = length(x.y - x.y_target);
    if(diff < 0.01) break;
  }
  if(t==Tabort) { indicateFailure(); return; }
<<<<<<< HEAD
  simulate(30, msg_string);
  
  // open it
  ors::Shape* s = bodies(id)->shapes(5);
=======
#endif
  simulate(30, msg_string);
  
  // open it
  ors::Shape* s = bodies(id)->shapes.last();
>>>>>>> 0d21dc73
  s->rel.setText("<t(0 0 .075) t(0 -.05 0) d(80 1 0 0) t(0 .05 .0)>");
  swift().initActivations();

  ode().pushPoseForShape(s);
}

void RobotManipulationSimulator::closeBox(uint id, const char* message) {
  MT::String msg_string(message);
  if(msg_string.N == 0) {
    msg_string << "closeBox "<<id;
  }
  
  // move manipulator towards box
  ors::Body* obj = bodies(id);
<<<<<<< HEAD
=======
#ifdef NEW_FEEDBACK_CONTROL
  moveToPosition(ARRAY(obj->X.pos+ors::Vector(0,0,.15)));
#else
>>>>>>> 0d21dc73
  DefaultTaskVariable x("endeffector",*this,posTVT,"fing1c",0,0,0,NoArr);
  x.setGainsAsAttractor(20,.2);
  x.y_prec=1000.;
  TaskVariableList TVs;
  TVs.append(&x);
  
  uint t;
  arr q,dq;
  getJointState(q);
  for(t=0; t<Tabort; t++) {
    x.y_target.setCarray(obj->X.pos.p(),3);
    x.y_target.p[2] += 0.15;
    MT::String send_string;
    send_string << msg_string /*<< "     \n\n(time " << t << ")"*/;
//     controlledStep(q,W,send_string);
    controlledStep(q,W,this,TVs,send_string);
    double diff = length(x.y - x.y_target);
    if(diff < 0.01) break;
  }
  if(t==Tabort) { indicateFailure(); return; }
<<<<<<< HEAD
  simulate(30, msg_string);
  
  // close it
  ors::Shape* s = bodies(id)->shapes(5);
=======
#endif
  simulate(30, msg_string);
  
  // close it
  ors::Shape* s = bodies(id)->shapes.last();
>>>>>>> 0d21dc73
  s->rel.setText("<t(0 0 .075)>");
  swift().initActivations();
  ode().pushPoseForShape(s);
}







/************************************************
 *
 *     OpenGL Displaying
 *
 ************************************************/

void RobotManipulationSimulator::displayText(const char* text, uint t) {
  if(useOpengl) {
    for(; t--;) {
      gl().text.clear() <<text <<endl;
      gl().update();
    }
  }
}





/************************************************
  *
  *     Creating ORS-objects
  *
  ************************************************/


namespace relational {

void generateOrsBlocksSample(ors::KinematicWorld& ors, const uint numOfBlocks) {
  MT::Array<arr> pos;
  generateBlocksSample(pos, numOfBlocks);
  generateOrsFromSample(ors, pos);
}


void generateOrsFromSample(ors::KinematicWorld& ors, const MT::Array<arr>& sample) {
  //for (int i = ors.bodies.N - 1; i >= 0; --i) {
  //if (ors.bodies(i)->name.p[0] == 'o') {
  //ors.bodies.remove(i);
<<<<<<< HEAD
  //}
  //}
=======
  //}
  //}
>>>>>>> 0d21dc73
  for(uint i = 0; i < sample.N; i+=2) {
    ors::Body* body = new ors::Body;
    createCylinder(*body, sample(0,i), ARR(1., 0., 0.), sample(0,i+1));
    MT::String name;
    name << "o7" << i;
    cout << name << endl;
    body->name = name;
    ors.bodies.append(body);
  }
}


void generateBlocksSample(MT::Array<arr>& sample, const uint numOfBlocks) {
  sample.clear();
  for(uint i = 0; i < numOfBlocks; ++i) {
    arr center3d = ARR(0.2, -.8) + randn(2,1) * 0.1;
    
    int t = rand() % 100;
    double blocksize = 0.108;// + (rand() % 100) / 100000.;
    double towersize = 0.69 + blocksize;
    center3d.append(0.69 + 0.5*blocksize);
    center3d.resize(3);
    
    sample.append(center3d);
    //sample.append(ARR(0.1, 0.1, blocksize, 0.0375));
    sample.append(ARR(blocksize));
    while(t < 50 && i < numOfBlocks-1) {
      i++;
      center3d = center3d + randn(3,1) * 0.02;
      double blocksize = 0.08;// + (rand() % 100) / 1000.;
      center3d(2) = 0.5*blocksize + towersize;
      towersize += blocksize;
      
      sample.append(center3d);
      //sample.append(ARR(0.1, 0.1, blocksize, 0.0375));
      sample.append(ARR(blocksize));
      
      t = rand() % 100;
    }
  }
  sample.reshape(1,2*numOfBlocks);
  //sample.reshape(1,numOfBlocks);
}


void createCylinder(ors::Body& cyl, const ors::Vector& pos, const arr& color) {
  arr size = ARR(0.1, 0.1, 0.108, 0.0375);
  createCylinder(cyl, pos, color, size);
}


void createCylinder(ors::Body& cyl, const ors::Vector& pos, const arr& color, const arr& size) {
  ors::Transformation t;
  t.pos = pos;
  ors::Shape* s = new ors::Shape();
  for(uint i = 0; i < 4; ++i) { s->size[i] = size(i);}
  s->type = ors::cylinderST;
  for(uint i = 0; i < 3; ++i) s->color[i] = color(i);
  s->body = &cyl;
  
  cyl.shapes.append(s);
  cyl.X = t;
}

}  // namespace relational
<|MERGE_RESOLUTION|>--- conflicted
+++ resolved
@@ -28,12 +28,9 @@
 #include <Ors/ors_ode.h>
 #include <Ors/ors_swift.h>
 #include <Motion/feedbackControl.h>
-<<<<<<< HEAD
-=======
 #ifndef NEW_FEEDBACK_CONTROL
 #  include <Ors/ors_oldTaskVariables.h>
 #endif
->>>>>>> 0d21dc73
 
 #include "robotManipulationSimulator.h"
 #include <sstream>
@@ -135,10 +132,7 @@
   double tau=.01;
   arr q, qdot;
   C->getJointState(q, qdot);
-<<<<<<< HEAD
-=======
   FM.nullSpacePD.y_ref = q0;
->>>>>>> 0d21dc73
   arr a = FM.operationalSpaceControl();
   q += tau*qdot;
   qdot += tau*a;
@@ -181,10 +175,7 @@
   v0.resizeAs(q0).setZero();
   setJointState(q0,v0);
 
-<<<<<<< HEAD
-=======
 #ifndef NEW_FEEDBACK_CONTROL
->>>>>>> 0d21dc73
   uint i;
   arr BM(bodies.N);
   BM=1.;
@@ -193,11 +184,7 @@
       BM(i) += BM(bodies(i)->outLinks(0)->to->index);
     }
   }
-<<<<<<< HEAD
-  arr Wdiag(q0.N);
-=======
   Wdiag.resize(q0.N);
->>>>>>> 0d21dc73
   for(i=0; i<q0.N; i++) Wdiag(i)=BM(joints(i)->to->index);
   W.setDiag(Wdiag);
 //  cout <<"W here: " <<Wdiag <<"W natural:" <<naturalQmetric() <<endl;
@@ -249,10 +236,7 @@
 }
 
 
-<<<<<<< HEAD
-
-=======
->>>>>>> 0d21dc73
+
 
 /************************************************
 *
@@ -900,13 +884,8 @@
 
 bool RobotManipulationSimulator::isClosed(uint box_id) {
   CHECK(bodies(box_id)->shapes.N == 6, "isn't a box");
-<<<<<<< HEAD
-  if(TL::isZero(bodies(box_id)->shapes(5)->rel.pos.x)  &&  TL::isZero(bodies(box_id)->shapes(5)->rel.pos.y)
-      &&  bodies(box_id)->shapes(5)->rel.pos.x < 0.1)
-=======
   if(TL::isZero(bodies(box_id)->shapes.last()->rel.pos.x)  &&  TL::isZero(bodies(box_id)->shapes.last()->rel.pos.y)
       &&  bodies(box_id)->shapes.last()->rel.pos.x < 0.1)
->>>>>>> 0d21dc73
     return true;
   else
     return false;
@@ -1017,8 +996,6 @@
     msg_string << "grab "<<obj_grabbed;
   }
   
-<<<<<<< HEAD
-=======
 #ifdef NEW_FEEDBACK_CONTROL
   uint t;
   arr pos = ARRAY(obj->X.pos);
@@ -1085,7 +1062,6 @@
   if(t==Tabort) { indicateFailure(); return; }
 
 #else
->>>>>>> 0d21dc73
   DefaultTaskVariable x("endeffector", *this, posTVT, manipulator, 0, 0, 0, ARR());
   x.setGainsAsAttractor(20, .2);
   x.y_prec=1000.;
@@ -1169,11 +1145,7 @@
     }
   }
   if(t==Tabort) { indicateFailure(); return; }
-<<<<<<< HEAD
-  
-=======
 #endif
->>>>>>> 0d21dc73
   
   relaxPosition();
   
@@ -1242,25 +1214,11 @@
   arr I(q0.N,q0.N); I.setId();
   bool obj_is_inhand = strlen(obj_dropped) > 0;
   MT::String obj_dropped1;
-<<<<<<< HEAD
-  if(obj_is_inhand) {
-    obj_dropped1 = obj_dropped;
-  } else
-    obj_dropped1 = "fing1c";
-=======
   if(obj_is_inhand) obj_dropped1 = obj_dropped; else obj_dropped1 = "fing1c";
->>>>>>> 0d21dc73
     
   uint obj_dropped1_index=getBodyByName(obj_dropped1)->index;
   uint obj_below_id = convertObjectName2ID(obj_below);
   
-<<<<<<< HEAD
-  if(obj_below_id == obj_dropped1_index) {  // if puton itself --> puton table
-//     MT_MSG("Trying to put on table");
-    obj_below_id = getTableID();
-  }
-  
-=======
   // if puton itself --> puton table
   if(obj_below_id == obj_dropped1_index) obj_below_id = getTableID();
 
@@ -1349,7 +1307,6 @@
   }
   if(t==Tabort) { indicateFailure(); return; }
 #else
->>>>>>> 0d21dc73
   DefaultTaskVariable o("obj",*this,posTVT,obj_dropped1,0,0,0,arr(0));
   DefaultTaskVariable z;
   //
@@ -1471,19 +1428,11 @@
     if(diff < 0.001) break;
   }
   if(t==Tabort) { indicateFailure(); return; }
-<<<<<<< HEAD
-  
-  
-  // Phase 4: let loose
-  if(bodies(o.i)->inLinks.N && obj_is_inhand) {
-    ors::Joint* e=bodies(o.i)->inLinks(0);
-=======
 #endif
   
   // Phase 4: let loose
   if(bodies(obj_dropped1_index)->inLinks.N && obj_is_inhand) {
     ors::Joint* e=bodies(obj_dropped1_index)->inLinks(0);
->>>>>>> 0d21dc73
     del_edge(e,bodies,joints,true); //otherwise: no object in hand
   }
 }
@@ -1622,30 +1571,15 @@
     s->cont = false;
   }
   
-<<<<<<< HEAD
-#if 1
-  FeedbackMotionControl MP(*this, false);
-//  MP.nullSpacePD.setGainsAsNatural(20,.1);
-  arr I(q.N,q.N); I.setId();
-  PDtask *x =  MP.addPDTask("q-pose", .1, .8, qLinearTMT, NULL, NoVector, NULL, NoVector, I);
-=======
 #ifdef NEW_FEEDBACK_CONTROL
   FeedbackMotionControl MP(*this, false);
   PDtask *x =  MP.addPDTask("q-pose", .2, 1., qItselfTMT);
->>>>>>> 0d21dc73
   x->y_ref = q0;
   uint t;
   for(t=0; t<Tabort; t++) {
     controlledStep(this, MP, msg_string);
-<<<<<<< HEAD
-    double diff = absMax(x->Perr);
-    if(diff < 0.05) break;
-  }
-
-=======
     if(absMax(x->Perr) < 0.05) break;
   }
->>>>>>> 0d21dc73
 #else
   arr q,dq;
   getJointState(q);
@@ -1684,14 +1618,6 @@
 
 
 void RobotManipulationSimulator::moveToPosition(const arr& pos, const char* message) {
-<<<<<<< HEAD
-  CHECK(pos.N == 3 && pos.nd == 1, "Not a valid position array");
-  MT::String msg_string(message);
-  if(msg_string.N == 0) {
-    msg_string << "move to position "<< pos;
-  }
-  
-=======
   MT::String msg_string(message);
   if(msg_string.N == 0) msg_string << "move to position "<< pos;
   
@@ -1705,7 +1631,6 @@
   }
   if(t==Tabort) { indicateFailure(); return; }
 #else
->>>>>>> 0d21dc73
   ors::Body* obj = bodies(convertObjectName2ID("fing1c"));
   // move manipulator towards box
   DefaultTaskVariable x("endeffector",*this,posTVT,"fing1c",0,0,0,NoArr);
@@ -1730,10 +1655,7 @@
   simulate(30, msg_string);
   
   swift().initActivations();
-<<<<<<< HEAD
-=======
 #endif
->>>>>>> 0d21dc73
 }
 
 
@@ -1754,12 +1676,9 @@
   
   // move manipulator towards box
   ors::Body* obj = bodies(id);
-<<<<<<< HEAD
-=======
 #ifdef NEW_FEEDBACK_CONTROL
   moveToPosition(ARRAY(obj->X.pos+ors::Vector(0,0,.15)));
 #else
->>>>>>> 0d21dc73
   DefaultTaskVariable x("endeffector",*this,posTVT,"fing1c",0,0,0,NoArr);
   x.setGainsAsAttractor(20,.2);
   x.y_prec=1000.;
@@ -1780,18 +1699,11 @@
     if(diff < 0.01) break;
   }
   if(t==Tabort) { indicateFailure(); return; }
-<<<<<<< HEAD
-  simulate(30, msg_string);
-  
-  // open it
-  ors::Shape* s = bodies(id)->shapes(5);
-=======
 #endif
   simulate(30, msg_string);
   
   // open it
   ors::Shape* s = bodies(id)->shapes.last();
->>>>>>> 0d21dc73
   s->rel.setText("<t(0 0 .075) t(0 -.05 0) d(80 1 0 0) t(0 .05 .0)>");
   swift().initActivations();
 
@@ -1806,12 +1718,9 @@
   
   // move manipulator towards box
   ors::Body* obj = bodies(id);
-<<<<<<< HEAD
-=======
 #ifdef NEW_FEEDBACK_CONTROL
   moveToPosition(ARRAY(obj->X.pos+ors::Vector(0,0,.15)));
 #else
->>>>>>> 0d21dc73
   DefaultTaskVariable x("endeffector",*this,posTVT,"fing1c",0,0,0,NoArr);
   x.setGainsAsAttractor(20,.2);
   x.y_prec=1000.;
@@ -1832,18 +1741,11 @@
     if(diff < 0.01) break;
   }
   if(t==Tabort) { indicateFailure(); return; }
-<<<<<<< HEAD
-  simulate(30, msg_string);
-  
-  // close it
-  ors::Shape* s = bodies(id)->shapes(5);
-=======
 #endif
   simulate(30, msg_string);
   
   // close it
   ors::Shape* s = bodies(id)->shapes.last();
->>>>>>> 0d21dc73
   s->rel.setText("<t(0 0 .075)>");
   swift().initActivations();
   ode().pushPoseForShape(s);
@@ -1894,13 +1796,8 @@
   //for (int i = ors.bodies.N - 1; i >= 0; --i) {
   //if (ors.bodies(i)->name.p[0] == 'o') {
   //ors.bodies.remove(i);
-<<<<<<< HEAD
   //}
   //}
-=======
-  //}
-  //}
->>>>>>> 0d21dc73
   for(uint i = 0; i < sample.N; i+=2) {
     ors::Body* body = new ors::Body;
     createCylinder(*body, sample(0,i), ARR(1., 0., 0.), sample(0,i+1));
