/*
    Copyright 2008-2012   Tobias Lang

    E-mail:    tobias.lang@fu-berlin.de

    This file is part of libPRADA.

    libPRADA is free software: you can redistribute it and/or modify
    it under the terms of the GNU General Public License as published by
    the Free Software Foundation, either version 3 of the License, or
    (at your option) any later version.

    libPRADA is distributed in the hope that it will be useful,
    but WITHOUT ANY WARRANTY; without even the implied warranty of
    MERCHANTABILITY or FITNESS FOR A PARTICULAR PURPOSE.  See the
    GNU General Public License for more details.

    You should have received a copy of the GNU General Public License
    along with libPRADA.  If not, see <http://www.gnu.org/licenses/>.
*/

#define NEW_FEEDBACK_CONTROL

#include <stdlib.h>
#include <Gui/opengl.h>
#include <Gui/plot.h>
#include <relational/utilTL.h>
#include <Ors/ors_ode.h>
#include <Ors/ors_swift.h>
#include <Motion/feedbackControl.h>
#ifndef NEW_FEEDBACK_CONTROL
#  include <Ors/ors_oldTaskVariables.h>
#endif

#include "robotManipulationSimulator.h"
#include <sstream>
#include <limits>


// SPECIFIC OBJECT KNOWLEDGE
#define BLOCK_SMALL 0.04
#define BLOCK_BIG 0.06
#define BLOCK_VERY_BIG 0.08
#define SMALL_HEIGHT_STEP 0.05
// table + neutralHeightBonus = NEUTRAL_HEIGHT
#define NEUTRAL_HEIGHT_BONUS 0.5
#define HARD_LIMIT_DIST_Y -1.2

// ODE parameters
// Object bouncing when falling on table or other object.
#define ODE_COLL_BOUNCE 0.001
// Stiffness (time-scale of contact reaction) in [0.1, 0.5]; the larger, the more error correction
#define ODE_COLL_ERP 0.3
// Softness in [10e-10, 10e5]; the larger, the wider, the softer, the less error correction
#define ODE_COLL_CFM 10e0
// Friction (alternative: dInfinity)
#define ODE_FRICTION 0.02



/************************************************
*
*     Noise for actions
*
*     THIS IS WHERE YOU CAN BRING IN YOUR OWN IDEAS OF "NOISE" ETC. !!!
*
************************************************/

double DROP_TARGET_NOISE__BLOCK_ON_SMALL_BLOCK = 0.001;
double DROP_TARGET_NOISE__BLOCK_ON_BIG_BLOCK = 0.003;
double DROP_TARGET_NOISE__BALL_ON_BIG_BLOCK = 0.0066;
double DROP_TARGET_NOISE__BALL_ON_SMALL_BLOCK = 0.02;
double DROP_TARGET_NOISE__ON_BALL = 0.01;
double GRAB_UNCLEAR_OBJ_FAILURE_PROB = 0.4;



/************************************************
*
*     Low-level control
*
************************************************/

uint gl_step = 0;
uint video_step = 0;
bool useSwift=true;
bool useOpengl=true;

void oneStep(const arr &q, ors::KinematicWorld *C, const char* text) {
  C->ode().exportStateToOde();
  C->ode().step(.01);
  C->ode().importStateFromOde();
  if(useSwift) C->swift().step();
  else C->ode().importProxiesFromOde();
  
  if(useOpengl) {
    gl_step++;
    C->gl().text.clear();
    C->gl().text <<text <<endl;
    C->gl().update();
  }
#ifdef MT_video
  if(video) {
    video_step++;
    if(true) {
      video->addFrameFromOpengl();
      video_step = 0;
    }
  }
#endif
}


arr q0;
#ifndef NEW_FEEDBACK_CONTROL
arr W, Wdiag;

void controlledStep(arr &q, arr &W, ors::KinematicWorld *C, TaskVariableList& TVs, const char* text) {
  arr dq;
  updateState(TVs, *C);
  updateChanges(TVs);
  bayesianControl(TVs,dq,W);
//   if (q.N==0) q.resizeAs(dq); // TOBIAS-Aenderung
  q += dq;
  C->setJointState(q);
<<<<<<< HEAD
  C->calcBodyFramesFromJoints();
=======
>>>>>>> 6192422d
  oneStep(q, C, text);
}
#endif

void controlledStep(ors::KinematicWorld *C, FeedbackMotionControl &FM, const char* text) {
  double tau=.01;
  arr q, qdot;
  C->getJointState(q, qdot);
  FM.nullSpacePD.y_ref = q0;
  arr a = FM.operationalSpaceControl();
  q += tau*qdot;
  qdot += tau*a;
  FM.setState(q, qdot);
  oneStep(q, C, text);
}


/************************************************
*
*     Administration
*
************************************************/

// How many time-steps until action fails
#define SEC_ACTION_ABORT 300

RobotManipulationSimulator::RobotManipulationSimulator() {
//  video=0;
  Tabort = SEC_ACTION_ABORT;
}

RobotManipulationSimulator::~RobotManipulationSimulator() {
}



void drawEnv(void* horst) {
  glStandardLight(horst);
//   glDrawFloor(4.,1,1,1);
  glDrawFloor(4., 108./255., 123./255., 139./255.);
}


void RobotManipulationSimulator::loadConfiguration(const char* ors_filename) {
  clear();
  init(ors_filename);
  getJointState(q0);
  arr v0;
  v0.resizeAs(q0).setZero();
  setJointState(q0,v0);

#ifndef NEW_FEEDBACK_CONTROL
  uint i;
  arr BM(bodies.N);
  BM=1.;
  for(i=BM.N; i--;) {
    if(bodies(i)->outLinks.N) {
      BM(i) += BM(bodies(i)->outLinks(0)->to->index);
    }
  }
  Wdiag.resize(q0.N);
  for(i=0; i<q0.N; i++) Wdiag(i)=BM(joints(i)->to->index);
  W.setDiag(Wdiag);
//  cout <<"W here: " <<Wdiag <<"W natural:" <<naturalQmetric() <<endl;
#endif

  calcObjectNumber();
  
  // determine table height
  neutralHeight = getPosition(getTableID())[2] + NEUTRAL_HEIGHT_BONUS;
  
  if(useOpengl){
    gl().clear();
    gl().add(drawEnv,0);
    gl().add(ors::glDrawGraph, this);
    orsDrawProxies = false;
    gl().resize(800, 600);
    //   gl().resize(1024, 600);
    gl().camera.setPosition(2.5,-7.5,2.3);  // position of camera
    gl().camera.focus(-0.25, -0.6, 1.1);  // rotate the frame to focus the point (x,y,z)
    gl().camera.upright();
    gl().update();
  }
}


void RobotManipulationSimulator::startOde() {
  CHECK(bodies.N,"load a configuration first");
  
  // SIMULATOR PARAMETER
  ode().coll_bounce = ODE_COLL_BOUNCE;
  ode().coll_ERP = ODE_COLL_ERP;
  ode().coll_CFM = ODE_COLL_CFM;
  ode().friction = ODE_FRICTION;
<<<<<<< HEAD
}


void RobotManipulationSimulator::startSwift() {
  useSwift=true;
  swift();
}


void RobotManipulationSimulator::startVideo(const char* filename) {
#ifdef MT_video
  if(video) delete video;
  video= new videoInterface;
  video->open(gl().width(),gl().height(), filename);
#endif
}


=======
}


void RobotManipulationSimulator::startSwift() {
  useSwift=true;
  swift();
}


void RobotManipulationSimulator::startVideo(const char* filename) {
#ifdef MT_video
  if(video) delete video;
  video= new videoInterface;
  video->open(gl().width(),gl().height(), filename);
#endif
}



>>>>>>> 6192422d

/************************************************
*
*     Standard simulation
*
************************************************/


void RobotManipulationSimulator::simulate(uint t, const char* message) {
  String msg_string(message);
#ifdef NEW_FEEDBACK_CONTROL
  FeedbackMotionControl MP(*this, false);
  MP.nullSpacePD.prec=0.;
  for(; t--;) controlledStep(this, MP, msg_string);
#else
  arr q;
  TaskVariableList local_TVs;
  local_TVs.clear();
  getJointState(q);
  bool change = true;
  for(; t--;) {
    MT::String send_string;
    if(msg_string.N == 0) {
      if(t%20==0)
        change = !change;
      if(change)
        send_string << "S";
    } else
      send_string << msg_string;
    //     send_string << msg_string << "     \n\n(time " << t << ")";
    controlledStep(q, W, this, local_TVs, send_string);
  }
#endif
}


void RobotManipulationSimulator::watch() {
  if(useOpengl){
    gl().text.clear() <<"Watch" <<endl;
    gl().watch();
  }
}


void RobotManipulationSimulator::indicateFailure() {
  // drop object
  ors::Joint* e;
  uint i;
  for_list(i,e,getBodyByName("fing1c")->outLinks) {
    del_edge(e,bodies,joints,true); //otherwise: no object in hand
  }
  std::cerr << "RobotManipulationSimulator: CONTROL FAILURE" << endl;
  relaxPosition();
}







/************************************************
*
*     General object information (state-independent)
*
************************************************/


void RobotManipulationSimulator::calcObjectNumber() {
  // determine number of objects
  numObjects = 0;
  // assuming that all objects start with "o"
  std::stringstream ss;
  uint i;
  for(i=1;; i++) {
    ss.str("");
    ss << "o" << i;
    ors::Body* n = getBodyByName(ss.str().c_str());
    if(n==0)
      break;
    numObjects++;
  }
}


void RobotManipulationSimulator::getObjects(uintA& objects) { ///< return list all objects
  objects.clear();
  
  objects.append(getTableID());
  
  uintA blocks;
  getBlocks(blocks);
  objects.append(blocks);
  
  uintA balls;
  getBalls(balls);
  objects.append(balls);
  
  uintA boxes;
  getBoxes(boxes);
  objects.append(boxes);
}


uint RobotManipulationSimulator::getTableID() {
  ors::Body* n = getBodyByName("table");
  return n->index;
}


void RobotManipulationSimulator::getBlocks(uintA& blocks) {
  blocks.clear();
  // assuming that all objects start with "o"
  std::stringstream ss;
  uint i;
  for(i=1; i<=numObjects; i++) {
    ss.str("");
    ss << "o" << i;
    ors::Body* n = getBodyByName(ss.str().c_str());
    if(n->shapes.N == 1) {
      if(n->shapes(0)->type == ors::boxST)
        blocks.append(n->index);
    }
  }
}


void RobotManipulationSimulator::getBalls(uintA& balls) {
  balls.clear();
  // assuming that all objects start with "o"
  std::stringstream ss;
  uint i;
  for(i=1; i<=numObjects; i++) {
    ss.str("");
    ss << "o" << i;
    ors::Body* n = getBodyByName(ss.str().c_str());
    if(n->shapes.N == 1) {
      if(n->shapes(0)->type == ors::sphereST)
        balls.append(n->index);
    }
  }
}


void RobotManipulationSimulator::getBoxes(uintA& boxes) {
  boxes.clear();
  // assuming that all objects start with "o"
  std::stringstream ss;
  uint i;
  for(i=1; i<=numObjects; i++) {
    ss.str("");
    ss << "o" << i;
    ors::Body* n = getBodyByName(ss.str().c_str());
    if(isBox(n->index))
      boxes.append(n->index);
  }
}


void RobotManipulationSimulator::getCylinders(uintA& cylinders) {
  cylinders.clear();
  // assuming that all objects start with "o"
  std::stringstream ss;
  uint i;
  for(i=1; i<=numObjects; i++) {
    ss.str("");
    ss << "o" << i;
    ors::Body* n = getBodyByName(ss.str().c_str());
    if(n->shapes.N == 1) {
      if(n->shapes(0)->type == ors::cylinderST)
        cylinders.append(n->index);
    }
  }
}


bool RobotManipulationSimulator::isBox(uint id) {
  return bodies(id)->shapes.N == 6;
}


uint RobotManipulationSimulator::convertObjectName2ID(const char* name) {
  return getBodyByName(name)->index;
}


const char* RobotManipulationSimulator::convertObjectID2name(uint ID) {
  if(bodies.N > ID)
    return bodies(ID)->name;
  else
    return "";
}


int RobotManipulationSimulator::getOrsType(uint id) {
  if(bodies(id)->shapes.N == 1) {
    return bodies(id)->shapes(0)->type;
  } else
    return OBJECT_TYPE__BOX;
}


double* RobotManipulationSimulator::getSize(uint id) {
  return bodies(id)->shapes(0)->size;
}


double* RobotManipulationSimulator::getColor(uint id) {
  return bodies(id)->shapes(0)->color;
}


MT::String RobotManipulationSimulator::getColorString(uint obj) {
  double red[3];  red[0]=1.0;  red[1]=0.0;   red[2]=0.0;
  double green[3];  green[0]=0.2;  green[1]=1.0;   green[2]=0.0;
  double orange[3];  orange[0]=1.0;  orange[1]=0.5;   orange[2]=0.0;
  double yellow[3];  yellow[0]=1.0;  yellow[1]=1.0;   yellow[2]=0.0;
  double blue[3];  blue[0]=.0;  blue[1]=.0;   blue[2]=1.0;
  double brown[3];  brown[0]=.5;  brown[1]=.3;   brown[2]=.15;
  double yellow_green[3];  yellow_green[0]=.8;  yellow_green[1]=1.;   yellow_green[2]=.0;
  double grey[3];  grey[0]=.6;  grey[1]=.5;   grey[2]=.5;
  double light_blue[3];  light_blue[0]=.4;  light_blue[1]=1.;   light_blue[2]=1.;
  double purple[3];  purple[0]=.4;  purple[1]=0.;   purple[2]=.5;
  double dark_red[3];  dark_red[0]=.7;  dark_red[1]=0.05;   dark_red[2]=.05;
  double dark_blue[3];  dark_blue[0]=.05;  dark_blue[1]=0.;   dark_blue[2]=.7;
  double rose[3];  rose[0]=1.0;  rose[1]=0.5;   rose[2]=.75;
  
  uint i;
  
  double* color = getColor(obj);
  MT::String name;
  
  for(i=0; i<3; i++)
    if(!TL::areEqual(color[i], red[i])) break;
  if(i==3) {name = "red";}
  
  for(i=0; i<3; i++)
    if(!TL::areEqual(color[i], green[i])) break;
  if(i==3) {name = "green";}
  
  for(i=0; i<3; i++)
    if(!TL::areEqual(color[i], orange[i])) break;
  if(i==3) {name = "orange";}
  
  for(i=0; i<3; i++)
    if(!TL::areEqual(color[i], yellow[i])) break;
  if(i==3) {name = "yellow";}
  
  for(i=0; i<3; i++)
    if(!TL::areEqual(color[i], blue[i])) break;
  if(i==3) {name = "blue";}
  
  for(i=0; i<3; i++)
    if(!TL::areEqual(color[i], brown[i])) break;
  if(i==3) {name = "brown";}
  
  for(i=0; i<3; i++)
    if(!TL::areEqual(color[i], yellow_green[i])) break;
  if(i==3) {name = "yellow-green";}
  
  for(i=0; i<3; i++)
    if(!TL::areEqual(color[i], grey[i])) break;
  if(i==3) {name = "grey";}
  
  for(i=0; i<3; i++)
    if(!TL::areEqual(color[i], light_blue[i])) break;
  if(i==3) {name = "light blue";}
  
  for(i=0; i<3; i++)
    if(!TL::areEqual(color[i], rose[i])) break;
  if(i==3) {name = "rose";}
  
  for(i=0; i<3; i++)
    if(!TL::areEqual(color[i], purple[i])) break;
  if(i==3) {name = "purple";}
  
  for(i=0; i<3; i++)
    if(!TL::areEqual(color[i], dark_red[i])) break;
  if(i==3) {name = "dark red";}
  
  for(i=0; i<3; i++)
    if(!TL::areEqual(color[i], dark_blue[i])) break;
  if(i==3) {name = "dark blue";}
  
  return name;
}












/************************************************
*
*     State information
*
************************************************/

double* RobotManipulationSimulator::getPosition(uint id) {
  return bodies(id)->X.pos.p();
}


void RobotManipulationSimulator::getTablePosition(double& x1, double& x2, double& y1, double& y2) {
  double* pos = getPosition(getTableID());
  double* size = getSize(getTableID());
  x1 = pos[0] - size[0]/2;
  x2 = pos[0] + size[0]/2;
  y1 = pos[1] - size[1]/2;
  y1 = pos[1] + size[1]/2;
}


void RobotManipulationSimulator::getObjectPositions(arr& positions) {
  uint i, k;
  uintA objs;
  getObjects(objs);
  positions.resize(objs.N, 3);
  FOR1D(objs, i) {
    double* local_position = getPosition(objs(i));
    for(k=0; k<3; k++) {
      positions(i, k) = local_position[k];
    }
  }
}


// orientation is 2d:  orientation(0) = angle to z axis,  orientation(1) = angle of projection to x/y plane
void RobotManipulationSimulator::getOrientation(arr& orientation, uint id) {
  orientation.resize(2);
  
  if(getOrsType(id) == ors::sphereST) {
    orientation.setUni(0.);
    return;
  }
  
//   cout<<bodies(id)->name<<endl;

  ors::Quaternion rot;
  rot = bodies(id)->X.rot;
  
  ors::Vector upvec_z; double maxz=-2;
  if((rot*Vector_x).z>maxz) { upvec_z=Vector_x; maxz=(rot*upvec_z).z; }
  if((rot*Vector_y).z>maxz) { upvec_z=Vector_y; maxz=(rot*upvec_z).z; }
  if((rot*Vector_z).z>maxz) { upvec_z=Vector_z; maxz=(rot*upvec_z).z; }
  if((rot*(-Vector_x)).z>maxz) { upvec_z=-Vector_x; maxz=(rot*upvec_z).z; }
  if((rot*(-Vector_y)).z>maxz) { upvec_z=-Vector_y; maxz=(rot*upvec_z).z; }
  if((rot*(-Vector_z)).z>maxz) { upvec_z=-Vector_z; maxz=(rot*upvec_z).z; }
  double angle_z = acos(maxz);
  if(angle_z < 0.0001)
    angle_z = 0.;
//   if (angle_z>MT_PI/4) {
//     PRINT(MT_PI/4);
//     PRINT((rot*Vector_x).z);
//     PRINT((rot*Vector_y).z);
//     PRINT((rot*Vector_z).z);
//     PRINT((rot*(-Vector_x)).z);
//     PRINT((rot*(-Vector_y)).z);
//     PRINT((rot*(-Vector_z)).z);
//     PRINT(acos((rot*Vector_x).z));
//     PRINT(acos((rot*Vector_y).z));
//     PRINT(acos((rot*Vector_z).z));
//     PRINT(acos((rot*(-Vector_x)).z));
//     PRINT(acos((rot*(-Vector_y)).z));
//     PRINT(acos((rot*(-Vector_z)).z));
//     watch();
//   }
//   CHECK((angle_z<=MT_PI/2)  &&  (angle_z>=0), "invalid angle_z  (upvec_z="<<upvec_z<<", z="<<maxz<<")");
  orientation(0) = angle_z;
  
  ors::Vector upvec_x; double maxx=-2;
  if((rot*Vector_x).x>maxx) { upvec_x=Vector_x; maxx=(rot*upvec_x).x; }
  if((rot*Vector_y).x>maxx) { upvec_x=Vector_y; maxx=(rot*upvec_x).x; }
  if((rot*Vector_z).x>maxx) { upvec_x=Vector_z; maxx=(rot*upvec_x).x; }
  if((rot*(-Vector_x)).x>maxx) { upvec_x=-Vector_x; maxx=(rot*upvec_x).x; }
  if((rot*(-Vector_y)).x>maxx) { upvec_x=-Vector_y; maxx=(rot*upvec_x).x; }
  if((rot*(-Vector_z)).x>maxx) { upvec_x=-Vector_z; maxx=(rot*upvec_x).x; }
  double angle_xy = atan((rot*upvec_x).y / maxx);
  if(angle_xy < 0.0001)
    angle_xy = 0.;
//   CHECK((angle_xy<=MT_PI/4)  &&  (angle_xy>=0), "invalid angle_xy (upvec_x="<<upvec_x<<", x="<<maxx<<")");
  orientation(1) = angle_xy;
}


void RobotManipulationSimulator::getObjectAngles(arr& angles) {
  uint i, k;
  uintA objs;
  getObjects(objs);
  angles.resize(objs.N, 2);
  FOR1D(objs, i) {
    arr orientation;
    getOrientation(orientation, objs(i));
    CHECK(orientation.N == 2, "too many angles");
    FOR1D(orientation, k) {
      angles(i, k) = orientation(k);
      if(angles(i, k) < 0.00001)
        angles(i, k) = 0.;
    }
  }
}


bool RobotManipulationSimulator::isUpright(uint id) {
  // balls are always upright
  if(getOrsType(id) == ors::sphereST)
    return true;
    
  double TOLERANCE = 0.05; // in radians
  
  arr orientation;
  getOrientation(orientation, id);
//   cout << id << " angle = " << angle << endl;
  if(fabs(orientation(0)) < TOLERANCE)
    return true;
  else
    return false;
}


double RobotManipulationSimulator::getHeight(uint id) {
  return getPosition(id)[2];
}


double RobotManipulationSimulator::getOverallHeight(uintA& objects) {
  uint i;
  double height = 0.;
  uint obj_inhand = getInhand();
  double table_height = getHeight(getTableID());
  cout<<"table "<<table_height<<endl;
  FOR1D(objects, i) {
    if(objects(i) == obj_inhand) {
      cout << objects(i) << " 0 (inhand)"<<endl;
      continue;
    }
    double o_height = (getHeight(objects(i)) - table_height);
    cout<<objects(i)<<" "<<o_height<<endl;
    height += o_height;
  }
//   height /= 1.0 * objects.N;
  return height;
}


uint RobotManipulationSimulator::getInhand(uint man_id) {
  ors::Joint* e;
  if(!bodies(man_id)->outLinks.N) return TL::UINT_NIL;
  e=bodies(man_id)->outLinks(0);
  return e->to->index;
}


uint RobotManipulationSimulator::getInhand() {
  return getInhand(convertObjectName2ID("fing1c"));
}


uint RobotManipulationSimulator::getHandID() {
  return convertObjectName2ID("fing1c");
}


void RobotManipulationSimulator::getObjectsOn(uintA& list,const char *obj_name) {
  list.clear();
  
  ors::Body* obj_body = getBodyByName(obj_name);
  double obj_rad = 0.5 * getSize(obj_body->index)[2];
  
  uint i;
  uint body_id__a, body_id__b;
  double TOL_COEFF = 0.8;
  double other_rad;
  
  uintA others;
  getObjects(others);
  ors::Body* other_body;
  
  //reportProxies();
  
  for(i=0; i<proxies.N; i++) {
    if(proxies(i)->a  == -1  ||  proxies(i)->b  == -1)  // on earth
      continue;
    body_id__a = shapes(proxies(i)->a)->body->index;
    body_id__b = shapes(proxies(i)->b)->body->index;
    if(body_id__a == obj_body->index) {
      other_body = bodies(body_id__b);
    } else if(body_id__b == obj_body->index) {
      other_body = bodies(body_id__a);
    } else
      continue;
      
    double MAX_DISTANCE = 0.02;
    
    if(proxies(i)->d < MAX_DISTANCE) {  // small enough distance
      other_rad = 0.5 * getSize(other_body->index)[2];
      // z-axis (height) difference big enough
      if(other_body->shapes(0)->X.pos.z - obj_body->shapes(0)->X.pos.z   >   TOL_COEFF * (obj_rad + other_rad)) {
        if(other_body->index == getTableID()  ||  obj_body->index == getTableID()) {
          list.setAppend(other_body->index);
        } else {
          // x-axis difference small enough
          if(fabs(other_body->shapes(0)->X.pos.x - obj_body->shapes(0)->X.pos.x)   <   0.9 * (obj_rad + other_rad)) {
            // y-axis difference small enough
            if(fabs(other_body->shapes(0)->X.pos.y - obj_body->shapes(0)->X.pos.y)   <   0.9 * (obj_rad + other_rad)) {
              list.setAppend(other_body->index);
            }
          }
        }
      }
    }
  }
}


void RobotManipulationSimulator::getObjectsOn(uintA& list,const uint obj_id) {
  getObjectsOn(list, convertObjectID2name(obj_id));
}


bool RobotManipulationSimulator::isClear(uint id) {
  uintA above_objects;
  getObjectsOn(above_objects, id);
  return above_objects.N == 0;
}


// if z-value of objects is beneath THRESHOLD
bool RobotManipulationSimulator::onGround(uint id) {
  double THRESHOLD = 0.4;
  ors::Body* obj=bodies(id);
  if(obj->X.pos.z < THRESHOLD)
    return true;
  else
    return false;
}


void RobotManipulationSimulator::getObjectsClose(uintA& list, uint obj) {
  list.clear();
  double* pos = getPosition(obj);
  uint i;
  uintA objects;
  getObjects(objects);
  FOR1D(objects, i) {
    if(objects(i) == obj) continue;
    double* pos_other = getPosition(objects(i));
    if(fabs(pos[2] - pos_other[2]) > 0.03) continue;
//     PRINT(fabs(pos[0] - pos_other[0]));
//     PRINT(fabs(pos[1] - pos_other[1]));
    if(fabs(pos[0] - pos_other[0]) > 0.15) continue;
    if(fabs(pos[1] - pos_other[1]) > 0.15) continue;
    list.append(objects(i));
  }
}


bool RobotManipulationSimulator::freePosition(double x, double y, double radius) {
  uintA objects;
  getObjects(objects);
  objects.removeValue(getTableID());
//     cout<<"Asking for pos "<<x<<"/"<<y<<" within radius "<<radius<<endl;
  uint i;
  FOR1D(objects, i) {
    double* pos = getPosition(objects(i));
    double local_radius = radius;
    if(isBox(objects(i)))
      local_radius = 0.1;
    if(fabs(pos[0] - x) < local_radius)
      return false;
    if(fabs(pos[1] - y) < local_radius)
      return false;
  }
  return true;
}


double RobotManipulationSimulator::highestPosition(double x, double y, double radius, uint id_ignored) {
  uint DEBUG = 0;
  uintA objects;
  getObjects(objects);
  objects.removeValue(getTableID());
  if(DEBUG>0) {
    cout << "highestPosition:"<<endl;
    cout<<"Asking for pos "<<x<<"/"<<y<<" within radius "<<radius<<endl;
  }
  uint i;
  double max_z;
  double* table_pos = getPosition(getTableID());
  max_z = table_pos[2];
  if(DEBUG>0) {cout<<"table_z: "<<max_z<<endl;}
  FOR1D(objects, i) {
    if(objects(i) == id_ignored)
      continue;
    double* pos = getPosition(objects(i));
//         cout<<manipObjs(i)<<" has pos "<<pos[0]<<"/"<<pos[1]<<endl;
    if(fabs(pos[0] - x) < radius  &&  fabs(pos[1] - y) < radius) {
      if(DEBUG>0) cout<<"Object "<<objects(i)<<" within radius at height "<<pos[2]<<endl;
      if(pos[2] > max_z)
        max_z = pos[2];
    }
  }
  if(DEBUG>0) cout<<"max_z = "<<max_z<<endl;
  return max_z;
}


uint RobotManipulationSimulator::getContainedObject(uint box_id) {
  // inbox object has same position as box
  uintA boxes;
  getBoxes(boxes);
  double* box_pos = getPosition(box_id);
  uint i;
  
  uintA blocks;
  getBlocks(blocks);
  FOR1D(blocks, i) {
    double* obj_pos = getPosition(blocks(i));
    if(fabs(obj_pos[0] - box_pos[0]) < 0.05
        &&  fabs(obj_pos[1] - box_pos[1]) < 0.05
        && (box_pos[2] - obj_pos[2]) > -0.02) {
      return blocks(i);
    }
  }
  
  uintA balls;
  getBalls(balls);
  FOR1D(balls, i) {
    double* obj_pos = getPosition(balls(i));
    if(fabs(obj_pos[0] - box_pos[0]) < 0.05
        &&  fabs(obj_pos[1] - box_pos[1]) < 0.05
        && (box_pos[2] - obj_pos[2]) > -0.02) {
      return balls(i);
    }
  }
  return TL::UINT_NIL;
}


bool RobotManipulationSimulator::isClosed(uint box_id) {
  CHECK(bodies(box_id)->shapes.N == 6, "isn't a box");
  if(TL::isZero(bodies(box_id)->shapes.last()->rel.pos.x)  &&  TL::isZero(bodies(box_id)->shapes.last()->rel.pos.y)
      &&  bodies(box_id)->shapes.last()->rel.pos.x < 0.1)
    return true;
  else
    return false;
}


bool RobotManipulationSimulator::containedInBox(uint id) {
  uintA boxes;
  getBoxes(boxes);
  uint i;
  FOR1D(boxes, i) {
    if(getContainedObject(boxes(i)) == id)
      return true;
  }
  return false;
}


bool RobotManipulationSimulator::containedInClosedBox(uint id) {
  uintA boxes;
  getBoxes(boxes);
  uint i;
  FOR1D(boxes, i) {
    if(!isClosed(boxes(i)))
      continue;
    if(getContainedObject(boxes(i)) == id)
      return true;
  }
  return false;
}


bool RobotManipulationSimulator::inContact(uint a,uint b) {
  if(getContact(a,b)) return true;
  return false;
}

void RobotManipulationSimulator::writeAllContacts(uint id) {
//   reportProxies();
//   void sortProxies(bool deleteMultiple=false,bool deleteOld=false);

  ors::Proxy *p;
  uint obj=getBodyByName(convertObjectID2name(id))->index;
  uint i;
  cout << convertObjectID2name(id) << " is in contact with ";
  for(i=0; i<proxies.N; i++)
    if(proxies(i)->d<0.02) {
      p=proxies(i);
      if(p->a==(int)obj && p->b!=(int)obj) {
        cout << bodies(p->b)->name << " ";
      }
      if(p->b==(int)obj && p->a!=(int)obj) {
        cout << bodies(p->a)->name << " ";
      }
    }
  cout << endl;
}


void RobotManipulationSimulator::printObjectInfo() {
  uintA objects;
  getObjects(objects);
  uint i;
  FOR1D(objects, i) {
    cout << objects(i) << " " << convertObjectID2name(objects(i)) << endl;
  }
}












/************************************************
*
*     Actions - grab
*
************************************************/


void RobotManipulationSimulator::grab_final(const char *manipulator,const char *obj_grabbed, const char* message) {
  ors::Body *obj=getBodyByName(obj_grabbed);
  bool isTable = obj->index == getTableID();
  if(isTable) {
    cout<<"Cannot grab table"<<endl;
    return;
  }
  bool inClosedBox = containedInClosedBox(convertObjectName2ID(obj_grabbed));
  if(inClosedBox) {
    cout<<"Object "<<obj_grabbed<<" is inside of a closed box and cannot be grabbed."<<endl;
    return;
  }
  bool isHand = obj->index == getHandID();
  if(isHand) HALT("grab_final("<<obj_grabbed<<") --> cannot grab my own hand!");
  
  uintA list;
  getObjectsOn(list, obj_grabbed);
  bool object_is_clear = list.N == 0;
  
  MT::String msg_string(message);
  if(msg_string.N == 0) {
    msg_string << "grab "<<obj_grabbed;
  }
  
#ifdef NEW_FEEDBACK_CONTROL
  uint t;
  arr pos = ARRAY(obj->X.pos);
  uint fingIdx = getBodyByName("fing1c")->index;

  FeedbackMotionControl MP(*this, false);
  PDtask *x = MP.addPDTask("endeffector", .2, 1.5, posTMT, "fing1c", NoVector, NULL, ors::Vector(pos));
  if(isTable) x->y_ref(2) = neutralHeight-0.1;

  // (1) drop object if one is in hand
  //   dropInhandObjectOnTable(message);
  uint id_grabbed = getInhand();
  if(id_grabbed != TL::UINT_NIL) {
    // move a bit towards new object
    for(t=0; t<10; t++) {
      MT::String send_msg;
      send_msg << msg_string /*<< "      \n\n(time " << t << ")"*/;
      controlledStep(this, MP, msg_string);
      // TODO passt das? Ueberall state durch "active" ersetzt
      if(getContact(fingIdx,obj->index)) break;
    }
    if(bodies(id_grabbed)->inLinks.N) {
      ors::Joint* e=bodies(id_grabbed)->inLinks(0);
      del_edge(e,bodies,joints,true);
    }
  }

  // (2) move towards new object
  for(t=0; t<Tabort; t++) {
    controlledStep(this, MP, msg_string);
<<<<<<< HEAD
    if(absMax(x->Perr) <.05 || getContact(fingIdx, obj->index)) break;
=======
    if(absMax(x->y_ref - x->y) <.05 || getContact(fingIdx, obj->index)) break;
>>>>>>> 6192422d
  }
  if(t==Tabort) { indicateFailure(); return; }

  // (3) grasp if not table or world
  if(obj->index!=getTableID()) {
    glueBodies(bodies(fingIdx), obj);
  } else {
    //indicateFailure()?
  }

  // (4) move upwards (to avoid collisions)
  // to be sure: unset contact of that object if grabbed from table
  ors::Shape* s = NULL;
  if(isClear(obj->index)) {
    s = obj->shapes(0);
    s->cont = false;
  }

  x->y_ref(2) = .5;
  for(t=0; t<Tabort; t++) {
    controlledStep(this, MP, msg_string);
<<<<<<< HEAD
    if(absMax(x->Perr) < .05) break;
=======
    if(absMax(x->y_ref - x->y) < .05) break;
>>>>>>> 6192422d

    // might drop object
    if(t==50  &&  !object_is_clear  &&  obj->index!=getTableID()) {
      cout<<"I might drop that object!"<<endl;
      if(rnd.uni() < GRAB_UNCLEAR_OBJ_FAILURE_PROB) {
        dropObject(convertObjectName2ID(manipulator));
        cout<<"  >>  Uh, indeed I dropped it!"<<endl;
      }
    }
  }
  if(t==Tabort) { indicateFailure(); return; }

#else
  DefaultTaskVariable x("endeffector", *this, posTVT, manipulator, 0, 0, 0, ARR());
  x.setGainsAsAttractor(20, .2);
  x.y_prec=1000.;
  
  TaskVariableList local_TVs;
  local_TVs.append(&x);
  
  uint t;
  arr q, dq;
  getJointState(q);
  
  // (1) drop object if one is in hand
  //   dropInhandObjectOnTable(message);
  uint id_grabbed = getInhand();
  if(id_grabbed != TL::UINT_NIL) {
    // move a bit towards new object
    for(t=0; t<10; t++) {
      x.y_target = ARRAY(obj->X.pos);
      if(isTable) {x.y_target(2) = neutralHeight-0.1;}
      MT::String send_msg;
      send_msg << msg_string /*<< "      \n\n(time " << t << ")"*/;
      controlledStep(q,W,this,local_TVs,send_msg);
      // TODO passt das? Ueberall state durch "active" ersetzt
//       if(x.active==1 || getContact(x.i,obj->index)) break;
      if(x.active==1 || getContact(x.i,obj->index)) break;
    }
    if(bodies(id_grabbed)->inLinks.N) {
      ors::Joint* e=bodies(id_grabbed)->inLinks(0);
      del_edge(e,bodies,joints,true);
    }
  }
  
  // (2) move towards new object
  getJointState(q);
  for(t=0; t<Tabort; t++) {
    x.y_target = ARRAY(obj->X.pos);
    if(isTable) {x.y_target(2) = neutralHeight-0.1;}
    MT::String send_msg;
    send_msg << msg_string /*<< "      \n\n(time " << t << ")"*/;
    controlledStep(q,W,this,local_TVs,send_msg);
    if(useOpengl) gl().update();
    double dist = length(x.y - x.y_target);
    if(dist <.05 || getContact(x.i, obj->index)) break;
  }
  if(t==Tabort) { indicateFailure(); return; }
  
  // (3) grasp if not table or world
  if(obj->index!=getTableID()) {
    glueBodies(bodies(x.i), obj);
  } else {
    //indicateFailure()?
  }
  
  // (4) move upwards (to avoid collisions)
  // to be sure: unset contact of that object if grabbed from table
  ors::Shape* s = NULL;
  if(isClear(obj->index)) {
    s = obj->shapes(0);
    s->cont = false;
  }
  
  for(t=0; t<Tabort; t++) {
    x.y_target = ARRAY(obj->X.pos);
//     if (x.y_target(2) < neutralHeight)       // ALTE LOESUNG -- TOBIAS
//       x.y_target(2) += SMALL_HEIGHT_STEP;    // ALTE LOESUNG -- TOBIAS
    x.y_target(2) = 1.2;
    MT::String send_msg;
    send_msg << msg_string /*<< "      \n\n(time " << t << ")"*/;
    controlledStep(q,W,this,local_TVs,send_msg);
    if(useOpengl) gl().update();
    double dist = length(x.y - x.y_target);
    if(dist<.05) break;
    
    // might drop object
    if(t==50  &&  !object_is_clear  &&  obj->index!=getTableID()) {
      cout<<"I might drop that object!"<<endl;
      if(rnd.uni() < GRAB_UNCLEAR_OBJ_FAILURE_PROB) {
        dropObject(convertObjectName2ID(manipulator));
        cout<<"  >>  Uh, indeed I dropped it!"<<endl;
      }
    }
  }
  if(t==Tabort) { indicateFailure(); return; }
#endif
  
  relaxPosition();
  
  // reset contact of grabbed object
  if(s!=NULL) {
    s->cont = true;
    swift().initActivations();
  }
  if(t==Tabort) { indicateFailure(); return; }
}


void RobotManipulationSimulator::grab(uint ID, const char* message) {
  grab(convertObjectID2name(ID), message);
}


void RobotManipulationSimulator::grab(const char* obj, const char* message) {
  grab_final("fing1c", obj, message);
}


void RobotManipulationSimulator::grabHere(const char* message) {
  MT::String msg_string(message);
  if(msg_string.N == 0) {
    msg_string << "grabHere: ";
  }
  
  uint finger = convertObjectName2ID("fing1c");
  // (1) drop object if one is in hand
  dropObject(finger);
  
  double min_distance = std::numeric_limits<double>::max();
  uint closest_object = 0;
  for(uint i = 0; i< proxies.N; i++) {
    if(proxies(i)->a == (int)finger || proxies(i)->b == (int)finger) {
      if(proxies(i)->d < min_distance) {
        min_distance = proxies(i)->d;
        closest_object = (proxies(i)->a == (int)finger ? proxies(i)->b : proxies(i)->a);
      }
    }
  }
  if(min_distance > 10e-4) {
    msg_string << "nothing to grab";
  } else {
    glueBodies(getBodyByName("fing1c"), getBodyByName(convertObjectID2name(closest_object)));
    msg_string << "Grabed obj " << convertObjectID2name(closest_object);
  }
}




/************************************************
*
*     Actions - drop
*
************************************************/

void RobotManipulationSimulator::dropObjectAbove_final(const char *obj_dropped, const char *obj_below, const char* message) {
  MT::String msg_string(message);
  if(msg_string.N == 0) {
    msg_string << "puton " << obj_below;
  }
  
  arr I(q0.N,q0.N); I.setId();
  bool obj_is_inhand = strlen(obj_dropped) > 0;
  MT::String obj_dropped1;
  if(obj_is_inhand) obj_dropped1 = obj_dropped; else obj_dropped1 = "fing1c";
    
  uint obj_dropped1_index=getBodyByName(obj_dropped1)->index;
  uint obj_below_id = convertObjectName2ID(obj_below);
  
  // if puton itself --> puton table
  if(obj_below_id == obj_dropped1_index) obj_below_id = getTableID();

#ifdef NEW_FEEDBACK_CONTROL
  uint t;
  FeedbackMotionControl MP(*this, false);
  PDtask *o = MP.addPDTask("obj", .2, 1.5, posTMT, obj_dropped1);
  PDtask *c = MP.addPDTask("collision", .5, 2., collTMT, NULL, NoVector, NULL, NoVector, ARR(.02));
  c->prec = 1.;
//  PDtask *r =  MP.addPDTask("q-pose", .5, 1., qItselfTMT);
//  r->prec = 1.;
//  r->y_ref = q0;

  //target for the upright align
  ors::Quaternion rot;
  rot = bodies(obj_dropped1_index)->X.rot;
  ors::Vector upvec; double maxz=-2;
  if((rot*Vector_x).z>maxz) { upvec=Vector_x; maxz=(rot*upvec).z; }
  if((rot*Vector_y).z>maxz) { upvec=Vector_y; maxz=(rot*upvec).z; }
  if((rot*Vector_z).z>maxz) { upvec=Vector_z; maxz=(rot*upvec).z; }
  if((rot*(-Vector_x)).z>maxz) { upvec=-Vector_x; maxz=(rot*upvec).z; }
  if((rot*(-Vector_y)).z>maxz) { upvec=-Vector_y; maxz=(rot*upvec).z; }
  if((rot*(-Vector_z)).z>maxz) { upvec=-Vector_z; maxz=(rot*upvec).z; }
  ors::Transformation tf;
  tf.rot.setDiff(Vector_z, upvec);
  PDtask *z = MP.addPDTask("obj-z-align", .2, 1.5, vecAlignTMT, bodies(obj_dropped1_index)->name, upvec, NULL, Vector_z);
  z->y_ref = ARR(1.);

  // Calculate (noisy) target position
  double x_target, y_target;
  if(obj_is_inhand)
    calcTargetPositionForDrop(x_target, y_target, obj_dropped1_index, obj_below_id);
  else {
    x_target = bodies(obj_below_id)->X.pos.x;
    y_target = bodies(obj_below_id)->X.pos.z;
  }

  // Hard limit on y-distance to robot
  if(y_target < HARD_LIMIT_DIST_Y)
    y_target = HARD_LIMIT_DIST_Y;


  // Phase 1: move object up
  o->map.phi(o->y_ref, NoArr, *this);
  o->y_ref(2) = neutralHeight;
  for(t=0; t<Tabort; t++) {
    controlledStep(this, MP, msg_string);
<<<<<<< HEAD
    if(absMax(o->Perr) < 0.01) break;
=======
    if(absMax(o->y_ref - o->y) < 0.01) break;
>>>>>>> 6192422d
  }
  if(t==Tabort) { indicateFailure(); return; }


  // Phase 2: above object
  o->y_ref = ARR( x_target, y_target, highestPosition(x_target, y_target, 0.06, obj_dropped1_index) + .2);
  for(t=0; t<Tabort; t++) {
    controlledStep(this, MP, msg_string);
<<<<<<< HEAD
    if(absMax(o->Perr) < 0.01) break;
=======
    if(absMax(o->y_ref - o->y) < 0.01) break;
>>>>>>> 6192422d
  }
  if(t==Tabort) { indicateFailure(); return; }

  //turn off collision avoidance
  c->active=false;

  // Phase 3: down
  // IMPORTANT PARAM: set distance to target (relative height-distance in which "hand is opened" / object let loose)
  double Z_ADD_DIST = getSize(obj_dropped1_index)[0]/2 + .03;
  if(getOrsType(obj_below_id) == OBJECT_TYPE__BOX) {
    Z_ADD_DIST += 0.05;
  }
  double z_target = Z_ADD_DIST + highestPosition(x_target, y_target, 0.06, obj_dropped1_index)+.01;
  if(getTableID() == obj_below_id)
    z_target += 0.05;
  // we slowly approach z_target
  o->y_ref(2) = bodies(obj_dropped1_index)->X.pos.z - 0.05;
  o->y_ref(2) = z_target;
  for(t=0; t<Tabort; t++) {
//    if(bodies(obj_dropped1_index)->X.pos.z - o->y_ref(2) < 0.05) {
//      // slowly go down
//      if(o->y_ref(2) - z_target > 0.1)
//        o->y_ref(2) -= 0.02;
//      else if(o->y_ref(2) - z_target > 0.02)
//        o->y_ref(2) -= 0.01;
//    }
    controlledStep(this, MP, msg_string);
<<<<<<< HEAD
    if(absMax(o->Perr) < 0.001) break;
=======
    if(absMax(o->y_ref - o->y) < 0.001) break;
>>>>>>> 6192422d
  }
  if(t==Tabort) { indicateFailure(); return; }
#else
  DefaultTaskVariable o("obj",*this,posTVT,obj_dropped1,0,0,0,arr(0));
  DefaultTaskVariable z;
  //
  ors::Quaternion rot;
  rot = bodies(obj_dropped1_index)->X.rot;
  ors::Vector upvec; double maxz=-2;
  if((rot*Vector_x).z>maxz) { upvec=Vector_x; maxz=(rot*upvec).z; }
  if((rot*Vector_y).z>maxz) { upvec=Vector_y; maxz=(rot*upvec).z; }
  if((rot*Vector_z).z>maxz) { upvec=Vector_z; maxz=(rot*upvec).z; }
  if((rot*(-Vector_x)).z>maxz) { upvec=-Vector_x; maxz=(rot*upvec).z; }
  if((rot*(-Vector_y)).z>maxz) { upvec=-Vector_y; maxz=(rot*upvec).z; }
  if((rot*(-Vector_z)).z>maxz) { upvec=-Vector_z; maxz=(rot*upvec).z; }
  ors::Transformation tf;
  tf.rot.setDiff(Vector_z, upvec);
  z.set("obj-z-align",*this,zalignTVT,obj_dropped1_index,tf,-1,Transformation_Id,arr(0));
  //
  DefaultTaskVariable r("full state",*this,qLinearTVT,0,0,0,0,I);
  DefaultTaskVariable c("collision",*this,collTVT,0,0,0,0,ARR(.02));
  
  r.setGainsAsAttractor(50,.1);
  r.y_prec=1.;
  r.y_target=q0;
  r.active=false;
  o.setGainsAsAttractor(20,.2);
  o.y_prec=1000.;
  z.setGainsAsAttractor(20,.2);
  z.y_prec=1000.;
  z.y_target.resize(1);  z.y_target = 1.;
  
  c.setGainsAsAttractor(20,.1);
  c.y_prec=10000.;
  if(!useSwift) c.active=false;
  
  uint t;
  arr q,dq;
  getJointState(q);
  
  TaskVariableList local_TVs;
  local_TVs.append(&o);
  local_TVs.append(&z);
  local_TVs.append(&r);
  local_TVs.append(&c);
  
  // Calculate (noisy) target position
  double x_target, y_target;
  if(obj_is_inhand)
    calcTargetPositionForDrop(x_target, y_target, obj_dropped1_index, obj_below_id);
  else {
    x_target = bodies(obj_below_id)->X.pos.x;
    y_target = bodies(obj_below_id)->X.pos.z;
  }
  
  // Hard limit on y-distance to robot
  if(y_target < HARD_LIMIT_DIST_Y)
    y_target = HARD_LIMIT_DIST_Y;
    
    
  // Phase 1: up
  updateState(local_TVs, *this);
  o.y_target(2) += .3;
  for(t=0; t<Tabort; t++) {
    if(o.y_target(2) < neutralHeight)
      o.y_target(2) += 0.05;
    MT::String send_string;
    send_string << msg_string /*<< "     \n\n(time " << t << ")"*/;
    controlledStep(q,W,this,local_TVs,send_string);
    double diff = length(o.y - o.y_target);
    if(diff < 0.05) break;
  }
  if(t==Tabort) { indicateFailure(); return; }
  
  
  
  // Phase 2: above object
  o.y_target(0) = x_target;
  o.y_target(1) = y_target;
  // WHERE TO GO ABOVE
  o.y_target(2) = highestPosition(o.y_target(0), o.y_target(1), 0.06, obj_dropped1_index) + .2;
  for(t=0; t<Tabort; t++) {
    MT::String send_string;
    send_string << msg_string /*<< "     \n\n(time " << t << ")"*/;
    controlledStep(q,W,this,local_TVs,send_string);
    double diff = length(o.y - o.y_target);
    if(diff < 0.05) break;
  }
  if(t==Tabort) { indicateFailure(); return; }
  
  //turn off collision avoidance
  c.active=false;
  
  
  
  // Phase 3: down
  // IMPORTANT PARAM: set distance to target (relative height-distance in which "hand is opened" / object let loose)
  double Z_ADD_DIST = getSize(obj_dropped1_index)[0]/2 + .03;
  if(getOrsType(obj_below_id) == OBJECT_TYPE__BOX) {
    Z_ADD_DIST += 0.05;
  }
  double z_target = Z_ADD_DIST + highestPosition(o.y_target(0), o.y_target(1), 0.06, obj_dropped1_index);
  if(getTableID() == obj_below_id)
    z_target += 0.05;
  // we slowly approach z_target
  o.y_target(2) = bodies(obj_dropped1_index)->X.pos.z - 0.05;
  for(t=0; t<Tabort; t++) {
//     cout<<"bodies(obj_dropped1_index)->X.pos.z = "<<bodies(obj_dropped1_index)->X.pos.z<<endl;
//     cout<<"z_target = "<<z_target<<endl;
    if(bodies(obj_dropped1_index)->X.pos.z - o.y_target(2) < 0.05) {
      // slowly go down
      if(o.y_target(2) - z_target > 0.1)
        o.y_target(2) -= 0.02;
      else if(o.y_target(2) - z_target > 0.02)
        o.y_target(2) -= 0.01;
    }
    // WHERE TO GO ABOVE
    MT::String send_string;
    send_string << msg_string /*<< "     \n\n(time " << t << ")"*/;
    controlledStep(q,W,this,local_TVs,send_string);
    double diff = length(o.y - o.y_target);
    if(diff < 0.001) break;
  }
  if(t==Tabort) { indicateFailure(); return; }
#endif
  
  // Phase 4: let loose
  if(bodies(obj_dropped1_index)->inLinks.N && obj_is_inhand) {
    ors::Joint* e=bodies(obj_dropped1_index)->inLinks(0);
    del_edge(e,bodies,joints,true); //otherwise: no object in hand
  }
}


void RobotManipulationSimulator::dropObjectAbove(uint obj_id, uint obj_below, const char* message) {
  dropObjectAbove_final(convertObjectID2name(obj_id), convertObjectID2name(obj_below), message);
}


void RobotManipulationSimulator::dropObjectAbove(uint obj_below, const char* message) {
  dropObjectAbove(getInhand(), obj_below, message);
}


void RobotManipulationSimulator::dropObject(uint manipulator_id) {
  if(bodies(manipulator_id)->outLinks.N == 0)
    return;
  CHECK(bodies(manipulator_id)->outLinks.N == 1, "too many objects in hand");
  del_edge(bodies(manipulator_id)->outLinks(0), bodies, joints, true);
}


void RobotManipulationSimulator::dropInhandObjectOnTable(const char* message) {
  uint id_grabbed = getInhand();
  if(TL::UINT_NIL == id_grabbed)
    return;
  dropObjectAbove(id_grabbed, getTableID(), message);
  relaxPosition(message);
}


// Noise comes in here
void RobotManipulationSimulator::calcTargetPositionForDrop(double& x, double& y, uint obj_dropped, uint obj_below) {
  // Noise for puton position
  double x_noise = 0., y_noise = 0.;
  // noise [START]
  double std_dev_noise;
  
  double obj_below_size = getSize(obj_below)[0];
  double obj_below_type = getOrsType(obj_below);
//   double obj_dropped_size = getSize(obj_dropped)[0];
  double obj_dropped_type = getOrsType(obj_dropped);
  
  // Below = Table
  if(obj_below == getTableID()) {
    double DROP_TARGET_NOISE__ON_TABLE = 0.09;
    std_dev_noise = DROP_TARGET_NOISE__ON_TABLE;
    uint tries = 0;
    while(true) {
      tries++;
      if(tries>20000) {
        MT_MSG("Can't find empty position on table, throw it whereever!");
        break;
      }
      x_noise = std_dev_noise * rnd.gauss();
      y_noise = std_dev_noise * rnd.gauss() * 0.8 + 0.2; // tisch ist nicht so breit wie lang
//       if (x_noise>0.5 || y_noise>0.5) // stay on table
      if(x_noise>0.5)  // stay on table
        continue;
      if(bodies(obj_below)->X.pos.y + y_noise < -1.0  ||  bodies(obj_below)->X.pos.y + y_noise > -0.05)
        continue;
      if(freePosition(bodies(obj_below)->X.pos.x+x_noise, bodies(obj_below)->X.pos.y+y_noise, 0.05))
        break;
    }
  }
  // Below = Block
  else if(obj_below_type == ors::boxST) {
    // (1) Dropping block
    if(obj_dropped_type == ors::boxST) {
      // (1a) on small block
      if(TL::areEqual(obj_below_size, BLOCK_SMALL)) {
        std_dev_noise = DROP_TARGET_NOISE__BLOCK_ON_SMALL_BLOCK;
      }
      // (1b) on big block
      else if(TL::areEqual(obj_below_size, BLOCK_BIG)) {
        std_dev_noise = DROP_TARGET_NOISE__BLOCK_ON_BIG_BLOCK;
      } else if(TL::areEqual(obj_below_size, BLOCK_VERY_BIG)) {
        std_dev_noise = DROP_TARGET_NOISE__BLOCK_ON_BIG_BLOCK;
      } else {NIY;}
    }
    // (2) Dropping ball
    else if(obj_dropped_type == ors::sphereST) {
      // (2a) on small block
      if(TL::areEqual(obj_below_size, BLOCK_SMALL)) {
        std_dev_noise = DROP_TARGET_NOISE__BALL_ON_SMALL_BLOCK;
      }
      // (2b) on big block
      else if(TL::areEqual(obj_below_size, BLOCK_BIG)) {
        std_dev_noise = DROP_TARGET_NOISE__BALL_ON_BIG_BLOCK;
      } else {NIY;}
    } else {NIY;}
    
    x_noise = std_dev_noise * rnd.gauss();
    y_noise = std_dev_noise * rnd.gauss();
    
//     PRINT(obj_below_size);
//     PRINT(std_dev_noise);
  }
  // Below = Ball
  else if(obj_below_type == ors::sphereST) {
    x_noise = DROP_TARGET_NOISE__ON_BALL * rnd.gauss();
    y_noise = DROP_TARGET_NOISE__ON_BALL * rnd.gauss();
  }
  // noise [END]
  
  x = bodies(obj_below)->X.pos.x + x_noise;
  y = bodies(obj_below)->X.pos.y + y_noise;
}








/************************************************
*
*     Actions - Posture control
*
************************************************/

void RobotManipulationSimulator::relaxPosition(const char* message) {
  MT::String msg_string(message);
  if(msg_string.N == 0) {
    msg_string << "Relax position";
  }
  PRINT(msg_string);
  
  uint inhand_id = getInhand();
  ors::Shape* s = NULL;
  // simplification: set off contacts for inhand-object
  if(inhand_id != TL::UINT_NIL) {
    s = getBodyByName(convertObjectID2name(inhand_id))->shapes(0);
    s->cont = false;
  }
  
#ifdef NEW_FEEDBACK_CONTROL
  FeedbackMotionControl MP(*this, false);
  PDtask *x =  MP.addPDTask("q-pose", .2, 1., qItselfTMT);
  x->y_ref = q0;
  uint t;
  for(t=0; t<Tabort; t++) {
    controlledStep(this, MP, msg_string);
<<<<<<< HEAD
    if(absMax(x->Perr) < 0.05) break;
=======
    if(absMax(x->y_ref - x->y) < 0.05) break;
>>>>>>> 6192422d
  }
#else
  arr q,dq;
  getJointState(q);
  
  arr I(q.N,q.N); I.setId();
  
  DefaultTaskVariable x("full state",*this,qLinearTVT,0,0,0,0,I);
  x.setGainsAsAttractor(20,.1);
  x.y_prec=1000.;
  x.y_target=q0;
//   x.active_tol=.2;
  // TODO tolerance now?
  TaskVariableList local_TVs;
  local_TVs.append(&x);
  
  uint t;
  for(t=0; t<Tabort; t++) {
    MT::String send_string;
    send_string << msg_string /*<< "     \n\n(time " << t << ")"*/;
//     controlledStep(q,W,send_string);
    controlledStep(q,W,this,local_TVs,send_string);
    double diff = length(x.y - x.y_target);
    if(diff < 0.5) break;
//     if(x.active==1) break;
  }
#endif

  // simplification: set on contacts for inhand-object
  if(s!=NULL) {
    s->cont = true;
    swift().initActivations();
  }
  
  if(t==Tabort) { indicateFailure(); return; }
}


void RobotManipulationSimulator::moveToPosition(const arr& pos, const char* message) {
  MT::String msg_string(message);
  if(msg_string.N == 0) msg_string << "move to position "<< pos;
  
#ifdef NEW_FEEDBACK_CONTROL
  FeedbackMotionControl MP(*this, false);
  PDtask *x = MP.addPDTask("endeffector", .2, 1.5, posTMT, "fing1c", NoVector, NULL, ors::Vector(pos));
  uint t;
  for(t=0; t<Tabort; t++) {
    controlledStep(this, MP, msg_string);
<<<<<<< HEAD
    if(absMax(x->Perr) < 0.01) break;
=======
    if(absMax(x->y_ref - x->y) < 0.01) break;
>>>>>>> 6192422d
  }
  if(t==Tabort) { indicateFailure(); return; }
#else
  ors::Body* obj = bodies(convertObjectName2ID("fing1c"));
  // move manipulator towards box
  DefaultTaskVariable x("endeffector",*this,posTVT,"fing1c",0,0,0,NoArr);
  x.setGainsAsAttractor(20,.2);
  x.y_prec=1000.;
  TaskVariableList TVs;
  TVs.append(&x);
  
  double epsilon = 10e-3;
  
  uint t;
  arr q,dq;
  getJointState(q);
  for(t=0; t<Tabort; t++) {
    x.y_target.setCarray(pos.p,3);
    MT::String send_string;
    send_string << msg_string;
    controlledStep(q,W,this,TVs,send_string);
    if((obj->X.pos - pos).length() < epsilon) break;
  }
  if(t==Tabort) { indicateFailure(); return; }
  simulate(30, msg_string);
  
  swift().initActivations();
#endif
}





/************************************************
*
*     Actions - Boxes
*
************************************************/

void RobotManipulationSimulator::openBox(uint id, const char* message) {
  MT::String msg_string(message);
  if(msg_string.N == 0) {
    msg_string << "openBox "<<id;
  }
  
  // move manipulator towards box
  ors::Body* obj = bodies(id);
#ifdef NEW_FEEDBACK_CONTROL
  moveToPosition(ARRAY(obj->X.pos+ors::Vector(0,0,.15)));
#else
  DefaultTaskVariable x("endeffector",*this,posTVT,"fing1c",0,0,0,NoArr);
  x.setGainsAsAttractor(20,.2);
  x.y_prec=1000.;
  TaskVariableList TVs;
  TVs.append(&x);
  
  uint t;
  arr q,dq;
  getJointState(q);
  for(t=0; t<Tabort; t++) {
    x.y_target.setCarray(obj->X.pos.p(), 3);
    x.y_target.p[2] += 0.15;
    MT::String send_string;
    send_string << msg_string /*<< "     \n\n(time " << t << ")"*/;
//     controlledStep(q,W,send_string);
    controlledStep(q,W,this,TVs,send_string);
    double diff = length(x.y - x.y_target);
    if(diff < 0.01) break;
  }
  if(t==Tabort) { indicateFailure(); return; }
#endif
  simulate(30, msg_string);
  
  // open it
  ors::Shape* s = bodies(id)->shapes.last();
  s->rel.setText("<t(0 0 .075) t(0 -.05 0) d(80 1 0 0) t(0 .05 .0)>");
  swift().initActivations();

  ode().pushPoseForShape(s);
}

void RobotManipulationSimulator::closeBox(uint id, const char* message) {
  MT::String msg_string(message);
  if(msg_string.N == 0) {
    msg_string << "closeBox "<<id;
  }
  
  // move manipulator towards box
  ors::Body* obj = bodies(id);
#ifdef NEW_FEEDBACK_CONTROL
  moveToPosition(ARRAY(obj->X.pos+ors::Vector(0,0,.15)));
#else
  DefaultTaskVariable x("endeffector",*this,posTVT,"fing1c",0,0,0,NoArr);
  x.setGainsAsAttractor(20,.2);
  x.y_prec=1000.;
  TaskVariableList TVs;
  TVs.append(&x);
  
  uint t;
  arr q,dq;
  getJointState(q);
  for(t=0; t<Tabort; t++) {
    x.y_target.setCarray(obj->X.pos.p(),3);
    x.y_target.p[2] += 0.15;
    MT::String send_string;
    send_string << msg_string /*<< "     \n\n(time " << t << ")"*/;
//     controlledStep(q,W,send_string);
    controlledStep(q,W,this,TVs,send_string);
    double diff = length(x.y - x.y_target);
    if(diff < 0.01) break;
  }
  if(t==Tabort) { indicateFailure(); return; }
#endif
  simulate(30, msg_string);
  
  // close it
  ors::Shape* s = bodies(id)->shapes.last();
  s->rel.setText("<t(0 0 .075)>");
  swift().initActivations();
  ode().pushPoseForShape(s);
}







/************************************************
 *
 *     OpenGL Displaying
 *
 ************************************************/

void RobotManipulationSimulator::displayText(const char* text, uint t) {
  if(useOpengl) {
    for(; t--;) {
      gl().text.clear() <<text <<endl;
      gl().update();
    }
  }
}





/************************************************
  *
  *     Creating ORS-objects
  *
  ************************************************/


namespace relational {

void generateOrsBlocksSample(ors::KinematicWorld& ors, const uint numOfBlocks) {
  MT::Array<arr> pos;
  generateBlocksSample(pos, numOfBlocks);
  generateOrsFromSample(ors, pos);
}


void generateOrsFromSample(ors::KinematicWorld& ors, const MT::Array<arr>& sample) {
  //for (int i = ors.bodies.N - 1; i >= 0; --i) {
  //if (ors.bodies(i)->name.p[0] == 'o') {
  //ors.bodies.remove(i);
  //}
  //}
  for(uint i = 0; i < sample.N; i+=2) {
    ors::Body* body = new ors::Body;
    createCylinder(*body, sample(0,i), ARR(1., 0., 0.), sample(0,i+1));
    MT::String name;
    name << "o7" << i;
    cout << name << endl;
    body->name = name;
    ors.bodies.append(body);
  }
}


void generateBlocksSample(MT::Array<arr>& sample, const uint numOfBlocks) {
  sample.clear();
  for(uint i = 0; i < numOfBlocks; ++i) {
    arr center3d = ARR(0.2, -.8) + randn(2,1) * 0.1;
    
    int t = rand() % 100;
    double blocksize = 0.108;// + (rand() % 100) / 100000.;
    double towersize = 0.69 + blocksize;
    center3d.append(0.69 + 0.5*blocksize);
    center3d.resize(3);
    
    sample.append(center3d);
    //sample.append(ARR(0.1, 0.1, blocksize, 0.0375));
    sample.append(ARR(blocksize));
    while(t < 50 && i < numOfBlocks-1) {
      i++;
      center3d = center3d + randn(3,1) * 0.02;
      double blocksize = 0.08;// + (rand() % 100) / 1000.;
      center3d(2) = 0.5*blocksize + towersize;
      towersize += blocksize;
      
      sample.append(center3d);
      //sample.append(ARR(0.1, 0.1, blocksize, 0.0375));
      sample.append(ARR(blocksize));
      
      t = rand() % 100;
    }
  }
  sample.reshape(1,2*numOfBlocks);
  //sample.reshape(1,numOfBlocks);
}


void createCylinder(ors::Body& cyl, const ors::Vector& pos, const arr& color) {
  arr size = ARR(0.1, 0.1, 0.108, 0.0375);
  createCylinder(cyl, pos, color, size);
}


void createCylinder(ors::Body& cyl, const ors::Vector& pos, const arr& color, const arr& size) {
  ors::Transformation t;
  t.pos = pos;
  ors::Shape* s = new ors::Shape();
  for(uint i = 0; i < 4; ++i) { s->size[i] = size(i);}
  s->type = ors::cylinderST;
  for(uint i = 0; i < 3; ++i) s->color[i] = color(i);
  s->body = &cyl;
  
  cyl.shapes.append(s);
  cyl.X = t;
}

}  // namespace relational
<|MERGE_RESOLUTION|>--- conflicted
+++ resolved
@@ -123,10 +123,6 @@
 //   if (q.N==0) q.resizeAs(dq); // TOBIAS-Aenderung
   q += dq;
   C->setJointState(q);
-<<<<<<< HEAD
-  C->calcBodyFramesFromJoints();
-=======
->>>>>>> 6192422d
   oneStep(q, C, text);
 }
 #endif
@@ -221,7 +217,6 @@
   ode().coll_ERP = ODE_COLL_ERP;
   ode().coll_CFM = ODE_COLL_CFM;
   ode().friction = ODE_FRICTION;
-<<<<<<< HEAD
 }
 
 
@@ -240,27 +235,7 @@
 }
 
 
-=======
-}
-
-
-void RobotManipulationSimulator::startSwift() {
-  useSwift=true;
-  swift();
-}
-
-
-void RobotManipulationSimulator::startVideo(const char* filename) {
-#ifdef MT_video
-  if(video) delete video;
-  video= new videoInterface;
-  video->open(gl().width(),gl().height(), filename);
-#endif
-}
-
-
-
->>>>>>> 6192422d
+
 
 /************************************************
 *
@@ -1050,11 +1025,7 @@
   // (2) move towards new object
   for(t=0; t<Tabort; t++) {
     controlledStep(this, MP, msg_string);
-<<<<<<< HEAD
-    if(absMax(x->Perr) <.05 || getContact(fingIdx, obj->index)) break;
-=======
     if(absMax(x->y_ref - x->y) <.05 || getContact(fingIdx, obj->index)) break;
->>>>>>> 6192422d
   }
   if(t==Tabort) { indicateFailure(); return; }
 
@@ -1076,11 +1047,7 @@
   x->y_ref(2) = .5;
   for(t=0; t<Tabort; t++) {
     controlledStep(this, MP, msg_string);
-<<<<<<< HEAD
-    if(absMax(x->Perr) < .05) break;
-=======
     if(absMax(x->y_ref - x->y) < .05) break;
->>>>>>> 6192422d
 
     // might drop object
     if(t==50  &&  !object_is_clear  &&  obj->index!=getTableID()) {
@@ -1298,11 +1265,7 @@
   o->y_ref(2) = neutralHeight;
   for(t=0; t<Tabort; t++) {
     controlledStep(this, MP, msg_string);
-<<<<<<< HEAD
-    if(absMax(o->Perr) < 0.01) break;
-=======
     if(absMax(o->y_ref - o->y) < 0.01) break;
->>>>>>> 6192422d
   }
   if(t==Tabort) { indicateFailure(); return; }
 
@@ -1311,11 +1274,7 @@
   o->y_ref = ARR( x_target, y_target, highestPosition(x_target, y_target, 0.06, obj_dropped1_index) + .2);
   for(t=0; t<Tabort; t++) {
     controlledStep(this, MP, msg_string);
-<<<<<<< HEAD
-    if(absMax(o->Perr) < 0.01) break;
-=======
     if(absMax(o->y_ref - o->y) < 0.01) break;
->>>>>>> 6192422d
   }
   if(t==Tabort) { indicateFailure(); return; }
 
@@ -1343,11 +1302,7 @@
 //        o->y_ref(2) -= 0.01;
 //    }
     controlledStep(this, MP, msg_string);
-<<<<<<< HEAD
-    if(absMax(o->Perr) < 0.001) break;
-=======
     if(absMax(o->y_ref - o->y) < 0.001) break;
->>>>>>> 6192422d
   }
   if(t==Tabort) { indicateFailure(); return; }
 #else
@@ -1622,11 +1577,7 @@
   uint t;
   for(t=0; t<Tabort; t++) {
     controlledStep(this, MP, msg_string);
-<<<<<<< HEAD
-    if(absMax(x->Perr) < 0.05) break;
-=======
     if(absMax(x->y_ref - x->y) < 0.05) break;
->>>>>>> 6192422d
   }
 #else
   arr q,dq;
@@ -1675,11 +1626,7 @@
   uint t;
   for(t=0; t<Tabort; t++) {
     controlledStep(this, MP, msg_string);
-<<<<<<< HEAD
-    if(absMax(x->Perr) < 0.01) break;
-=======
     if(absMax(x->y_ref - x->y) < 0.01) break;
->>>>>>> 6192422d
   }
   if(t==Tabort) { indicateFailure(); return; }
 #else
