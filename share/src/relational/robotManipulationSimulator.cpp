/*  
    Copyright 2008-2012   Tobias Lang
    
    E-mail:    tobias.lang@fu-berlin.de
    
    This file is part of libPRADA.

    libPRADA is free software: you can redistribute it and/or modify
    it under the terms of the GNU General Public License as published by
    the Free Software Foundation, either version 3 of the License, or
    (at your option) any later version.

    libPRADA is distributed in the hope that it will be useful,
    but WITHOUT ANY WARRANTY; without even the implied warranty of
    MERCHANTABILITY or FITNESS FOR A PARTICULAR PURPOSE.  See the
    GNU General Public License for more details.

    You should have received a copy of the GNU General Public License
    along with libPRADA.  If not, see <http://www.gnu.org/licenses/>.
*/

#include <MT/opengl.h>
#include <MT/plot.h>
#include <relational/utilTL.h>

#include "robotManipulationSimulator.h"
#include <sstream>
#include <limits>


// SPECIFIC OBJECT KNOWLEDGE
#define BLOCK_SMALL 0.04
#define BLOCK_BIG 0.06
#define BLOCK_VERY_BIG 0.08
#define SMALL_HEIGHT_STEP 0.05
// table + neutralHeightBonus = NEUTRAL_HEIGHT
#define NEUTRAL_HEIGHT_BONUS 0.5
#define HARD_LIMIT_DIST_Y -1.2



/************************************************
* 
*     Noise for actions
* 
*     THIS IS WHERE YOU CAN BRING IN YOUR OWN IDEAS OF "NOISE" ETC. !!!
* 
************************************************/

double DROP_TARGET_NOISE__BLOCK_ON_SMALL_BLOCK = 0.001;
double DROP_TARGET_NOISE__BLOCK_ON_BIG_BLOCK = 0.003;
double DROP_TARGET_NOISE__BALL_ON_BIG_BLOCK = 0.0066;
double DROP_TARGET_NOISE__BALL_ON_SMALL_BLOCK = 0.02;
double DROP_TARGET_NOISE__ON_BALL = 0.01;
double GRAB_UNCLEAR_OBJ_FAILURE_PROB = 0.4;



/************************************************
* 
*     Low-level control
* 
************************************************/

uint gl_step = 0;
uint revel_step = 0;

void oneStep(const arr &q,ors::Graph *C,OdeInterface *ode,SwiftInterface *swift,OpenGL *gl, RevelInterface *revel,const char* text){
#ifdef MT_ODE
  C->setJointState(q);
  C->calcBodyFramesFromJoints();
  if(ode){
    ode->exportStateToOde(*C);
    ode->step(.01);
    ode->importStateFromOde(*C);
    //ode->importProxiesFromOde(*C);
  //C->getJointState(q);
  }
  if(swift){
    swift->computeProxies(*C);
  }else{
    if(ode) ode->importProxiesFromOde(*C);
  }
  
  if(gl){
    gl_step++;
//     if (gl_step % 1 == 50) {
      gl->text.clear() <<text <<endl;
      gl->update();
//     }
  }
#ifdef MT_REVEL
  if(revel){
    revel_step++;
    if (true) {
      revel->addFrameFromOpengl();
      revel_step = 0;
    }
  }
#endif
#endif
}



void controlledStep(arr &q,arr &W,ors::Graph *C,OdeInterface *ode,SwiftInterface *swift,OpenGL *gl, RevelInterface *revel,TaskVariableList& TVs, const char* text){
#ifdef MT_ODE
  static arr dq;
  updateState(TVs, *C);
  updateChanges(TVs);
  bayesianControl(TVs,dq,W);
//   if (q.N==0) q.resizeAs(dq); // TOBIAS-Aenderung
  q += dq;
  oneStep(q,C,ode,swift,gl,revel,text);
#endif
}



/************************************************
* 
*     Administration
* 
************************************************/

// How many time-steps until action fails
#define SEC_ACTION_ABORT 300

RobotManipulationSimulator::RobotManipulationSimulator(){
  C=0;
  gl=0;
  ode=0;
  swift=0;
  revel=0;
  Tabort = SEC_ACTION_ABORT;
}

RobotManipulationSimulator::~RobotManipulationSimulator(){
    shutdownAll();
}


arr q0, W;

void drawEnv(void* horst){
#ifdef MT_FREEGLUT
  glStandardLight(horst);
//   glDrawFloor(4.,1,1,1);
  glDrawFloor(4., 108./255., 123./255., 139./255.);
#endif
}


void RobotManipulationSimulator::loadConfiguration(const char* ors_filename){
  if(C) delete C;
  C = new ors::Graph();
  MT::load(*C,ors_filename);
  C->calcBodyFramesFromJoints();
  C->getJointState(q0);
  
  uint i;
  arr BM(C->bodies.N);
  BM=1.;
  for(i=BM.N;i--;){
    if(C->bodies(i)->outLinks.N){
      BM(i) += BM(C->bodies(i)->outLinks(0)->to->index);
    }
  }
  arr Wdiag(q0.N);
  for(i=0;i<q0.N;i++) Wdiag(i)=BM(C->joints(i)->to->index);
  W.setDiag(Wdiag);
  
  calcObjectNumber();
  
  // determine table height
  neutralHeight = getPosition(getTableID())[2] + NEUTRAL_HEIGHT_BONUS;
  
  if(gl){
    gl->clear();
    gl->add(drawEnv,0);
    gl->add(ors::glDrawGraph,C);
    return;
  }
#ifdef MT_FREEGLUT
  gl=new OpenGL;
  gl->add(drawEnv,0);
  gl->add(ors::glDrawGraph,C);
  gl->setClearColors(1.,1.,1.,1.);
  orsDrawProxies = false;
  gl->resize(800, 600);
//   gl->resize(1024, 600);
  gl->camera.setPosition(2.5,-7.5,2.3);  // position of camera
  gl->camera.focus(-0.25, -0.6, 1.1);  // rotate the frame to focus the point (x,y,z)
  gl->camera.upright();
  gl->update();
#endif
}


void RobotManipulationSimulator::startOde(double ode_coll_bounce, double ode_coll_erp, double ode_coll_cfm, double ode_friction) {
#ifdef MT_ODE
  CHECK(C,"load a configuration first");
  if(ode) delete ode;
  ode = new OdeInterface;
  
  // SIMULATOR PARAMETER
  ode->coll_bounce = ode_coll_bounce;
  ode->coll_ERP = ode_coll_erp;
  ode->coll_CFM = ode_coll_cfm;
  ode->friction = ode_friction;
  
  ode->createOde(*C);
#endif
}


void RobotManipulationSimulator::startSwift(){
#ifdef MT_SWIFT
  if(swift) delete swift;
  swift = new SwiftInterface;
  swift->init(*C);
#endif
}


void RobotManipulationSimulator::startRevel(const char* filename){
#ifdef MT_REVEL
  if(revel) delete revel;
  revel= new RevelInterface;
  revel->open(gl->width(),gl->height(), filename);
#endif
}


void RobotManipulationSimulator::shutdownAll(){
  if(C) delete C;          C=0;
#ifdef MT_ODE
  if(ode) delete ode;      ode=0;
#endif
#ifdef MT_FREEGLUT
  if(gl) delete gl;        gl=0;
#endif
#ifdef MT_SWIFT
  if(swift) delete swift;  swift=0;
#endif
#ifdef MT_REVEL
  if(revel){ revel->close(); delete revel; } revel=0;
#endif
}





/************************************************
* 
*     Standard simulation
* 
************************************************/


void RobotManipulationSimulator::simulate(uint t, const char* message){
  String msg_string(message);
  arr q;
  TaskVariableList local_TVs;
  local_TVs.clear();
  C->getJointState(q);
  bool change = true;
  for(;t--;){
    MT::String send_string;
    if (msg_string.N == 0) {
      if (t%20==0)
        change = !change;
      if (change)
        send_string << "S";
    }
    else
      send_string << msg_string;
    //     send_string << msg_string << "     \n\n(time " << t << ")";
    controlledStep(q,W,C,ode,swift,gl,revel,local_TVs,send_string);
  }
}


void RobotManipulationSimulator::watch(){
#ifdef MT_FREEGLUT
  gl->text.clear() <<"Watch" <<endl;
  gl->watch();
#endif
}


void RobotManipulationSimulator::indicateFailure(){
  // drop object
  ors::Joint* e;
  uint i;
  for_list(i,e,C->getBodyByName("fing1c")->outLinks){
    del_edge(e,C->bodies,C->joints,true); //otherwise: no object in hand
  }
  std::cerr << "RobotManipulationSimulator: CONTROL FAILURE" << endl;
  relaxPosition();
}







/************************************************
* 
*     General object information (state-independent)
* 
************************************************/


void RobotManipulationSimulator::calcObjectNumber() {
  // determine number of objects
  numObjects = 0;
  // assuming that all objects start with "o"
  std::stringstream ss;
  uint i;
  for (i=1;;i++) {
    ss.str("");
    ss << "o" << i;
    ors::Body* n = C->getBodyByName(ss.str().c_str());
    if (n==0)
      break;
    numObjects++;
  }
}


void RobotManipulationSimulator::getObjects(uintA& objects) { //!< return list all objects
  objects.clear();
  
  objects.append(getTableID());
  
  uintA blocks;
  getBlocks(blocks);
  objects.append(blocks);
  
  uintA balls;
  getBalls(balls);
  objects.append(balls);
  
  uintA boxes;
  getBoxes(boxes);
  objects.append(boxes);
}


uint RobotManipulationSimulator::getTableID() {
  ors::Body* n = C->getBodyByName("table");
  return n->index;
}


void RobotManipulationSimulator::getBlocks(uintA& blocks) {
  blocks.clear();
  // assuming that all objects start with "o"
  std::stringstream ss;
  uint i;
  for (i=1;i<=numObjects;i++) {
    ss.str("");
    ss << "o" << i;
    ors::Body* n = C->getBodyByName(ss.str().c_str());
    if (n->shapes.N == 1) {
      if (n->shapes(0)->type == ors::boxST)
        blocks.append(n->index);
    }
  }
}


void RobotManipulationSimulator::getBalls(uintA& balls) {
  balls.clear();
  // assuming that all objects start with "o"
  std::stringstream ss;
  uint i;
  for (i=1;i<=numObjects;i++) {
    ss.str("");
    ss << "o" << i;
    ors::Body* n = C->getBodyByName(ss.str().c_str());
    if (n->shapes.N == 1) {
      if (n->shapes(0)->type == ors::sphereST)
        balls.append(n->index);
    }
  }
}


void RobotManipulationSimulator::getBoxes(uintA& boxes) {
  boxes.clear();
  // assuming that all objects start with "o"
  std::stringstream ss;
  uint i;
  for (i=1;i<=numObjects;i++) {
    ss.str("");
    ss << "o" << i;
    ors::Body* n = C->getBodyByName(ss.str().c_str());
    if (isBox(n->index))
      boxes.append(n->index);
  }
}


void RobotManipulationSimulator::getCylinders(uintA& cylinders) {
  cylinders.clear();
  // assuming that all objects start with "o"
  std::stringstream ss;
  uint i;
  for (i=1;i<=numObjects;i++) {
    ss.str("");
    ss << "o" << i;
    ors::Body* n = C->getBodyByName(ss.str().c_str());
    if (n->shapes.N == 1) {
      if (n->shapes(0)->type == ors::cylinderST)
        cylinders.append(n->index);
    }
  }
}


bool RobotManipulationSimulator::isBox(uint id) {
  return C->bodies(id)->shapes.N == 6;
}


uint RobotManipulationSimulator::convertObjectName2ID(const char* name) {
  return C->getBodyByName(name)->index;
}


const char* RobotManipulationSimulator::convertObjectID2name(uint ID) {
  if (C->bodies.N > ID)
    return C->bodies(ID)->name;
  else
    return "";
}


int RobotManipulationSimulator::getOrsType(uint id) {
  if (C->bodies(id)->shapes.N == 1) {
    return C->bodies(id)->shapes(0)->type;
  }
  else
    return OBJECT_TYPE__BOX;
}


double* RobotManipulationSimulator::getSize(uint id) {
  return C->bodies(id)->shapes(0)->size;
}


double* RobotManipulationSimulator::getColor(uint id) {
  return C->bodies(id)->shapes(0)->color;
}


MT::String RobotManipulationSimulator::getColorString(uint obj) {
  double red[3];  red[0]=1.0;  red[1]=0.0;   red[2]=0.0;
  double green[3];  green[0]=0.2;  green[1]=1.0;   green[2]=0.0;
  double orange[3];  orange[0]=1.0;  orange[1]=0.5;   orange[2]=0.0;
  double yellow[3];  yellow[0]=1.0;  yellow[1]=1.0;   yellow[2]=0.0;
  double blue[3];  blue[0]=.0;  blue[1]=.0;   blue[2]=1.0;
  double brown[3];  brown[0]=.5;  brown[1]=.3;   brown[2]=.15;
  double yellow_green[3];  yellow_green[0]=.8;  yellow_green[1]=1.;   yellow_green[2]=.0;
  double grey[3];  grey[0]=.6;  grey[1]=.5;   grey[2]=.5;
  double light_blue[3];  light_blue[0]=.4;  light_blue[1]=1.;   light_blue[2]=1.;
  double purple[3];  purple[0]=.4;  purple[1]=0.;   purple[2]=.5;
  double dark_red[3];  dark_red[0]=.7;  dark_red[1]=0.05;   dark_red[2]=.05;
  double dark_blue[3];  dark_blue[0]=.05;  dark_blue[1]=0.;   dark_blue[2]=.7;
  double rose[3];  rose[0]=1.0;  rose[1]=0.5;   rose[2]=.75;

  uint i;
  
  double* color = getColor(obj);
  MT::String name;

  for (i=0; i<3; i++)
  if(!TL::areEqual(color[i], red[i])) break;
  if (i==3) {name = "red";}
  
<<<<<<< HEAD
  for (i=0; i<3; i++)
    if(!TL::areEqual(color[i], green[i])) break;
  if (i==3) {name = "green";}
=======
  r.setGainsAsAttractor(50,.1);
  r.y_prec=1000.;
  r.y_target=q0;
  r.active=false;
  o.setGainsAsAttractor(20,.2);
  o.y_prec=1000.;
  z.setGainsAsAttractor(20,.2);
  z.y_prec=1000.;
  z.y_target.resize(1);  z.y_target = 1.;
    
  c.setGainsAsAttractor(20,.1);
  c.y_prec=10000.;
  if(!swift) c.active=false;
>>>>>>> 8500e66a
  
  for (i=0; i<3; i++)
    if(!TL::areEqual(color[i], orange[i])) break;
  if (i==3) {name = "orange";}
  
  for (i=0; i<3; i++)
    if(!TL::areEqual(color[i], yellow[i])) break;
  if (i==3) {name = "yellow";}
  
  for (i=0; i<3; i++)
    if(!TL::areEqual(color[i], blue[i])) break;
  if (i==3) {name = "blue";}
  
  for (i=0; i<3; i++)
    if(!TL::areEqual(color[i], brown[i])) break;
  if (i==3) {name = "brown";}
  
  for (i=0; i<3; i++)
    if(!TL::areEqual(color[i], yellow_green[i])) break;
  if (i==3) {name = "yellow-green";}
  
  for (i=0; i<3; i++)
    if(!TL::areEqual(color[i], grey[i])) break;
  if (i==3) {name = "grey";}
  
  for (i=0; i<3; i++)
    if(!TL::areEqual(color[i], light_blue[i])) break;
  if (i==3) {name = "light blue";}
  
  for (i=0; i<3; i++)
    if(!TL::areEqual(color[i], rose[i])) break;
  if (i==3) {name = "rose";}
  
  for (i=0; i<3; i++)
    if(!TL::areEqual(color[i], purple[i])) break;
  if (i==3) {name = "purple";}
  
<<<<<<< HEAD
  for (i=0; i<3; i++)
    if(!TL::areEqual(color[i], dark_red[i])) break;
  if (i==3) {name = "dark red";}
=======
  // Phase 3: down
  // IMPORTANT PARAM: set distance to target (relative height-distance in which "hand is opened" / object let loose)
  double Z_ADD_DIST = getSize(obj_dropped1_index)[0]/2 + .05;
  if (getOrsType(obj_below_id) == OBJECT_TYPE__BOX) {
    Z_ADD_DIST += 0.05;
  }
  double z_target = Z_ADD_DIST + highestPosition(o.y_target(0), o.y_target(1), 0.06, obj_dropped1_index);
  if (getTableID() == obj_below_id)
    z_target += 0.05;
  // we slowly approach z_target
  o.y_target(2) = C->bodies(obj_dropped1_index)->X.pos.p[2] - 0.05;
  for(t=0;t<Tabort;t++){
//     cout<<"C->bodies(obj_dropped1_index)->X.pos.p[2] = "<<C->bodies(obj_dropped1_index)->X.pos.p[2]<<endl;
//     cout<<"z_target = "<<z_target<<endl;
    if (C->bodies(obj_dropped1_index)->X.pos.p[2] - o.y_target(2) < 0.05) {
      // slowly go down
      if (o.y_target(2) - z_target > 0.1)
        o.y_target(2) -= 0.02;
      else if (o.y_target(2) - z_target > 0.02)
        o.y_target(2) -= 0.01;
    }
    // WHERE TO GO ABOVE
    MT::String send_string;
    send_string << msg_string /*<< "     \n\n(time " << t << ")"*/;
    controlledStep(q,W,C,ode,swift,gl,revel,local_TVs,send_string);
    double diff = norm(o.y - o.y_target);
    if (diff < 0.01) break;
  }
  if(t==Tabort){ indicateFailure(); return; }
>>>>>>> 8500e66a
  
  for (i=0; i<3; i++)
    if(!TL::areEqual(color[i], dark_blue[i])) break;
  if (i==3) {name = "dark blue";}
  
  return name;
}






<<<<<<< HEAD






/************************************************
* 
*     State information
* 
************************************************/

double* RobotManipulationSimulator::getPosition(uint id) {
  return C->bodies(id)->X.pos.p;
}


void RobotManipulationSimulator::getTablePosition(double& x1, double& x2, double& y1, double& y2) {
  double* pos = getPosition(getTableID());
  double* size = getSize(getTableID());
  x1 = pos[0] - size[0]/2;
  x2 = pos[0] + size[0]/2;
  y1 = pos[1] - size[1]/2;
  y1 = pos[1] + size[1]/2;
}


void RobotManipulationSimulator::getObjectPositions(arr& positions) {
  uint i, k;
  uintA objs;
  getObjects(objs);
  positions.resize(objs.N, 3);
  FOR1D(objs, i) {
    double* local_position = getPosition(objs(i));
    for (k=0; k<3; k++) {
      positions(i, k) = local_position[k];
    }
  }
=======
// Noise comes in here
void RobotManipulationSimulator::calcTargetPositionForDrop(double& x, double& y, uint obj_dropped, uint obj_below) {
  // Noise for puton position
  double x_noise = 0., y_noise = 0.;
  // noise [START]
  double std_dev_noise;
  
  double obj_below_size = getSize(obj_below)[0];
  double obj_below_type = getOrsType(obj_below);
//   double obj_dropped_size = getSize(obj_dropped)[0];
  double obj_dropped_type = getOrsType(obj_dropped);
  
  // Below = Table
  if (obj_below == getTableID()) {
    double DROP_TARGET_NOISE__ON_TABLE = 0.09;
    std_dev_noise = DROP_TARGET_NOISE__ON_TABLE;
    uint tries = 0;
    while (true) {
      tries++;
      if (tries>20000) {
          MT_MSG("Can't find empty position on table, throw it whereever!");
          break;
      }
      x_noise = std_dev_noise * rnd.gauss();
      y_noise = std_dev_noise * rnd.gauss() * 0.8 + 0.2; // tisch ist nicht so breit wie lang
//       if (x_noise>0.5 || y_noise>0.5) // stay on table
      if (x_noise>0.5) // stay on table
        continue;
      if (C->bodies(obj_below)->X.pos.p[1] + y_noise < -1.0  ||  C->bodies(obj_below)->X.pos.p[1] + y_noise > -0.05)
        continue;
      if (freePosition(C->bodies(obj_below)->X.pos.p[0]+x_noise, C->bodies(obj_below)->X.pos.p[1]+y_noise, 0.05))
        break;
    }
  }
  // Below = Block
  else if (obj_below_type == ors::boxST || obj_below_type == ors::cylinderST) {
    // (1) Dropping block
    if (obj_dropped_type == ors::boxST || obj_dropped_type == ors::cylinderST) {
      // (1a) on small block
      if (TL::areEqual(obj_below_size, BLOCK_SMALL)) {
        std_dev_noise = DROP_TARGET_NOISE__BLOCK_ON_SMALL_BLOCK;
      }
      // (1b) on big block
      else if (TL::areEqual(obj_below_size, BLOCK_BIG)) {
        std_dev_noise = DROP_TARGET_NOISE__BLOCK_ON_BIG_BLOCK;
      }
      else if (TL::areEqual(obj_below_size, BLOCK_VERY_BIG)) {
        std_dev_noise = DROP_TARGET_NOISE__BLOCK_ON_BIG_BLOCK;
      }
      else {NIY;}
    }
    // (2) Dropping ball
    else if (obj_dropped_type == ors::sphereST) {
      // (2a) on small block
      if (TL::areEqual(obj_below_size, BLOCK_SMALL)) {
        std_dev_noise = DROP_TARGET_NOISE__BALL_ON_SMALL_BLOCK;
      }
      // (2b) on big block
      else if (TL::areEqual(obj_below_size, BLOCK_BIG)) {
        std_dev_noise = DROP_TARGET_NOISE__BALL_ON_BIG_BLOCK;
      }
      else if (TL::areEqual(obj_below_size, BLOCK_VERY_BIG)) {
        std_dev_noise = DROP_TARGET_NOISE__BLOCK_ON_BIG_BLOCK;
      }
      else {
        std_dev_noise = DROP_TARGET_NOISE__BLOCK_ON_BIG_BLOCK;
      }
    }
    else {NIY;}
    
    x_noise = std_dev_noise * rnd.gauss();
    y_noise = std_dev_noise * rnd.gauss();
    
//     PRINT(obj_below_size);
//     PRINT(std_dev_noise);
  }
  else if (obj_below_type == OBJECT_TYPE__BOX) {
    double DROP_TARGET_NOISE__ON_TRAY= 0.01;
    std_dev_noise = DROP_TARGET_NOISE__ON_TRAY;
    uint tries = 0;
    while (true) {
      tries++;
      if (tries>20000) {
          MT_MSG("Can't find empty position on tray, throw it whereever!");
          break;
      }
      x_noise = .2 * rand()/(double) RAND_MAX - .1;
      y_noise = 0.1 * rand()/(double) RAND_MAX - .05; // tisch ist nicht so breit wie lang

//       if (x_noise>0.5 || y_noise>0.5) // stay on table
      if (x_noise>0.5) // stay on table
        continue;
      break;
      //if (C->bodies(obj_below)->X.pos.p[1] + y_noise < -1.0  ||  C->bodies(obj_below)->X.pos.p[1] + y_noise > -0.05)
        //continue;
      //if (freePosition(C->bodies(obj_below)->X.pos.p[0]+x_noise, C->bodies(obj_below)->X.pos.p[1]+y_noise, 0.05))
        //break;
    }
  }
  // Below = Ball
  else if (obj_below_type == ors::sphereST) {
    x_noise = DROP_TARGET_NOISE__ON_BALL * rnd.gauss();
    y_noise = DROP_TARGET_NOISE__ON_BALL * rnd.gauss();
  }
  PRINT(x_noise);
  PRINT(y_noise);
  // noise [END]
  
  x = C->bodies(obj_below)->X.pos.p[0] + x_noise;
  y = C->bodies(obj_below)->X.pos.p[1] + y_noise;
>>>>>>> 8500e66a
}


// orientation is 2d:  orientation(0) = angle to z axis,  orientation(1) = angle of projection to x/y plane
void RobotManipulationSimulator::getOrientation(arr& orientation, uint id) {
  orientation.resize(2);
  
  if (getOrsType(id) == ors::sphereST) {
    orientation.setUni(0.);
    return;
  }
  
//   cout<<C->bodies(id)->name<<endl;
  
  ors::Quaternion rot;
  rot = C->bodies(id)->X.rot;
  
  ors::Vector upvec_z; double maxz=-2;
  if((rot*VEC_x)(2)>maxz){ upvec_z=VEC_x; maxz=(rot*upvec_z)(2); }
  if((rot*VEC_y)(2)>maxz){ upvec_z=VEC_y; maxz=(rot*upvec_z)(2); }
  if((rot*VEC_z)(2)>maxz){ upvec_z=VEC_z; maxz=(rot*upvec_z)(2); }
  if((rot*(-VEC_x))(2)>maxz){ upvec_z=-VEC_x; maxz=(rot*upvec_z)(2); }
  if((rot*(-VEC_y))(2)>maxz){ upvec_z=-VEC_y; maxz=(rot*upvec_z)(2); }
  if((rot*(-VEC_z))(2)>maxz){ upvec_z=-VEC_z; maxz=(rot*upvec_z)(2); }
  double angle_z = acos(maxz);
  if (angle_z < 0.0001)
    angle_z = 0.;
//   if (angle_z>MT_PI/4) {
//     PRINT(MT_PI/4);
//     PRINT((rot*VEC_x)(2));
//     PRINT((rot*VEC_y)(2));
//     PRINT((rot*VEC_z)(2));
//     PRINT((rot*(-VEC_x))(2));
//     PRINT((rot*(-VEC_y))(2));
//     PRINT((rot*(-VEC_z))(2));
//     PRINT(acos((rot*VEC_x)(2)));
//     PRINT(acos((rot*VEC_y)(2)));
//     PRINT(acos((rot*VEC_z)(2)));
//     PRINT(acos((rot*(-VEC_x))(2)));
//     PRINT(acos((rot*(-VEC_y))(2)));
//     PRINT(acos((rot*(-VEC_z))(2)));
//     watch();
//   }
//   CHECK((angle_z<=MT_PI/2)  &&  (angle_z>=0), "invalid angle_z  (upvec_z="<<upvec_z<<", z="<<maxz<<")");
  orientation(0) = angle_z;
  
  ors::Vector upvec_x; double maxx=-2;
  if((rot*VEC_x)(0)>maxx){ upvec_x=VEC_x; maxx=(rot*upvec_x)(0); }
  if((rot*VEC_y)(0)>maxx){ upvec_x=VEC_y; maxx=(rot*upvec_x)(0); }
  if((rot*VEC_z)(0)>maxx){ upvec_x=VEC_z; maxx=(rot*upvec_x)(0); }
  if((rot*(-VEC_x))(0)>maxx){ upvec_x=-VEC_x; maxx=(rot*upvec_x)(0); }
  if((rot*(-VEC_y))(0)>maxx){ upvec_x=-VEC_y; maxx=(rot*upvec_x)(0); }
  if((rot*(-VEC_z))(0)>maxx){ upvec_x=-VEC_z; maxx=(rot*upvec_x)(0); }
  double angle_xy = atan((rot*upvec_x)(1) / maxx);
  if (angle_xy < 0.0001)
    angle_xy = 0.;
//   CHECK((angle_xy<=MT_PI/4)  &&  (angle_xy>=0), "invalid angle_xy (upvec_x="<<upvec_x<<", x="<<maxx<<")");
  orientation(1) = angle_xy;
}


void RobotManipulationSimulator::getObjectAngles(arr& angles) {
  uint i, k;
  uintA objs;
  getObjects(objs);
  angles.resize(objs.N, 2);
  FOR1D(objs, i) {
    arr orientation;
    getOrientation(orientation, objs(i));
    CHECK(orientation.N == 2, "too many angles");
    FOR1D(orientation, k) {
      angles(i, k) = orientation(k);
      if (angles(i, k) < 0.00001)
        angles(i, k) = 0.;
    }
  }
}


bool RobotManipulationSimulator::isUpright(uint id) {
  // balls are always upright
  if (getOrsType(id) == ors::sphereST)
    return true;
  
  double TOLERANCE = 0.05; // in radians
  
  arr orientation;
  getOrientation(orientation, id);
//   cout << id << " angle = " << angle << endl;
  if (fabs(orientation(0)) < TOLERANCE)
    return true;
  else
    return false;
}


double RobotManipulationSimulator::getHeight(uint id) {
  return getPosition(id)[2];
}


double RobotManipulationSimulator::getOverallHeight(uintA& objects) {
  uint i;
  double height = 0.;
  uint obj_inhand = getInhand();
  double table_height = getHeight(getTableID());
  cout<<"table "<<table_height<<endl;
  FOR1D(objects, i) {
    if (objects(i) == obj_inhand) {
      cout << objects(i) << " 0 (inhand)"<<endl;
      continue;
    }
    double o_height = (getHeight(objects(i)) - table_height);
    cout<<objects(i)<<" "<<o_height<<endl;
    height += o_height;
  }
//   height /= 1.0 * objects.N;
  return height;
}


uint RobotManipulationSimulator::getInhand(uint man_id){
  ors::Joint* e;
  if(!C->bodies(man_id)->outLinks.N) return TL::UINT_NIL;
  e=C->bodies(man_id)->outLinks(0);
  return e->to->index;
}


uint RobotManipulationSimulator::getInhand() {
  return getInhand(convertObjectName2ID("fing1c"));
}


uint RobotManipulationSimulator::getHandID() {
  return convertObjectName2ID("fing1c");
}


void RobotManipulationSimulator::getObjectsOn(uintA& list,const char *obj_name){
  list.clear();
  
  ors::Body* obj_body = C->getBodyByName(obj_name);
  double obj_rad = 0.5 * getSize(obj_body->index)[2];
  
  uint i;
  uint body_id__a, body_id__b;
  double TOL_COEFF = 0.8;
  double other_rad;
  
  uintA others;
  getObjects(others);
  ors::Body* other_body;

   //C->reportProxies();
  
  for(i=0;i<C->proxies.N;i++){
    if (C->proxies(i)->a  == -1  ||  C->proxies(i)->b  == -1) // on earth
      continue;
    body_id__a = C->shapes(C->proxies(i)->a)->body->index;
    body_id__b = C->shapes(C->proxies(i)->b)->body->index;
    if (body_id__a == obj_body->index) {
      other_body = C->bodies(body_id__b);
    }
    else if (body_id__b == obj_body->index) {
      other_body = C->bodies(body_id__a);
    }
    else
      continue;
    
    double MAX_DISTANCE = 0.02;

    if (C->proxies(i)->d < MAX_DISTANCE) { // small enough distance
      other_rad = 0.5 * getSize(other_body->index)[2];
      // z-axis (height) difference big enough
      if (other_body->shapes(0)->X.pos(2) - obj_body->shapes(0)->X.pos(2)   >   TOL_COEFF * (obj_rad + other_rad)) {
        if (other_body->index == getTableID()  ||  obj_body->index == getTableID()) {
          list.setAppend(other_body->index);
        }
        else {
          // x-axis difference small enough
          if (fabs(other_body->shapes(0)->X.pos(0) - obj_body->shapes(0)->X.pos(0))   <   0.9 * (obj_rad + other_rad)) {
            // y-axis difference small enough
            if (fabs(other_body->shapes(0)->X.pos(1) - obj_body->shapes(0)->X.pos(1))   <   0.9 * (obj_rad + other_rad)) {
              list.setAppend(other_body->index);
            }
          }
        }
      }
    }
  }
}


void RobotManipulationSimulator::getObjectsOn(uintA& list,const uint obj_id) {
  getObjectsOn(list, convertObjectID2name(obj_id));
}


bool RobotManipulationSimulator::isClear(uint id) {
  uintA above_objects;
  getObjectsOn(above_objects, id);
  return above_objects.N == 0;
}


// if z-value of objects is beneath THRESHOLD
bool RobotManipulationSimulator::onGround(uint id) {
    double THRESHOLD = 0.4;
    ors::Body* obj=C->bodies(id);
    if (obj->X.pos.p[2] < THRESHOLD)
        return true;
    else
        return false;
}


void RobotManipulationSimulator::getObjectsClose(uintA& list, uint obj){
  list.clear();
  double* pos = getPosition(obj);
  uint i;
  uintA objects;
  getObjects(objects);
  FOR1D(objects, i) {
    if (objects(i) == obj) continue;
    double* pos_other = getPosition(objects(i));
    if (fabs(pos[2] - pos_other[2]) > 0.03) continue;
//     PRINT(fabs(pos[0] - pos_other[0]));
//     PRINT(fabs(pos[1] - pos_other[1]));
    if (fabs(pos[0] - pos_other[0]) > 0.15) continue;
    if (fabs(pos[1] - pos_other[1]) > 0.15) continue;
    list.append(objects(i));
  }
}


bool RobotManipulationSimulator::freePosition(double x, double y, double radius) {
  uintA objects;
  getObjects(objects);
  objects.removeValue(getTableID());
//     cout<<"Asking for pos "<<x<<"/"<<y<<" within radius "<<radius<<endl;
  uint i;
  FOR1D(objects, i) {
    double* pos = getPosition(objects(i));
    double local_radius = radius;
    if (isBox(objects(i)))
      local_radius = 0.1;
    if (fabs(pos[0] - x) < local_radius)
        return false;
    if (fabs(pos[1] - y) < local_radius)
        return false;
  }
  return true;
}


double RobotManipulationSimulator::highestPosition(double x, double y, double radius, uint id_ignored) {
  uint DEBUG = 0;
  uintA objects;
  getObjects(objects);
  objects.removeValue(getTableID());
  if (DEBUG>0) {
    cout << "highestPosition:"<<endl;
    cout<<"Asking for pos "<<x<<"/"<<y<<" within radius "<<radius<<endl;
  }
  uint i;
  double max_z;
  double* table_pos = getPosition(getTableID());
  max_z = table_pos[2];
  if (DEBUG>0) {cout<<"table_z: "<<max_z<<endl;}
  FOR1D(objects, i) {
    if (objects(i) == id_ignored)
      continue;
    double* pos = getPosition(objects(i));
//         cout<<manipObjs(i)<<" has pos "<<pos[0]<<"/"<<pos[1]<<endl;
    if (fabs(pos[0] - x) < radius  &&  fabs(pos[1] - y) < radius) {
      if (DEBUG>0) cout<<"Object "<<objects(i)<<" within radius at height "<<pos[2]<<endl;
      if (pos[2] > max_z)
        max_z = pos[2];
    }
  }
  if (DEBUG>0) cout<<"max_z = "<<max_z<<endl;
  return max_z;
}


uint RobotManipulationSimulator::getContainedObject(uint box_id) {
  // inbox object has same position as box
  uintA boxes;
  getBoxes(boxes);
  double* box_pos = getPosition(box_id);
  uint i;
  
  uintA blocks;
  getBlocks(blocks);
  FOR1D(blocks, i) {
    double* obj_pos = getPosition(blocks(i));
    if ( fabs(obj_pos[0] - box_pos[0]) < 0.05
         &&  fabs(obj_pos[1] - box_pos[1]) < 0.05
         &&  (box_pos[2] - obj_pos[2]) > -0.02) {
      return blocks(i);
    }
  }
  
  uintA balls;
  getBalls(balls);
  FOR1D(balls, i) {
    double* obj_pos = getPosition(balls(i));
    if ( fabs(obj_pos[0] - box_pos[0]) < 0.05
         &&  fabs(obj_pos[1] - box_pos[1]) < 0.05
         &&  (box_pos[2] - obj_pos[2]) > -0.02) {
      return balls(i);
         }
  }
  return TL::UINT_NIL;
}


bool RobotManipulationSimulator::isClosed(uint box_id) {
  CHECK(C->bodies(box_id)->shapes.N == 6, "isn't a box");
  if (TL::isZero(C->bodies(box_id)->shapes(5)->rel.pos(0))  &&  TL::isZero(C->bodies(box_id)->shapes(5)->rel.pos(1))
      &&  C->bodies(box_id)->shapes(5)->rel.pos(0) < 0.1)
    return true;
  else
    return false;
}


bool RobotManipulationSimulator::containedInBox(uint id) {
  uintA boxes;
  getBoxes(boxes);
  uint i;
  FOR1D(boxes, i) {
    if (getContainedObject(boxes(i)) == id)
      return true;
  }
  return false;
}


bool RobotManipulationSimulator::containedInClosedBox(uint id) {
  uintA boxes;
  getBoxes(boxes);
  uint i;
  FOR1D(boxes, i) {
    if (!isClosed(boxes(i)))
      continue;
    if (getContainedObject(boxes(i)) == id)
      return true;
  }
  return false;
}


bool RobotManipulationSimulator::inContact(uint a,uint b){
  if(C->getContact(a,b)) return true;
  return false;
}

void RobotManipulationSimulator::writeAllContacts(uint id) {
//   C->reportProxies();
//   void sortProxies(bool deleteMultiple=false,bool deleteOld=false);
  
  ors::Proxy *p;
  uint obj=C->getBodyByName(convertObjectID2name(id))->index;
  uint i;
  cout << convertObjectID2name(id) << " is in contact with ";
  for(i=0;i<C->proxies.N;i++)
    if(!C->proxies(i)->age)  // PROXIES SIND LEER!
      if (C->proxies(i)->d<0.02){
        p=C->proxies(i);
        if(p->a==(int)obj && p->b!=(int)obj) {
          cout << C->bodies(p->b)->name << " ";
        }
        if(p->b==(int)obj && p->a!=(int)obj) {
          cout << C->bodies(p->a)->name << " ";
        }
    }
    cout << endl;
}


void RobotManipulationSimulator::printObjectInfo() {
  uintA objects;
  getObjects(objects);
  uint i;
  FOR1D(objects, i) {
    cout << objects(i) << " " << convertObjectID2name(objects(i)) << endl;
  }
}












/************************************************
* 
*     Actions - grab
* 
************************************************/
  

void RobotManipulationSimulator::grab_final(const char *manipulator,const char *obj_grabbed, const char* message){
  ors::Body *obj=C->getBodyByName(obj_grabbed);
  bool isTable = obj->index == getTableID();
  if (isTable) {
    cout<<"Cannot grab table"<<endl;
    return;
  }
  bool inClosedBox = containedInClosedBox(convertObjectName2ID(obj_grabbed));
  if (inClosedBox) {
    cout<<"Object "<<obj_grabbed<<" is inside of a closed box and cannot be grabbed."<<endl;
    return;
  }
  bool isHand = obj->index == getHandID();
  if (isHand) HALT("grab_final("<<obj_grabbed<<") --> cannot grab my own hand!");

  uintA list;
  getObjectsOn(list, obj_grabbed);
  bool object_is_clear = list.N == 0;
  
  MT::String msg_string(message);
  if (msg_string.N == 0) {
    msg_string << "grab "<<obj_grabbed;
  }
  
  DefaultTaskVariable x("endeffector", *C, posTVT, manipulator, 0, 0, 0, ARR());
  x.setGainsAsAttractor(20, .2);
  x.y_prec=1000.;
  
  TaskVariableList local_TVs;
  local_TVs.append(&x);
  
  uint t;
  arr q, dq;
  C->getJointState(q);
  
  // (1) drop object if one is in hand
  //   dropInhandObjectOnTable(message);
  uint id_grabbed = getInhand();
  if (id_grabbed != TL::UINT_NIL) {
    // move a bit towards new object
    for(t=0;t<10;t++){
      x.y_target.setCarray(obj->X.pos.p,3);
      if (isTable) {x.y_target(2) = neutralHeight-0.1;}
      MT::String send_msg;
      send_msg << msg_string /*<< "      \n\n(time " << t << ")"*/;
      controlledStep(q,W,C,ode,swift,gl,revel,local_TVs,send_msg);
      // TODO passt das? Ueberall state durch "active" ersetzt
//       if(x.active==1 || C->getContact(x.i,obj->index)) break;
      if(x.active==1 || C->getContact(x.i,obj->index)) break;
    }
    if(C->bodies(id_grabbed)->inLinks.N){
      ors::Joint* e=C->bodies(id_grabbed)->inLinks(0);
      del_edge(e,C->bodies,C->joints,true);
    }
  }
    
  // (2) move towards new object
  C->getJointState(q);
  for(t=0; t<Tabort; t++){
    x.y_target.setCarray(obj->X.pos.p, 3);
    if (isTable) {x.y_target(2) = neutralHeight-0.1;}
    MT::String send_msg;
    send_msg << msg_string /*<< "      \n\n(time " << t << ")"*/;
    controlledStep(q,W,C,ode,swift,gl,revel,local_TVs,send_msg);
    if (gl) {gl->update();}
    double dist = norm(x.y - x.y_target);
//     PRINT(x.y);
//     PRINT(x.y_target);
//     PRINT(dist);
//     PRINT(C->getContact(x.i, obj->index));
    if(dist <.05 || C->getContact(x.i, obj->index)) break;
  }
  if(t==Tabort){ indicateFailure(); return; }
  
    
    
  
  // (3) grasp if not table or world
  if(obj->index!=getTableID()){
    C->glueBodies(C->bodies(x.i), obj);
  }else{
    //indicateFailure()?
  }
  
  // (4) move upwards (to avoid collisions)
  // to be sure: unset contact of that object if grabbed from table
  ors::Shape* s = NULL;
  if (isClear(obj->index)) {
    s = obj->shapes(0);
    s->cont = false;
  }
   
  for(t=0; t<Tabort; t++){
    x.y_target.setCarray(obj->X.pos.p, 3);
//     if (x.y_target(2) < neutralHeight)       // ALTE LOESUNG -- TOBIAS
//       x.y_target(2) += SMALL_HEIGHT_STEP;    // ALTE LOESUNG -- TOBIAS
    x.y_target(2) = 1.2;
    MT::String send_msg;
    send_msg << msg_string /*<< "      \n\n(time " << t << ")"*/;
    controlledStep(q,W,C,ode,swift,gl,revel,local_TVs,send_msg);
    if (gl) {gl->update();}
    double dist = norm(x.y - x.y_target);
    if(dist<.05) break;
    
    // might drop object
    if (t==50  &&  !object_is_clear  &&  obj->index!=getTableID()) {
      cout<<"I might drop that object!"<<endl;
      if (rnd.uni() < GRAB_UNCLEAR_OBJ_FAILURE_PROB) {
        dropObject(convertObjectName2ID(manipulator));
        cout<<"  >>  Uh, indeed I dropped it!"<<endl;
      }
    }
  }
  if(t==Tabort){ indicateFailure(); return; }
  
  
  relaxPosition();
    
  // reset contact of grabbed object
  if (s!=NULL) {
    s->cont = true;
#ifdef MT_SWIFT
    swift->initActivations(*C);
#endif
  }
  if(t==Tabort) { indicateFailure(); return; }
}


void RobotManipulationSimulator::grab(uint ID, const char* message) {
  grab(convertObjectID2name(ID), message);
}


void RobotManipulationSimulator::grab(const char* obj, const char* message) {
  grab_final("fing1c", obj, message);
}


void RobotManipulationSimulator::grabHere(const char* message) {
  #ifdef MT_SWIFT
  MT::String msg_string(message);
  if (msg_string.N == 0) {
    msg_string << "grabHere: ";
  }

  uint finger = convertObjectName2ID("fing1c");
  // (1) drop object if one is in hand
  dropObject(finger);
  
  double min_distance = std::numeric_limits<double>::max();
  uint closest_object = 0;
  for (uint i = 0; i< C->proxies.N; i++) {
    if (C->proxies(i)->a == finger || C->proxies(i)->b == finger) {
       if (C->proxies(i)->d < min_distance) {
         min_distance = C->proxies(i)->d; 
         closest_object = (C->proxies(i)->a == finger ? C->proxies(i)->b : C->proxies(i)->a );
       }
    }
  }
  if (min_distance > 10e-4) {
    msg_string << "nothing to grab";
  }
  else {
    C->glueBodies(C->getBodyByName("fing1c"), C->getBodyByName(convertObjectID2name(closest_object)));
    msg_string << "Grabed obj " << convertObjectID2name(closest_object); 
  }
  
  #endif
}




/************************************************
* 
*     Actions - drop
* 
************************************************/

void RobotManipulationSimulator::dropObjectAbove_final(const char *obj_dropped, const char *obj_below, const char* message){
  MT::String msg_string(message);
  if (msg_string.N == 0) {
    msg_string << "puton " << obj_below;
  }
  
  arr I(q0.N,q0.N); I.setId();
  bool obj_is_inhand = strlen(obj_dropped) > 0;
  MT::String obj_dropped1;
  if (obj_is_inhand) {
    obj_dropped1 = obj_dropped;
  }
  else
    obj_dropped1 = "fing1c";
  
  uint obj_dropped1_index=C->getBodyByName(obj_dropped1)->index;
  uint obj_below_id = convertObjectName2ID(obj_below);
  
  if (obj_below_id == obj_dropped1_index) { // if puton itself --> puton table
//     MT_MSG("Trying to put on table");
    obj_below_id = getTableID();
  }
  
  DefaultTaskVariable o("obj",*C,posTVT,obj_dropped1,0,0,0,0);
  DefaultTaskVariable z;
  //
  ors::Quaternion rot;
  rot = C->bodies(obj_dropped1_index)->X.rot;
  ors::Vector upvec; double maxz=-2;
  if((rot*VEC_x)(2)>maxz){ upvec=VEC_x; maxz=(rot*upvec)(2); }
  if((rot*VEC_y)(2)>maxz){ upvec=VEC_y; maxz=(rot*upvec)(2); }
  if((rot*VEC_z)(2)>maxz){ upvec=VEC_z; maxz=(rot*upvec)(2); }
  if((rot*(-VEC_x))(2)>maxz){ upvec=-VEC_x; maxz=(rot*upvec)(2); }
  if((rot*(-VEC_y))(2)>maxz){ upvec=-VEC_y; maxz=(rot*upvec)(2); }
  if((rot*(-VEC_z))(2)>maxz){ upvec=-VEC_z; maxz=(rot*upvec)(2); }
  ors::Transformation tf;
  tf.rot.setDiff(VEC_z, upvec);
  z.set("obj-z-align",*C,zalignTVT,obj_dropped1_index,tf,-1,ors::Transformation(),0);
  //
  DefaultTaskVariable r("full state",*C,qLinearTVT,0,0,0,0,I);
  DefaultTaskVariable c("collision",*C,collTVT,0,0,0,0,ARR(.02));
  
  r.setGainsAsAttractor(50,.1);
  r.y_prec=1.;
  r.y_target=q0;
  r.active=false;
  o.setGainsAsAttractor(20,.2);
  o.y_prec=1000.;
  z.setGainsAsAttractor(20,.2);
  z.y_prec=1000.;
  z.y_target.resize(1);  z.y_target = 1.;
    
  c.setGainsAsAttractor(20,.1);
  c.y_prec=10000.;
  if(!swift) c.active=false;
  
  uint t;
  arr q,dq;
  C->getJointState(q);

  TaskVariableList local_TVs;
  local_TVs.append(&o);
  local_TVs.append(&z);
  local_TVs.append(&r);
  local_TVs.append(&c);  
  
  // Calculate (noisy) target position
  double x_target, y_target;
  if (obj_is_inhand)
    calcTargetPositionForDrop(x_target, y_target, obj_dropped1_index, obj_below_id);
  else {
    x_target = C->bodies(obj_below_id)->X.pos.p[0];
    y_target = C->bodies(obj_below_id)->X.pos.p[1];
  }
  
  // Hard limit on y-distance to robot
  if (y_target < HARD_LIMIT_DIST_Y)
    y_target = HARD_LIMIT_DIST_Y;
  
  
  // Phase 1: up
  updateState(local_TVs, *C);
  o.y_target(2) += .3;
  for(t=0;t<Tabort;t++){
    if (o.y_target(2) < neutralHeight)
      o.y_target(2) += 0.05;
    MT::String send_string;
    send_string << msg_string /*<< "     \n\n(time " << t << ")"*/;
    controlledStep(q,W,C,ode,swift,gl,revel,local_TVs,send_string);
    double diff = norm(o.y - o.y_target);
    if (diff < 0.05) break;
  }
  if(t==Tabort){ indicateFailure(); return; }
  
  
  
  // Phase 2: above object
  o.y_target(0) = x_target;
  o.y_target(1) = y_target;
  // WHERE TO GO ABOVE
  o.y_target(2) = highestPosition(o.y_target(0), o.y_target(1), 0.06, obj_dropped1_index) + .2;
  for(t=0;t<Tabort;t++){
    MT::String send_string;
    send_string << msg_string /*<< "     \n\n(time " << t << ")"*/;
    controlledStep(q,W,C,ode,swift,gl,revel,local_TVs,send_string);
    double diff = norm(o.y - o.y_target);
    if (diff < 0.05) break;
  }
  if(t==Tabort){ indicateFailure(); return; }

  //turn off collision avoidance
  c.active=false;

  
  
  // Phase 3: down
  // IMPORTANT PARAM: set distance to target (relative height-distance in which "hand is opened" / object let loose)
  double Z_ADD_DIST = getSize(obj_dropped1_index)[0]/2 + .03;
  if (getOrsType(obj_below_id) == OBJECT_TYPE__BOX) {
    Z_ADD_DIST += 0.05;
  }
  double z_target = Z_ADD_DIST + highestPosition(o.y_target(0), o.y_target(1), 0.06, obj_dropped1_index);
  if (getTableID() == obj_below_id)
    z_target += 0.05;
  // we slowly approach z_target
  o.y_target(2) = C->bodies(obj_dropped1_index)->X.pos.p[2] - 0.05;
  for(t=0;t<Tabort;t++){
//     cout<<"C->bodies(obj_dropped1_index)->X.pos.p[2] = "<<C->bodies(obj_dropped1_index)->X.pos.p[2]<<endl;
//     cout<<"z_target = "<<z_target<<endl;
    if (C->bodies(obj_dropped1_index)->X.pos.p[2] - o.y_target(2) < 0.05) {
      // slowly go down
      if (o.y_target(2) - z_target > 0.1)
        o.y_target(2) -= 0.02;
      else if (o.y_target(2) - z_target > 0.02)
        o.y_target(2) -= 0.01;
    }
    // WHERE TO GO ABOVE
    MT::String send_string;
    send_string << msg_string /*<< "     \n\n(time " << t << ")"*/;
    controlledStep(q,W,C,ode,swift,gl,revel,local_TVs,send_string);
    double diff = norm(o.y - o.y_target);
    if (diff < 0.001) break;
  }
  if(t==Tabort){ indicateFailure(); return; }
  
  
  // Phase 4: let loose
  if(C->bodies(o.i)->inLinks.N && obj_is_inhand){
    ors::Joint* e=C->bodies(o.i)->inLinks(0);
    del_edge(e,C->bodies,C->joints,true); //otherwise: no object in hand
  }
}


void RobotManipulationSimulator::dropObjectAbove(uint obj_id, uint obj_below, const char* message) {
  dropObjectAbove_final(convertObjectID2name(obj_id), convertObjectID2name(obj_below), message);
}


void RobotManipulationSimulator::dropObjectAbove(uint obj_below, const char* message) {
  dropObjectAbove(getInhand(), obj_below, message);
}


void RobotManipulationSimulator::dropObject(uint manipulator_id) {
  if (C->bodies(manipulator_id)->outLinks.N == 0)
    return;
  CHECK(C->bodies(manipulator_id)->outLinks.N == 1, "too many objects in hand");
  del_edge(C->bodies(manipulator_id)->outLinks(0), C->bodies, C->joints, true);
}


void RobotManipulationSimulator::dropInhandObjectOnTable(const char* message) {
  uint id_grabbed = getInhand();
  if (TL::UINT_NIL == id_grabbed)
    return;
  dropObjectAbove(id_grabbed, getTableID(), message);
  relaxPosition(message);
}


// Noise comes in here
void RobotManipulationSimulator::calcTargetPositionForDrop(double& x, double& y, uint obj_dropped, uint obj_below) {
  // Noise for puton position
  double x_noise = 0., y_noise = 0.;
  // noise [START]
  double std_dev_noise;
  
  double obj_below_size = getSize(obj_below)[0];
  double obj_below_type = getOrsType(obj_below);
//   double obj_dropped_size = getSize(obj_dropped)[0];
  double obj_dropped_type = getOrsType(obj_dropped);
  
  // Below = Table
  if (obj_below == getTableID()) {
    double DROP_TARGET_NOISE__ON_TABLE = 0.09;
    std_dev_noise = DROP_TARGET_NOISE__ON_TABLE;
    uint tries = 0;
    while (true) {
      tries++;
      if (tries>20000) {
          MT_MSG("Can't find empty position on table, throw it whereever!");
          break;
      }
      x_noise = std_dev_noise * rnd.gauss();
      y_noise = std_dev_noise * rnd.gauss() * 0.8 + 0.2; // tisch ist nicht so breit wie lang
//       if (x_noise>0.5 || y_noise>0.5) // stay on table
      if (x_noise>0.5) // stay on table
        continue;
      if (C->bodies(obj_below)->X.pos.p[1] + y_noise < -1.0  ||  C->bodies(obj_below)->X.pos.p[1] + y_noise > -0.05)
        continue;
      if (freePosition(C->bodies(obj_below)->X.pos.p[0]+x_noise, C->bodies(obj_below)->X.pos.p[1]+y_noise, 0.05))
        break;
    }
  }
  // Below = Block
  else if (obj_below_type == ors::boxST) {
    // (1) Dropping block
    if (obj_dropped_type == ors::boxST) {
      // (1a) on small block
      if (TL::areEqual(obj_below_size, BLOCK_SMALL)) {
        std_dev_noise = DROP_TARGET_NOISE__BLOCK_ON_SMALL_BLOCK;
      }
      // (1b) on big block
      else if (TL::areEqual(obj_below_size, BLOCK_BIG)) {
        std_dev_noise = DROP_TARGET_NOISE__BLOCK_ON_BIG_BLOCK;
      }
      else if (TL::areEqual(obj_below_size, BLOCK_VERY_BIG)) {
        std_dev_noise = DROP_TARGET_NOISE__BLOCK_ON_BIG_BLOCK;
      }
      else {NIY;}
    }
    // (2) Dropping ball
    else if (obj_dropped_type == ors::sphereST) {
      // (2a) on small block
      if (TL::areEqual(obj_below_size, BLOCK_SMALL)) {
        std_dev_noise = DROP_TARGET_NOISE__BALL_ON_SMALL_BLOCK;
      }
      // (2b) on big block
      else if (TL::areEqual(obj_below_size, BLOCK_BIG)) {
        std_dev_noise = DROP_TARGET_NOISE__BALL_ON_BIG_BLOCK;
      }
      else {NIY;}
    }
    else {NIY;}
    
    x_noise = std_dev_noise * rnd.gauss();
    y_noise = std_dev_noise * rnd.gauss();
    
//     PRINT(obj_below_size);
//     PRINT(std_dev_noise);
  }
  // Below = Ball
  else if (obj_below_type == ors::sphereST) {
    x_noise = DROP_TARGET_NOISE__ON_BALL * rnd.gauss();
    y_noise = DROP_TARGET_NOISE__ON_BALL * rnd.gauss();
  }
  // noise [END]
  
  x = C->bodies(obj_below)->X.pos.p[0] + x_noise;
  y = C->bodies(obj_below)->X.pos.p[1] + y_noise;
}








/************************************************
* 
*     Actions - Posture control
* 
************************************************/

void RobotManipulationSimulator::relaxPosition(const char* message){
  MT::String msg_string(message);
  if (msg_string.N == 0) {
    msg_string << "Relax position";
  }
  
  uint inhand_id = getInhand();
  ors::Shape* s = NULL;
  // simplification: set off contacts for inhand-object
  if (inhand_id != TL::UINT_NIL) {
    s = C->getBodyByName(convertObjectID2name(inhand_id))->shapes(0);
    s->cont = false;
  }
  
  arr q,dq;
  C->getJointState(q);
  
  arr I(q.N,q.N); I.setId();
  
  DefaultTaskVariable x("full state",*C,qLinearTVT,0,0,0,0,I);
  x.setGainsAsAttractor(20,.1);
  x.y_prec=1000.;
  x.y_target=q0; 
//   x.active_tol=.2;
  // TODO tolerance now?
  TaskVariableList local_TVs;
  local_TVs.append(&x);

  uint t;
  for(t=0;t<Tabort;t++){
    MT::String send_string;
    send_string << msg_string /*<< "     \n\n(time " << t << ")"*/;
//     controlledStep(q,W,send_string);
    controlledStep(q,W,C,ode,swift,gl,revel,local_TVs,send_string);
    double diff = norm(x.y - x.y_target);
    if (diff < 0.5) break;
//     if(x.active==1) break;
  }
  
  // simplification: set on contacts for inhand-object
  if (s!=NULL) {
    s->cont = true;
#ifdef MT_SWIFT
    swift->initActivations(*C);
#endif
  }
  
  if(t==Tabort){ indicateFailure(); return; }
}


void RobotManipulationSimulator::moveToPosition(const arr& pos, const char* message) {
#  ifdef MT_ODE
	CHECK(pos.N == 3 && pos.nd == 1, "Not a valid position array");
  MT::String msg_string(message);
  if (msg_string.N == 0) {
    msg_string << "move to position "<< pos;
  }
  
  ors::Body* obj = C->bodies(convertObjectName2ID("fing1c"));
  // move manipulator towards box
  DefaultTaskVariable x("endeffector",*C,posTVT,"fing1c",0,0,0,0);
  x.setGainsAsAttractor(20,.2);
  x.y_prec=1000.;
  TaskVariableList TVs;
  TVs.append(&x);

	double epsilon = 10e-3;

  uint t;
  arr q,dq;
  C->getJointState(q);
  for(t=0;t<Tabort;t++){
    x.y_target.setCarray(pos.p,3);
    MT::String send_string;
    send_string << msg_string;
    controlledStep(q,W,C,ode,swift,gl,revel,TVs,send_string);
		if ((obj->X.pos - pos).length() < epsilon) break;
  }
  if(t==Tabort){ indicateFailure(); return; }
  simulate(30, msg_string);
  
#ifdef MT_SWIFT
  swift->initActivations(*C);
#endif
#endif
}





/************************************************
* 
*     Actions - Boxes
* 
************************************************/


#  ifdef MT_ODE

#  include <ode/ode.h>
#  include <ode/../internal/objects.h>
#  include <ode/../internal/joints/joints.h>
#  include <ode/../internal/collision_kernel.h>
#  include <ode/../internal/collision_transform.h>
#  ifdef MT_MSVC
#    undef HAVE_UNISTD_H
#    undef HAVE_SYS_TIME_H
#  endif

#endif

void RobotManipulationSimulator::openBox(uint id, const char* message) {
#  ifdef MT_ODE
  MT::String msg_string(message);
  if (msg_string.N == 0) {
    msg_string << "openBox "<<id;
  }
  
  // move manipulator towards box
  ors::Body* obj = C->bodies(id);
  DefaultTaskVariable x("endeffector",*C,posTVT,"fing1c",0,0,0,0);
  x.setGainsAsAttractor(20,.2);
  x.y_prec=1000.;
  TaskVariableList TVs;
  TVs.append(&x);

  uint t;
  arr q,dq;
  C->getJointState(q);
  for(t=0;t<Tabort;t++){
    x.y_target.setCarray(obj->X.pos.p,3);
    x.y_target.p[2] += 0.15;
    MT::String send_string;
    send_string << msg_string /*<< "     \n\n(time " << t << ")"*/;
//     controlledStep(q,W,send_string);
    controlledStep(q,W,C,ode,swift,gl,revel,TVs,send_string);
    double diff = norm(x.y - x.y_target);
    if (diff < 0.01) break;
  }
  if(t==Tabort){ indicateFailure(); return; }
  simulate(30, msg_string);
  
  // open it
  ors::Shape* s = C->bodies(id)->shapes(5);
  s->rel.setText("<t(0 0 .075) t(0 -.05 0) d(80 1 0 0) t(0 .05 .0)>");
#ifdef MT_SWIFT
  swift->initActivations(*C);
#endif
  
  dGeomID geom;
  geom = ode->geoms(s->index);
  dGeomSetQuaternion(geom,*((dQuaternion*)s->rel.rot.p));
  dGeomSetPosition(geom,s->rel.pos(0),s->rel.pos(1),s->rel.pos(2));
#endif
}

void RobotManipulationSimulator::closeBox(uint id, const char* message) {
#  ifdef MT_ODE
  MT::String msg_string(message);
  if (msg_string.N == 0) {
    msg_string << "closeBox "<<id;
  }
  
  // move manipulator towards box
  ors::Body* obj = C->bodies(id);
  DefaultTaskVariable x("endeffector",*C,posTVT,"fing1c",0,0,0,0);
  x.setGainsAsAttractor(20,.2);
  x.y_prec=1000.;
  TaskVariableList TVs;
  TVs.append(&x);

  uint t;
  arr q,dq;
  C->getJointState(q);
  for(t=0;t<Tabort;t++){
    x.y_target.setCarray(obj->X.pos.p,3);
    x.y_target.p[2] += 0.15;
    MT::String send_string;
    send_string << msg_string /*<< "     \n\n(time " << t << ")"*/;
//     controlledStep(q,W,send_string);
    controlledStep(q,W,C,ode,swift,gl,revel,TVs,send_string);
    double diff = norm(x.y - x.y_target);
    if (diff < 0.01) break;
  }
  if(t==Tabort){ indicateFailure(); return; }
  simulate(30, msg_string);
  
  // close it
  ors::Shape* s = C->bodies(id)->shapes(5);
  s->rel.setText("<t(0 0 .075)>");
#ifdef MT_SWIFT
  swift->initActivations(*C);
#endif

  dGeomID geom;
  geom = ode->geoms(s->index);
  dGeomSetQuaternion(geom,*((dQuaternion*)s->rel.rot.p));
  dGeomSetPosition(geom,s->rel.pos(0),s->rel.pos(1),s->rel.pos(2));
#endif
}







 /************************************************
  * 
  *     OpenGL Displaying
  * 
  ************************************************/

void RobotManipulationSimulator::displayText(const char* text, uint t) {
  if(gl){
    for(;t--;) {
      gl->text.clear() <<text <<endl;
      gl->update();
    }
  }
}





/************************************************
  * 
  *     Creating ORS-objects
  * 
  ************************************************/


namespace relational {
    
void generateOrsBlocksSample(ors::Graph& ors, const uint numOfBlocks) {
  MT::Array<arr> pos;
  generateBlocksSample(pos, numOfBlocks);
	generateOrsFromSample(ors, pos);
}


void generateOrsFromSample(ors::Graph& ors, const MT::Array<arr>& sample) {
  //for (int i = ors.bodies.N - 1; i >= 0; --i) {
    //if (ors.bodies(i)->name.p[0] == 'o') {
      //ors.bodies.remove(i);  
    //}
  //}
  for (uint i = 0; i < sample.N; i+=2) {
    ors::Body* body = new ors::Body;
    createCylinder(*body, sample(0,i), ARR(1., 0., 0.), sample(0,i+1)); 
		MT::String name;
		name << "o7" << i;
		cout << name << endl;
    body->name = name;
    ors.bodies.append(body);
  }
}


void generateBlocksSample(MT::Array<arr>& sample, const uint numOfBlocks) {
  sample.clear();
  for (uint i = 0; i < numOfBlocks; ++i) {
    arr center3d = ARR(0.2, -.8) + randn(2,1) * 0.1;

    int t = rand() % 100;
    double blocksize = 0.108;// + (rand() % 100) / 100000.;
    double towersize = 0.69 + blocksize;
    center3d.append(0.69 + 0.5*blocksize);
    center3d.resize(3);

    sample.append(center3d);
    //sample.append(ARR(0.1, 0.1, blocksize, 0.0375));
    sample.append(ARR(blocksize));
    while (t < 50 && i < numOfBlocks-1) {
      i++;
      center3d = center3d + randn(3,1) * 0.02;
      double blocksize = 0.08;// + (rand() % 100) / 1000.;
      center3d(2) = 0.5*blocksize + towersize;
      towersize += blocksize;

      sample.append(center3d);
      //sample.append(ARR(0.1, 0.1, blocksize, 0.0375));
      sample.append(ARR(blocksize));

      t = rand() % 100;
    }
  }
	sample.reshape(1,2*numOfBlocks);
  //sample.reshape(1,numOfBlocks);
}


void createCylinder(ors::Body& cyl, const ors::Vector& pos, const arr& color) {
  arr size = ARR(0.1, 0.1, 0.108, 0.0375);
  createCylinder(cyl, pos, color, size);
}


void createCylinder(ors::Body& cyl, const ors::Vector& pos, const arr& color, const arr& size) {
  ors::Transformation t;
  t.pos = pos;
  ors::Shape* s = new ors::Shape();
  for (uint i = 0; i < 4; ++i) { s->size[i] = size(i);}
  s->type = ors::cylinderST;
  for (uint i = 0; i < 3; ++i) s->color[i] = color(i);
  s->body = &cyl;
  
  cyl.shapes.append(s);
  cyl.X = t; 
}

}  // namespace relational
<|MERGE_RESOLUTION|>--- conflicted
+++ resolved
@@ -483,25 +483,9 @@
   if(!TL::areEqual(color[i], red[i])) break;
   if (i==3) {name = "red";}
   
-<<<<<<< HEAD
   for (i=0; i<3; i++)
     if(!TL::areEqual(color[i], green[i])) break;
   if (i==3) {name = "green";}
-=======
-  r.setGainsAsAttractor(50,.1);
-  r.y_prec=1000.;
-  r.y_target=q0;
-  r.active=false;
-  o.setGainsAsAttractor(20,.2);
-  o.y_prec=1000.;
-  z.setGainsAsAttractor(20,.2);
-  z.y_prec=1000.;
-  z.y_target.resize(1);  z.y_target = 1.;
-    
-  c.setGainsAsAttractor(20,.1);
-  c.y_prec=10000.;
-  if(!swift) c.active=false;
->>>>>>> 8500e66a
   
   for (i=0; i<3; i++)
     if(!TL::areEqual(color[i], orange[i])) break;
@@ -539,41 +523,9 @@
     if(!TL::areEqual(color[i], purple[i])) break;
   if (i==3) {name = "purple";}
   
-<<<<<<< HEAD
   for (i=0; i<3; i++)
     if(!TL::areEqual(color[i], dark_red[i])) break;
   if (i==3) {name = "dark red";}
-=======
-  // Phase 3: down
-  // IMPORTANT PARAM: set distance to target (relative height-distance in which "hand is opened" / object let loose)
-  double Z_ADD_DIST = getSize(obj_dropped1_index)[0]/2 + .05;
-  if (getOrsType(obj_below_id) == OBJECT_TYPE__BOX) {
-    Z_ADD_DIST += 0.05;
-  }
-  double z_target = Z_ADD_DIST + highestPosition(o.y_target(0), o.y_target(1), 0.06, obj_dropped1_index);
-  if (getTableID() == obj_below_id)
-    z_target += 0.05;
-  // we slowly approach z_target
-  o.y_target(2) = C->bodies(obj_dropped1_index)->X.pos.p[2] - 0.05;
-  for(t=0;t<Tabort;t++){
-//     cout<<"C->bodies(obj_dropped1_index)->X.pos.p[2] = "<<C->bodies(obj_dropped1_index)->X.pos.p[2]<<endl;
-//     cout<<"z_target = "<<z_target<<endl;
-    if (C->bodies(obj_dropped1_index)->X.pos.p[2] - o.y_target(2) < 0.05) {
-      // slowly go down
-      if (o.y_target(2) - z_target > 0.1)
-        o.y_target(2) -= 0.02;
-      else if (o.y_target(2) - z_target > 0.02)
-        o.y_target(2) -= 0.01;
-    }
-    // WHERE TO GO ABOVE
-    MT::String send_string;
-    send_string << msg_string /*<< "     \n\n(time " << t << ")"*/;
-    controlledStep(q,W,C,ode,swift,gl,revel,local_TVs,send_string);
-    double diff = norm(o.y - o.y_target);
-    if (diff < 0.01) break;
-  }
-  if(t==Tabort){ indicateFailure(); return; }
->>>>>>> 8500e66a
   
   for (i=0; i<3; i++)
     if(!TL::areEqual(color[i], dark_blue[i])) break;
@@ -587,7 +539,6 @@
 
 
 
-<<<<<<< HEAD
 
 
 
@@ -626,118 +577,6 @@
       positions(i, k) = local_position[k];
     }
   }
-=======
-// Noise comes in here
-void RobotManipulationSimulator::calcTargetPositionForDrop(double& x, double& y, uint obj_dropped, uint obj_below) {
-  // Noise for puton position
-  double x_noise = 0., y_noise = 0.;
-  // noise [START]
-  double std_dev_noise;
-  
-  double obj_below_size = getSize(obj_below)[0];
-  double obj_below_type = getOrsType(obj_below);
-//   double obj_dropped_size = getSize(obj_dropped)[0];
-  double obj_dropped_type = getOrsType(obj_dropped);
-  
-  // Below = Table
-  if (obj_below == getTableID()) {
-    double DROP_TARGET_NOISE__ON_TABLE = 0.09;
-    std_dev_noise = DROP_TARGET_NOISE__ON_TABLE;
-    uint tries = 0;
-    while (true) {
-      tries++;
-      if (tries>20000) {
-          MT_MSG("Can't find empty position on table, throw it whereever!");
-          break;
-      }
-      x_noise = std_dev_noise * rnd.gauss();
-      y_noise = std_dev_noise * rnd.gauss() * 0.8 + 0.2; // tisch ist nicht so breit wie lang
-//       if (x_noise>0.5 || y_noise>0.5) // stay on table
-      if (x_noise>0.5) // stay on table
-        continue;
-      if (C->bodies(obj_below)->X.pos.p[1] + y_noise < -1.0  ||  C->bodies(obj_below)->X.pos.p[1] + y_noise > -0.05)
-        continue;
-      if (freePosition(C->bodies(obj_below)->X.pos.p[0]+x_noise, C->bodies(obj_below)->X.pos.p[1]+y_noise, 0.05))
-        break;
-    }
-  }
-  // Below = Block
-  else if (obj_below_type == ors::boxST || obj_below_type == ors::cylinderST) {
-    // (1) Dropping block
-    if (obj_dropped_type == ors::boxST || obj_dropped_type == ors::cylinderST) {
-      // (1a) on small block
-      if (TL::areEqual(obj_below_size, BLOCK_SMALL)) {
-        std_dev_noise = DROP_TARGET_NOISE__BLOCK_ON_SMALL_BLOCK;
-      }
-      // (1b) on big block
-      else if (TL::areEqual(obj_below_size, BLOCK_BIG)) {
-        std_dev_noise = DROP_TARGET_NOISE__BLOCK_ON_BIG_BLOCK;
-      }
-      else if (TL::areEqual(obj_below_size, BLOCK_VERY_BIG)) {
-        std_dev_noise = DROP_TARGET_NOISE__BLOCK_ON_BIG_BLOCK;
-      }
-      else {NIY;}
-    }
-    // (2) Dropping ball
-    else if (obj_dropped_type == ors::sphereST) {
-      // (2a) on small block
-      if (TL::areEqual(obj_below_size, BLOCK_SMALL)) {
-        std_dev_noise = DROP_TARGET_NOISE__BALL_ON_SMALL_BLOCK;
-      }
-      // (2b) on big block
-      else if (TL::areEqual(obj_below_size, BLOCK_BIG)) {
-        std_dev_noise = DROP_TARGET_NOISE__BALL_ON_BIG_BLOCK;
-      }
-      else if (TL::areEqual(obj_below_size, BLOCK_VERY_BIG)) {
-        std_dev_noise = DROP_TARGET_NOISE__BLOCK_ON_BIG_BLOCK;
-      }
-      else {
-        std_dev_noise = DROP_TARGET_NOISE__BLOCK_ON_BIG_BLOCK;
-      }
-    }
-    else {NIY;}
-    
-    x_noise = std_dev_noise * rnd.gauss();
-    y_noise = std_dev_noise * rnd.gauss();
-    
-//     PRINT(obj_below_size);
-//     PRINT(std_dev_noise);
-  }
-  else if (obj_below_type == OBJECT_TYPE__BOX) {
-    double DROP_TARGET_NOISE__ON_TRAY= 0.01;
-    std_dev_noise = DROP_TARGET_NOISE__ON_TRAY;
-    uint tries = 0;
-    while (true) {
-      tries++;
-      if (tries>20000) {
-          MT_MSG("Can't find empty position on tray, throw it whereever!");
-          break;
-      }
-      x_noise = .2 * rand()/(double) RAND_MAX - .1;
-      y_noise = 0.1 * rand()/(double) RAND_MAX - .05; // tisch ist nicht so breit wie lang
-
-//       if (x_noise>0.5 || y_noise>0.5) // stay on table
-      if (x_noise>0.5) // stay on table
-        continue;
-      break;
-      //if (C->bodies(obj_below)->X.pos.p[1] + y_noise < -1.0  ||  C->bodies(obj_below)->X.pos.p[1] + y_noise > -0.05)
-        //continue;
-      //if (freePosition(C->bodies(obj_below)->X.pos.p[0]+x_noise, C->bodies(obj_below)->X.pos.p[1]+y_noise, 0.05))
-        //break;
-    }
-  }
-  // Below = Ball
-  else if (obj_below_type == ors::sphereST) {
-    x_noise = DROP_TARGET_NOISE__ON_BALL * rnd.gauss();
-    y_noise = DROP_TARGET_NOISE__ON_BALL * rnd.gauss();
-  }
-  PRINT(x_noise);
-  PRINT(y_noise);
-  // noise [END]
-  
-  x = C->bodies(obj_below)->X.pos.p[0] + x_noise;
-  y = C->bodies(obj_below)->X.pos.p[1] + y_noise;
->>>>>>> 8500e66a
 }
 
 
