--- conflicted
+++ resolved
@@ -174,11 +174,7 @@
                                                  // --> Advantage: can work on expectations in case of beliefs over states
                       reward_not_these_states, 
                       reward_one_of_literal_list,
-<<<<<<< HEAD
-                      conjunction_of_rewards
-=======
                       reward_combined
->>>>>>> 2006d8e2
     };
     
     Reward();
@@ -290,9 +286,7 @@
     void write(const char* filename) const;
 };
 
-<<<<<<< HEAD
-
-class RewardConjunction : public Reward {
+class CombinedReward : public Reward {
   public:
     MT::Array<Reward*> rewards;
 
@@ -307,31 +301,10 @@
 
     void getRewardConstants(uintA& constants, const SymbolicState* s = NULL) const;
 
-=======
-class CombinedReward : public Reward {
-  public:
-    RewardL sub_rewards;
-    arr weights;
-
-    CombinedReward(RewardL& lits);
-    CombinedReward(RewardL& lits, arr& weights);
-    ~CombinedReward() {}
-    
-    double evaluate(const SymbolicState& s) const ;
-    bool satisfied(const SymbolicState& s) const;
-    bool possible(const SymbolicState& s) const;
-    
-    void getRewardConstants(uintA& constants, const SymbolicState* s) const;
-    
->>>>>>> 2006d8e2
-    void write(ostream& out = cout) const;
-    void write(const char* filename) const;
-};
-
-<<<<<<< HEAD
-
-=======
->>>>>>> 2006d8e2
+    void write(ostream& out = cout) const;
+    void write(const char* filename) const;
+};
+
 }
 
 #endif // RELATIONAL_plan_h