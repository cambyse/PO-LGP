


#include <assert.h>
#include <float.h>

#include "PolicySearch.h"


/*  ---------------------------------------------------------------------

    Copyright 2015 NGO ANH VIEN

    This code is under the GNU General Public License <http://www.gnu.org/licenses/>

---------------------------------------------------------------------*/


using namespace mlr;

namespace mdp {


PolicySearch::PolicySearch(Environment& env, Policy& pol, Filter& fil, Optimization& solver, uint horizon, uint numEps, uint numIter, double discount)
    : Env(env),
      Pol(pol),
      Fil(fil),
      Solver(solver),
      Horizon(horizon),
      NumEps(numEps),
      NumIter(numIter),
      Discount(discount)
{
    assert(Discount >= 0 && Discount <= 1);
    step = ones(1,Pol.getPolicyDim()) * 0.7;
}


PolicySearch::~PolicySearch() {}


uint PolicySearch::getHorizon()
{
    return Horizon;
}


uint PolicySearch::getNumEps()
{
    return NumEps;
}


Policy* PolicySearch::getPolicy()
{
    return &Pol;
}


double PolicySearch::rollout(const arr& theta)
{
     Env.resetState();
     Fil.clearHistory();
     Fil.reset();
     arr currentAgentFeature = Fil.getFeature();
     arr action;
     arr observation;

     double reward;
     double totalReturn = 0.0;

     bool terminal;

     for(uint t=0; t<getHorizon(); t++)
     {
        Pol.sampleAction(action, currentAgentFeature, theta);

        terminal = Env.transition(observation, reward, action);
        Fil.saveObservation(observation);

        if (Env.getObsType() == 1)
            Fil.computeFeature();
        else
            Fil.computeFeature_PO();
        currentAgentFeature = Fil.getFeature();

        totalReturn += pow(Discount,t) * reward;

        if(terminal) break;
     }

     return totalReturn;
}


double PolicySearch::just_rollout(arr& features, arr& actions, arr& rewards, const arr& theta, uint numSteps)
{
     features.clear();
     actions.clear();
     rewards.clear();

     Env.resetState();
     Fil.clearHistory();
<<<<<<< HEAD
     arr currentAgentObs = Fil.getObsEstimate(); //currentAgentObs.setZero();
     arr action;
     arr perception;
     arr gradLog = zeros(Pol.getActionDim());
=======
     Fil.reset();
     arr currentAgentFeature = Fil.getFeature();
     arr action;
     arr observation;
>>>>>>> 28e571ea

     double reward;
     double totalReturn = 0.0;  

     bool terminal;

     for(uint t=0; t<numSteps; t++)
     {
<<<<<<< HEAD
#if 1
        Pol.sampleAction(currentAgentObs, theta, action);
#else
       Pol.sampleAction(currentAgentObs, theta, action, gradLog);
#endif
        observations.append(~currentAgentObs);
=======
        Pol.sampleAction(action, currentAgentFeature, theta);
        features.append(~currentAgentFeature);
>>>>>>> 28e571ea

        //Append as a line - in actions, a row is an action
        actions.append(~action);

        terminal = Env.transition(observation, reward, action);
        Fil.saveObservation(observation);
        rewards.append(reward);

        if (Env.getObsType() == 1)
            Fil.computeFeature();
        else
            Fil.computeFeature_PO();
        currentAgentFeature = Fil.getFeature();

        totalReturn += pow(Discount,t) * reward;

        if(terminal) break;
     }

     return totalReturn;
}


double PolicySearch::grad_rollout(arr& gradLogRet, arr& actions, arr& rewards, const arr& theta, uint numSteps)
{
    gradLogRet.resize(Pol.getActionDim(), Pol.getPolicyDim()); //comes as a vector, transform into matrix
    gradLogRet.setZero();
    actions.clear();
    rewards.clear();

    Env.resetState();
    Fil.clearHistory();
    Fil.reset();
    arr currentAgentFeature = Fil.getFeature();
    arr gradLog;
    arr action;
    arr observation;

    double reward;
    double totalReturn = 0.0;

    bool terminal;

    for(uint t=0; t<numSteps; t++)
    {
        Pol.sampleAction(action, currentAgentFeature, theta);
        Pol.gradLogPol(gradLog, currentAgentFeature, theta, action); //gradLog is a matrix
        gradLogRet += gradLog; //matrices

        //Append as a line - in actions, a row is an action
        actions.append(~action);

        terminal = Env.transition(observation, reward, action);
        Fil.saveObservation(observation);
        rewards.append(reward);

        if (Env.getObsType())
            Fil.computeFeature();
        else
            Fil.computeFeature_PO();
        currentAgentFeature = Fil.getFeature();

        totalReturn += pow(Discount,t) * reward;

        if(terminal) break;
    }

    return totalReturn;
}


double PolicySearch::updateREINFORCE(arr& gradJ, const arr& theta)
{
    arr actions, rewards;
    arr gradLog, nom, den, b;
    gradLog.resizeAs(gradJ);
    nom.resizeAs(gradJ);
    den.resizeAs(gradJ);
    b.resizeAs(gradJ);

    double Reward, total, average;
    total = .0;

    arr aux;

    for(uint ep=0; ep<NumEps; ep++)
    {
        nom.setZero(); den.setZero();

        for(uint epBase=0; epBase<NumEps; epBase++)
        {
            Reward = grad_rollout(gradLog, actions, rewards, theta, Horizon); //gradLog matrix

            aux = gradLog;
            tensorMultiply(aux, ~gradLog, TUP(1,0));
            nom += aux * Reward;
            den += aux;
        }

        nom /= (double)NumEps;
        den /= (double)NumEps;
        for(uint i=0; i<nom.d0; i++)
            for(uint index=0; index<nom.d1; index++)
                b(i,index) = nom(i,index) / den(i,index);

        Reward = grad_rollout(gradLog, actions, rewards, theta, Horizon);
        total += Reward;

        aux = gradLog;
        tensorMultiply(aux, ~(Reward-b), TUP(1,0));
        gradJ += aux;
    }

    gradJ /= (double)NumEps;
    average = (double) total/NumEps;
    return average;
}


double PolicySearch::updateREINFORCE_ver1(arr& gradJ, const arr& theta)
{
    arr features, actions, rewards;
    arr gradLog, nom, den, b;
    gradLog.resizeAs(gradJ);
    nom.resizeAs(gradJ);
    den.resizeAs(gradJ);
    b.resizeAs(gradJ);

    double Reward, total, average;
    total = .0;

    for(uint ep=0; ep<NumEps; ep++)
    {
        nom.setZero(); den.setZero();

        for(uint epBase=0; epBase<NumEps; epBase++)
        {
            Reward = just_rollout(features, actions, rewards, theta, Horizon); //gradLog matrix
            Pol.gradLogPol_ver1(gradLog, features, theta, actions);

            for(uint i=0; i<gradLog.d0; i++)
            {
                for(uint index=0; index<gradLog.d1; index++)
                {
                    nom(i,index) += gradLog(i,index) * gradLog(i,index) * Reward;
                    den(i,index) += gradLog(i,index) * gradLog(i,index);
                }
            }
        }

        nom /= (double)NumEps;
        den /= (double)NumEps;
        for(uint i=0; i<nom.d0; i++)
            for(uint index=0; index<nom.d1; index++)
                b(i,index) = nom(i,index) / den(i,index);

        Reward = just_rollout(features, actions, rewards, theta, Horizon);
        total += Reward;

        Pol.gradLogPol_ver1(gradLog, features, theta, actions);
        for(uint i=0; i<gradLog.d0; i++)
            for(uint index=0; index<gradLog.d1; index++)
                gradJ(i,index) += gradLog(i,index) * (Reward - b(i,index));
    }

    gradJ /= (double)NumEps;
    gradJ.reshape(Pol.getActionDim(), Pol.getPolicyDim());
    average = (double) total/NumEps;
    return average;
}


arr PolicySearch::runREINFORCE()
{
    arr theta; theta.resize(Pol.getActionDim()*Pol.getPolicyDim()); theta.setZero(); //vector
    arr gradJ; gradJ.resize(Pol.getActionDim(), Pol.getPolicyDim()); //matrix
    arr gradJOld; gradJOld.resizeAs(gradJ); gradJOld.setZero();
    arr rewardIter(NumIter);
    double rewardMean;

    for(uint iter=0; iter<NumIter; iter++)
    {
        gradJ.setZero();
        rewardMean = updateREINFORCE(gradJ, theta);
//        rewardMean = updateREINFORCE_ver1(gradJ, theta);
        Solver.RPROP(gradJOld, theta, step, gradJ);
        cout<<" The expected reward of iteration "<< iter <<" is: "<< rewardMean <<endl;
        rewardIter(iter) = rewardMean;
    }

    return rewardIter;
}


double PolicySearch::updateGPOMDP_ver1(arr& gradJ, const arr &theta)
{
    arr features, actions, rewards;
    arr featMain, actMain, rewMain;
    arr auxFeat, auxAct;
    arr gradLog, gradLogMain;
    arr nom, den, b;
    nom.resizeAs(gradJ);
    den.resizeAs(gradJ);
    b.resizeAs(gradJ);
    double Reward, total, average;
    total = .0;

    for(uint ep=0; ep<NumEps; ep++)
    {
//        mlr::rnd.clockSeed();
        Reward = grad_rollout(features, actions, rewards, theta, Horizon);
        total += Reward;
        featMain = features;
        actMain = actions;
        rewMain = rewards;

        for(uint j=0; j<features.d0; j++)
        {
            auxFeat = featMain.sub(0,j, 0,-1);
            auxAct = actMain.sub(0,j, 0,-1);
            Pol.gradLogPol(gradLog, auxFeat, theta, auxAct);
            gradLogMain = gradLog;

            nom.setZero(); den.setZero();
            for(uint epBase=0; epBase<NumEps; epBase++)
            {
                Reward = grad_rollout(features, actions, rewards, theta, j);
                Pol.gradLogPol(gradLog, features, theta, actions);

                //How to do element wise multiplication?
                for(uint i=0; i<gradLog.d0; i++)
                {
                    for(uint index=0; index<gradLog.d1; index++)
                    {
                        nom(i,index) += gradLog(i,index) * gradLog(i,index) * rewMain(j);
                        den(i,index) += gradLog(i,index) * gradLog(i,index);
                    }
                }

                nom /= (double)NumEps;
                den /= (double)NumEps;
                for(uint i=0; i<nom.d0; i++)
                    for(uint index=0; index<nom.d1; index++)
                        b(i,index) = nom(i,index) / den(i,index);
            }

            for(uint i=0; i<gradLogMain.d0; i++)
                for(uint index=0; index<gradLogMain.d1; index++)
                    gradJ(i,index) += gradLogMain(i,index) * (rewMain(j) - b(i,index));
        }
    }

    gradJ /= (double)NumEps;
    average = (double) total/NumEps;
    return average;
}


double PolicySearch::updateGPOMDP(arr& gradJ, const arr& theta)
{
    arr features, actions, rewards;
    arr featMain, actMain, rewMain;
    arr auxFeat, auxAct, aux;
    arr gradLog, gradLogMain;
    arr nom, den, b;
    nom.resizeAs(gradJ);
    den.resizeAs(gradJ);
    b.resizeAs(gradJ);
    double Reward, total, average;
    total = .0;

    for(uint ep=0; ep<NumEps; ep++)
    {
//        mlr::rnd.clockSeed();
        Reward = just_rollout(features, actions, rewards, theta, Horizon);
        total += Reward;
        featMain = features;
        actMain = actions;
        rewMain = rewards;

        for(uint j=0; j<features.d0; j++)
        {
            auxFeat = featMain.sub(0,j, 0,-1);
            auxAct = actMain.sub(0,j, 0,-1);
            Pol.gradLogPol_ver1(gradLog, auxFeat, theta, auxAct);
            gradLogMain = gradLog;

            nom.setZero(); den.setZero();
            for(uint epBase=0; epBase<NumEps; epBase++)
            {
                Reward = grad_rollout(gradLog, actions, rewards, theta, j);
//                Pol.gradLogPol(gradLog, features, theta, actions);

                aux = gradLog;
                tensorMultiply(aux, ~gradLog, TUP(1,0));
                nom += aux * rewMain(j);
                den += aux;
            }

            nom /= (double)NumEps;
            den /= (double)NumEps;
            for(uint i=0; i<nom.d0; i++)
                for(uint index=0; index<nom.d1; index++)
                    b(i,index) = nom(i,index) / den(i,index);

            aux = gradLogMain;
            tensorMultiply(aux, ~(rewMain(j) - b), TUP(1,0));
            gradJ += aux;
        }
    }

    gradJ /= (double)NumEps;
    average = (double) total/NumEps;
    return average;
}


arr PolicySearch::runGPOMDP()
{
    arr theta; theta.resize(Pol.getActionDim()*Pol.getPolicyDim()); theta.setZero();
    arr gradJ; gradJ.resize(Pol.getActionDim(), Pol.getPolicyDim());
    arr gradJOld; gradJOld.resizeAs(gradJ); gradJOld.setZero();
    arr rewardIter(NumIter);
    double rewardMean;

    for(uint iter=0; iter<NumIter; iter++)
    {
        gradJ.setZero();
        rewardMean = updateGPOMDP(gradJ, theta);
        Solver.RPROP(gradJOld, theta, step, gradJ);
        cout<<" The expected reward of iteration "<< iter <<" is: "<< rewardMean <<endl;
        rewardIter(iter) = rewardMean;
    }

    return rewardIter;
}


} //end of namespace<|MERGE_RESOLUTION|>--- conflicted
+++ resolved
@@ -101,17 +101,10 @@
 
      Env.resetState();
      Fil.clearHistory();
-<<<<<<< HEAD
-     arr currentAgentObs = Fil.getObsEstimate(); //currentAgentObs.setZero();
-     arr action;
-     arr perception;
-     arr gradLog = zeros(Pol.getActionDim());
-=======
      Fil.reset();
      arr currentAgentFeature = Fil.getFeature();
      arr action;
      arr observation;
->>>>>>> 28e571ea
 
      double reward;
      double totalReturn = 0.0;  
@@ -120,17 +113,8 @@
 
      for(uint t=0; t<numSteps; t++)
      {
-<<<<<<< HEAD
-#if 1
-        Pol.sampleAction(currentAgentObs, theta, action);
-#else
-       Pol.sampleAction(currentAgentObs, theta, action, gradLog);
-#endif
-        observations.append(~currentAgentObs);
-=======
         Pol.sampleAction(action, currentAgentFeature, theta);
         features.append(~currentAgentFeature);
->>>>>>> 28e571ea
 
         //Append as a line - in actions, a row is an action
         actions.append(~action);
