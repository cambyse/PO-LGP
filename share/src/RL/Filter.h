
/*  ---------------------------------------------------------------------

    Copyright 2015 NGO ANH VIEN

    This code is under the GNU General Public License <http://www.gnu.org/licenses/>

---------------------------------------------------------------------*/


#ifndef MDP_Filter_H
#define MDP_Filter_H


#include <iostream>
#include <stdint.h>
#include <cstring>

#include <Core/util.h>
#include <Core/array.h>


namespace mdp {


class Filter{

private:
<<<<<<< HEAD
//    arr perceptionHistory;
//    arr currentEstimate;

public:
    //Constructor and destructor
//    Filter();
    virtual ~Filter() {}

    //Characteristic functions
    virtual void savePerception(const arr& perception){ NIY; }
    virtual void clearHistory() = 0;
    virtual void computeEstimate(){ NIY; }
    virtual arr getObsEstimate(){ NIY; }

    virtual uint getFeatureDim(){ NIY; }
    virtual arr filterUpdate(const arr& action, const arr& perception){ NIY; }
=======
    arr observationHistory;
    arr startFeature;
    arr currentFeature;

public:
    //Constructor and destructor
    Filter();
    Filter(arr start);
    virtual ~Filter() {}

    //Characteristic functions
    virtual void reset() = 0;
    virtual void saveObservation(const arr& observation);
    virtual void clearHistory() = 0;
    virtual void computeFeature() = 0;
    virtual void computeFeature_PO() = 0;
    virtual arr getFeature() = 0;
>>>>>>> 28e571ea

};


}

#endif<|MERGE_RESOLUTION|>--- conflicted
+++ resolved
@@ -26,24 +26,6 @@
 class Filter{
 
 private:
-<<<<<<< HEAD
-//    arr perceptionHistory;
-//    arr currentEstimate;
-
-public:
-    //Constructor and destructor
-//    Filter();
-    virtual ~Filter() {}
-
-    //Characteristic functions
-    virtual void savePerception(const arr& perception){ NIY; }
-    virtual void clearHistory() = 0;
-    virtual void computeEstimate(){ NIY; }
-    virtual arr getObsEstimate(){ NIY; }
-
-    virtual uint getFeatureDim(){ NIY; }
-    virtual arr filterUpdate(const arr& action, const arr& perception){ NIY; }
-=======
     arr observationHistory;
     arr startFeature;
     arr currentFeature;
@@ -61,7 +43,6 @@
     virtual void computeFeature() = 0;
     virtual void computeFeature_PO() = 0;
     virtual arr getFeature() = 0;
->>>>>>> 28e571ea
 
 };
 
