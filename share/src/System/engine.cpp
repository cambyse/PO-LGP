/*  ---------------------------------------------------------------------
    Copyright 2013 Marc Toussaint
    email: mtoussai@cs.tu-berlin.de
    
    This program is free software: you can redistribute it and/or modify
    it under the terms of the GNU General Public License as published by
    the Free Software Foundation, either version 3 of the License, or
    (at your option) any later version.
    
    This program is distributed in the hope that it will be useful,
    but WITHOUT ANY WARRANTY; without even the implied warranty of
    MERCHANTABILITY or FITNESS FOR A PARTICULAR PURPOSE.  See the
    GNU General Public License for more details.
    
    You should have received a COPYING file of the GNU General Public License
    along with this program. If not, see <http://www.gnu.org/licenses/>
    -----------------------------------------------------------------  */

#include <sys/syscall.h>
#include <map>
#include <signal.h>

#include "engine.h"
#include "engine_internal.h"

Singleton<Engine> SingleEngine;

System& NoSystem = *((System*)NULL);

//===========================================================================
//
// Variable
//

struct sVariable {
  virtual ~sVariable(){}
  MT::Array<struct FieldRegistration*> fields; //? make static? not recreating for each variable?
  struct LoggerVariableData *loggerData; //data that the logger may associate with a variable

  virtual void serializeToString(MT::String &string) const;
  virtual void deSerializeFromString(const MT::String &string);

  sVariable():loggerData(NULL){}
};

Variable::Variable(const char *_name):VariableAccess(_name), s(NULL), revision(0) {
  s = new sVariable();
  listeners.memMove=true;
  //MT logValues = false;
  //MT dbDrivenReplay = false;
  //MT pthread_mutex_init(&replay_mutex, NULL);
//  if(&(biros()) != NULL) { //-> birosInfo itself will not be registered!
//    biros().writeAccess(NULL);
//    biros().variables.memMove = true;
//    biros().variables.append(this);
//    biros().deAccess(NULL);
//  }
}

Variable::~Variable() {
//  if(this != global_birosInfo) { //-> birosInfo itself will not be de-registered!
//    biros().writeAccess(NULL);
//    biros().variables.removeValue(this);
//    biros().deAccess(NULL);
//  }
  //for (uint i=0; i<s->fields.N; i++) delete s->fields(i);

  //MT pthread_mutex_destroy(&replay_mutex);

  delete s;
}

int Variable::readAccess(Module *m) {
  ModuleThread *p = m?(ModuleThread*) m->thread:NULL;
  engine().acc->queryReadAccess(this, p);
  rwlock.readLock();
  engine().acc->logReadAccess(this, p);
  return revision.getValue();
}

int Variable::writeAccess(Module *m) {
  ModuleThread *p = m?(ModuleThread*) m->thread:NULL;
  engine().acc->queryWriteAccess(this, p);
  rwlock.writeLock();
  int r = revision.incrementValue();
  revision_time = MT::clockTime();
  engine().acc->logWriteAccess(this, p);
  for_list_(Module, l, listeners) if(l!=m) engine().step(*l, true);
  return r;
}

int Variable::deAccess(Module *m) {
  ModuleThread *p = m?(ModuleThread*) m->thread:NULL;
  if(rwlock.state == -1) { //log a revision after write access
    //MT logService.logRevision(this);
    //MT logService.setValueIfDbDriven(this); //this should be done within queryREADAccess, no?!
    engine().acc->logWriteDeAccess(this,p);
  } else {
    engine().acc->logReadDeAccess(this,p);
  }
  int rev=revision.getValue();
  rwlock.unlock();
  return rev;
}

double Variable::revisionTime(){
  return revision_time;
}

int Variable::waitForNextWriteAccess(){
  revision.lock();
  revision.waitForSignal(true);
  int rev = revision.value;
  revision.unlock();
  return rev;
}

int Variable::waitForRevisionGreaterThan(int rev) {
  revision.lock();
  revision.waitForValueGreaterThan(rev, true);
  rev = revision.value;
  revision.unlock();
  return rev;
}

FieldRegistration& Variable::get_field(uint i) const{
  return *s->fields(i);
}

void sVariable::serializeToString(MT::String &string) const {
#if 0
  string.clear();
  MT::String field_string;
  field_string.clear();

  // go through fields
  for (uint i=0; i < fields.N; i++) {

    fields(i)->writeValue(field_string);

    // replace every occurence of "\" by "\\"
    for (uint j=0; j < field_string.N; j++) {
      char c = field_string(j);
      if('\\' == c) string << '\\';
      string << c;
    }

    // add seperator after field
    string << "\\,";
  }
#endif
  NIY
}

void sVariable::deSerializeFromString(const MT::String &string) {
#if 0
  MT::String string_copy(string), field_string;
  field_string.clear();
  uint j = 0;
  for (uint i=0; i< fields.N; i++) {
    // get field strings from string (seperated by "\\,")
    bool escaped = false; // true if previous char was '\\'
    while (j < string_copy.N) {
      char c = string_copy(j++);
      if('\\' == c) {
        escaped = true;
      } else {
        if(escaped) {
          if(',' == c) {
            break;
          }
        }
        escaped = false;
        field_string << c;
      }
    }
    fields(i)->readValue(field_string);
  }
#endif
  NIY
}


//===========================================================================
//
// SystemDescription
//

Module* System::addModule(const char *dclName, const char *name, ModuleThread::StepMode mode, double beat){
  //find the dcl in the registry
  Item *modReg = registry().getItem("Decl_Module", dclName);
  if(!modReg){
    MT_MSG("could not find Decl_Module " <<dclName);
    return NULL;
  }
  Module *m = (Module*)modReg->value<Type>()->newInstance();
  currentlyCreating = NULL;
  for_list_(Access, a, m->accesses) a->module = m;
  mts.append(m);

  m->thread = new ModuleThread(m, name?name:dclName);
  m->thread->mode = mode;
  m->thread->beat = beat;
  return m;
}

void System::addModule(const char *dclName, const char *name, const uintA& accIdxs, ModuleThread::StepMode mode, double beat){
  Module *m = addModule(dclName, name, mode, beat);
  if(accIdxs.N != m->accesses.N) HALT("given and needed #acc mismatch");
  for_list_(Access, a, m->accesses) a->var = vars(accIdxs(a_COUNT));
}

void System::addModule(const char *dclName, const char *name, const StringA& accRenamings, ModuleThread::StepMode mode, double beat){
  Module *m = addModule(dclName, name, mode, beat);
  if(accRenamings.N != m->accesses.N) HALT("given and needed #acc mismatch");
  for_list_(Access, a, m->accesses) a->name = accRenamings(a_COUNT);
}

Variable* System::connect(Access& acc, const char *variable_name){
  Variable *v = listFindByName(vars, variable_name);
  if(v){ //variable exists -> check type
    if(*v->type != *acc.type) HALT("trying to connect an access '" <<acc.name <<*acc.type <<" with a variable " <<v->name <<*v->type);
    //good: just connect
    acc.var = v;
  }else{ //variable does not exist yet
    acc.var = v = addVariable(acc);
<<<<<<< HEAD
    v->name = variable_name;
=======
    v->name = variable_name; //give it the name that it is supposed to have!
>>>>>>> d6253ea6
  }
  return v;
}

void System::connect(){
  //first collect all accesses
  AccessL accs;

  { for_list_(Module, m, mts){ for_list_(Access, a, m->accesses) accs.append(a); } }
  { for_list_(Access, a, accesses) accs.append(a); }

  for_list_(Access, a, accs){
    Module *m=a->module;
    Variable *v = NULL;
    if(!a->var) v = connect(*a, a->name); //access is not connected yet
    else v = dynamic_cast<Variable*>(a->var);

    if(m->thread &&
       ( m->thread->mode==ModuleThread::listenAll ||
         (m->thread->mode==ModuleThread::listenFirst && a==m->accesses(0)) ) ){
      v->listeners.setAppend(m);
    }
  }
}

VariableL createVariables(const ModuleL& ms){
  System S;
  S.mts=ms;
  S.connect();
  cout <<"completed system: " <<S <<endl;
  return S.vars;
}

KeyValueGraph System::graph() const{
  KeyValueGraph g;
  g.append<bool>("SystemModule", name, NULL);
  std::map<VariableAccess*, Item*> vit;
  for_list_(Variable, v, vars) vit[v] = g.append("Variable", v->name, v);
  for_list_(Module, m, mts){
    Item *mit = g.append("Module", m->name, m);
    for_list_(Access, a, m->accesses){
      Item *ait = g.append("Access", a->name, a);
      ait->parents.append(mit);
      if(a->var) ait->parents.append(vit[a->var]);
    }
  }
  return g;
}

void System::write(ostream& os) const{
  cout <<graph() <<endl;
}


//===========================================================================
//
// Engine
//

void signalhandler(int s){
  int calls = engine().shutdown.incrementValue();
  cerr <<"\n*** System/Engine received signal " <<s <<" -- count " <<calls <<" trying to shutdown all threads" <<endl;
  if(calls==1) engine().close();
  if(calls>2){
    cerr <<"*** Shutdown failed - emergency exit!" <<endl;
    exit(1);
  }
}

Engine& engine(){  return SingleEngine(); }

Engine::Engine(): mode(none), system(NULL), shutdown(false) {
  acc = new EventController;
};

Engine::~Engine(){
  //acc -> dumpEventList();
  delete acc;
}

void Engine::open(System& S){
  system = &S;

  S.connect();

  signal(SIGINT, signalhandler);

  if(mode==none) mode=threaded;

//  //create pre-defined variables
//  ItemL variables = S.system.getTypedItems<SystemDescription::VariableEntry>("Variable");
//  for_list_(Item, varIt, variables){
//    SystemDescription::VariableEntry *v = varIt->value<SystemDescription::VariableEntry>();
//    cout <<"creating " <<varIt->keys(1) <<": " <<*(v->type) <<endl;
//    v->var = new Variable(varIt->keys(1));
//    v->var->data = v->type->newInstance();
//  }

//  //create modules
//  ItemL modules = S.system.getTypedItems<SystemDescription::ModuleEntry>("Module");
//  for_list_(Item, modIt, modules){
//    SystemDescription::ModuleEntry *m = modIt->value<SystemDescription::ModuleEntry>();
//    cout <<"creating " <<modIt->keys(1) <<": " <<*(m->type) <<endl;
//    if(mode==threaded){
//      Process *proc = new Process(m->type);
//      proc->threadOpen();
//      proc->waitForIdle();
//      m->mod = proc->module;
//      m->mod->name = modIt->keys(1);
//    }else{
//      m->mod = (Module*)m->type->newInstance();
//    }

//    //accesses have automatically been created as member of a module,
//    //need to link them now
//    CHECK(m->mod->accesses.N==modIt->parentOf.N,"dammit");
//    for_list_(Item, accIt, modIt->parentOf){
//      Access *a = m->mod->accesses(accIt_COUNT);
//      //SystemDescription::AccessEntry *acc = accIt->value<SystemDescription::AccessEntry>();
//      //CHECK(acc->type == a->type,"");
//      Item *varIt = accIt->parents(1);
//      CHECK(varIt->keys(0)=="Variable","");
//      SystemDescription::VariableEntry *v = varIt->value<SystemDescription::VariableEntry>();
//      CHECK(v,"");
//      cout <<"linking access " <<modIt->keys(1) <<"->" <<a->name
//          <<" with Variable (" <<*(v->type) <<")" <<endl;
//      a->variable = v->var;
//      a->setData(v->var->data);
//      if(m->mod->proc && m->mode==SystemDescription::listenAll){
//        m->mod->proc->listenTo(a->variable->revision);
//      }
//    }
//  }

  //open modules
  if(mode==threaded){
    for_list_(Module, m, S.mts){
      m->thread->threadOpen();
      //start looping if in loop mode:
      switch(m->thread->mode){
      case ModuleThread::loopWithBeat:  m->thread->threadLoopWithBeat(m->thread->beat);  break;
      case ModuleThread::loopFull:  m->thread->threadLoop();  break;
      default:  break;
      }
    }
  }

  if(mode==serial){
    for_list_(Module, m, S.mts) m->open();
  }
}

void Engine::step(System &S){
  if(&S) system=&S;
  for_list_(Module, m, S.mts) step(*m);
}

void Engine::step(Module &m, bool threadedOnly){
  if(threadedOnly && mode!=threaded) return;
  if(mode==none) MT_MSG("ommiting stepping: no step mode");
  if(mode==threaded) m.thread->threadStep();
  if(mode==serial)   m.step();
}

void Engine::test(System& S){
  if(&S) system=&S;
  CHECK(mode!=threaded,"");
  mode=serial;
  open(S);
  for_list_(Module, m, S.mts) m->test();
  close(S);
}

void Engine::close(System& S){
  if(&S) system=&S;
  for_list_(Module, m, system->mts){
    if(mode==threaded) m->thread->threadClose();
    if(mode==serial)   m->close();
  }
}

void Engine::enableAccessLog(){
  acc->enableEventLog = true;
}

void Engine::dumpAccessLog(){
  acc->dumpEventList();
}

void Engine::blockAllAccesses(){
  acc->blockMode.setValue(2);
}

void Engine::unblockAllAccesses(){
  acc->blockMode.setValue(0);
}

void Engine::stepToNextAccess(){
  acc->blockMode.setValue(1, true);
}

void Engine::stepToNextWriteAccess(){
  acc->blockMode.setValue(1, true);
}


//===========================================================================
//
// LoggerVariableData
//

//some data we want to associate with each variable
struct LoggerVariableData {
  //-- the contoller (user interface) may block accesses (AFTER they're done to allow inspection)
  bool controllerBlocksRead, controllerBlocksWrite;

  //-- or replay may block access to ensure right revision
  /* here every process sleeps when they want to access a variable not having the correct revision yet */
  ConditionVariable readCondVar;
  /* here everyone sleeps who wants to have write access */
  ConditionVariable writeCondVar;

  LoggerVariableData(): controllerBlocksRead(false), controllerBlocksWrite(false){}
};


//===========================================================================
//
// EventController
//

EventController::EventController():enableEventLog(false),enableReplay(false),blockMode(0),eventsFile(NULL){
  events.memMove=true;
  blockedEvents.memMove=true;
}

EventController::~EventController(){
  //if(eventsFile){ eventsFile->close();  delete eventsFile; }
  //delete s;
}

void EventController::breakpointSleep(){ //the caller goes to sleep
  ConditionVariable *c = new ConditionVariable;
  breakpointMutex.lock();
  breakpointQueue.append(c);
  breakpointMutex.unlock();
  c->waitForSignal();
}

void EventController::breakpointNext(){ //first in the queue is being woke up
  breakpointMutex.lock();
  ConditionVariable *c = breakpointQueue.popFirst();
  breakpointMutex.unlock();
  if(!c) return;
  c->broadcast();
  delete c;
}

void EventController::queryReadAccess(Variable *v, const ModuleThread *p){
  blockMode.lock();
  if(blockMode.value>=1){
    EventRecord *e = new EventRecord(v, p, EventRecord::read, v->revision.getValue(), p?p->step_count:0, 0.);
    blockedEvents.append(e);
    blockMode.waitForValueSmallerThan(2, true);
    if(blockMode.value==1) blockMode.value=2; //1: only ONE reader
    blockedEvents.removeValue(e);
    delete e;
  }
  blockMode.unlock();
}

void EventController::queryWriteAccess(Variable *v, const ModuleThread *p){
  blockMode.lock();
  if(blockMode.value>=1){
    EventRecord *e = new EventRecord(v, p, EventRecord::write, v->revision.getValue(), p?p->step_count:0, 0.);
    blockedEvents.append(e);
    blockMode.waitForValueSmallerThan(2, true);
    if(blockMode.value==1) blockMode.value=2;
    blockedEvents.removeValue(e);
    delete e;
  }
  blockMode.unlock();
}

void EventController::logReadAccess(const Variable *v, const ModuleThread *p) {
  if(!enableEventLog || enableReplay) return;
  EventRecord *e = new EventRecord(v, p, EventRecord::read, v->revision.getValue(), p?p->step_count:0, MT::realTime());
  eventsLock.writeLock();
  events.append(e);
  eventsLock.unlock();
  if(events.N>100) dumpEventList();
}

void EventController::logWriteAccess(const Variable *v, const ModuleThread *p) {
  if(!enableEventLog || enableReplay) return;
  EventRecord *e = new EventRecord(v, p, EventRecord::write, v->revision.getValue(), p?p->step_count:0, MT::realTime());
  eventsLock.writeLock();
  events.append(e);
  eventsLock.unlock();
  if(events.N>100) dumpEventList();
}

void EventController::logReadDeAccess(const Variable *v, const ModuleThread *p) {
  //do something if in replay mode
  if(getVariableData(v)->controllerBlocksRead)
    breakpointSleep();
}

void EventController::logWriteDeAccess(const Variable *v, const ModuleThread *p) {
  //do something if in replay mode
  //do something if enableDataLog
  if(getVariableData(v)->controllerBlocksWrite)
    breakpointSleep();
}

void EventController::logStepBegin(const ModuleThread *p) {
  if(!enableEventLog || enableReplay) return;
  EventRecord *e = new EventRecord(NULL, p, EventRecord::stepBegin, 0, p->step_count, MT::realTime());
  eventsLock.writeLock();
  events.append(e);
  eventsLock.unlock();
  if(events.N>100) dumpEventList();
}

void EventController::logStepEnd(const ModuleThread *p) {
  if(!enableEventLog || enableReplay) return;
  EventRecord *e = new EventRecord(NULL, p, EventRecord::stepEnd, 0, p->step_count, MT::realTime());
  eventsLock.writeLock();
  events.append(e);
  eventsLock.unlock();
  if(events.N>100) dumpEventList();
}

void EventController::writeEventList(ostream& os, bool blocked, uint max, bool clear){
  EventRecordL copy;
  eventsLock.writeLock();
  if(!blocked){
    if(clear){
      copy.takeOver(events);
      events.clear();
    }else{
      copy = events;
    }
  }else{
    if(clear){
      copy.takeOver(blockedEvents);
      blockedEvents.clear();
    }else{
      copy = blockedEvents;
    }
  }
  eventsLock.unlock();
  uint i;
  EventRecord *e;
  for_list(i,e,copy){
    if(!i && max && copy.N>max){ i=copy.N-max; e=copy(i); }
    switch(e->type){
    case EventRecord::read: os <<'r';  break;
    case EventRecord::write: os <<'w';  break;
    case EventRecord::stepBegin: os <<'b';  break;
    case EventRecord::stepEnd: os <<'e';  break;
    }

    os
      <<' ' <<(e->module?e->module->name:STRING("NULL"))
      <<' ' <<(e->variable?e->variable->name:STRING("NULL"))
      <<' ' <<e->revision
      <<' ' <<e->procStep
      <<' ' <<e->time
      <<endl;
  }
}

void EventController::dumpEventList(){
  if(!events.N) return;

  if(!eventsFile){
    eventsFile = new ofstream;
    MT::open(*eventsFile,"z.eventLog");
  }

  writeEventList(*eventsFile, false, 0, true);
}

LoggerVariableData* EventController::getVariableData(const Variable* v){
  if(!v->s->loggerData) v->s->loggerData = new LoggerVariableData();
  return v->s->loggerData;
}

<|MERGE_RESOLUTION|>--- conflicted
+++ resolved
@@ -224,11 +224,7 @@
     acc.var = v;
   }else{ //variable does not exist yet
     acc.var = v = addVariable(acc);
-<<<<<<< HEAD
-    v->name = variable_name;
-=======
     v->name = variable_name; //give it the name that it is supposed to have!
->>>>>>> d6253ea6
   }
   return v;
 }
