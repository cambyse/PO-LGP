--- conflicted
+++ resolved
@@ -508,13 +508,8 @@
   uint dimy = dimphi - dimg - dimh;
   CHECK_EQ(phi.N,dimphi,"");
 
-<<<<<<< HEAD
-//  arr y, Jy;
-  RowShiftedPackedMatrix *Jy_aux, *Jg_aux;
-=======
   arr y, Jy;
   RowShiftedPackedMatrix *Jy_aux, *Jg_aux, *Jh_aux;
->>>>>>> 22dab272
   y.resize(dimy);
   if(&g) g.resize(dimg);
   if(&h) h.resize(dimh);
