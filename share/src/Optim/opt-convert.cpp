--- conflicted
+++ resolved
@@ -564,19 +564,8 @@
     g_count += dimg_t;
 
     //split up: push equality terms into h
-<<<<<<< HEAD
-
-    if(&h && dimh_t) {
-//      cout << h << endl;
-//      cout << phi.subRange(M, M+dimh_t-1) << endl;
-      h.setVectorBlock(phi.subRange(M, M+dimh_t-1), h_count);
-
-    }
-=======
     if(&h && dimh_t) h.setVectorBlock(phi.subRange(M, M+dimh_t-1), h_count);
->>>>>>> 9d23b6a6
     if(&Jh && dimh_t) {
-      Jh.setMatrixBlock(J.subRange(M, M+dimh_t-1), h_count, 0);
       for(uint i=0; i<dimh_t; i++) Jh_aux->rowShift(h_count+i) = J_aux->rowShift(M+i);
       if(dimz){
         Jhz->setMatrixBlock(Jz->subRange(M, M+dimh_t-1), h_count, 0);
@@ -615,3 +604,44 @@
     MT::Array<TermType>::memMove=true;
   }
 } dummy;
+
+
+      Jh.setMatrixBlock(J.subRange(M, M+dimh_t-1), h_count, 0);
+      for(uint i=0; i<dimh_t; i++) Jh_aux->rowShift(h_count+i) = J_aux->rowShift(M+i);
+      if(dimz){
+        Jhz->setMatrixBlock(Jz->subRange(M, M+dimh_t-1), h_count, 0);
+        for(uint i=0; i<dimh_t; i++) Jhz_aux->rowShift(h_count+i) = Jz_aux->rowShift(M+i);
+      }
+    }
+    M += dimh_t;
+    h_count += dimh_t;
+  }
+  CHECK_EQ(M,dimphi,"");
+  CHECK_EQ(y_count,dimy,"");
+  if(&g) CHECK_EQ(g_count,dimg,"");
+  if(&h) CHECK_EQ(h_count,dimh,"");
+  if(getJ) Jy_aux->computeColPatches(true);
+  if(&Jg) Jg_aux->computeColPatches(true);
+  if(&Jh) Jh_aux->computeColPatches(true);
+
+  //finally, compute the scalar function
+  if(&df){ df = comp_At_x(Jy, y); df *= 2.; }
+  if(&Hf){ Hf = comp_At_A(Jy); Hf *= 2.; }
+  return sumOfSqr(y);
+#endif
+}
+
+ConstrainedProblem convert_KOrderMarkovFunction_ConstrainedProblem(KOrderMarkovFunction& f) {
+  return [&f](arr& df, arr& Hf, arr& g, arr& Jg, arr& h, arr& Jh, const arr& x) -> double {
+    return conv_KOrderMarkovFunction_ConstrainedProblem(f, df, Hf, g, Jg, h, Jh, x);
+  };
+}
+
+
+//===========================================================================
+
+struct RUN_ON_INIT{
+  RUN_ON_INIT(){
+    MT::Array<TermType>::memMove=true;
+  }
+} dummy;
