#pragma once

#include <Core/array.h>
#include <System/engine.h>
#include <pr2/roscom.h>
#include <pr2/rosalvar.h>
#include <Hardware/gamepad/gamepad.h>

#include "actions.h"

//===========================================================================
// Module System integration
/** ActionMachine integrates the GroundedActions into the module system.
 *
 * The ActionMachine (usually a singleton?) does two things in each step
 *  (1) It checks the states of all GroundedActions and transitions them depending on their dependencies. This
 *      also removes actions that have been completed from the list A.
 *  (2) It takes all currently active actions in A and translates these to concrete motion control using
 *      operational space control.
 *  The ActionMachine should loop (with ~0.01) as a module.
 *  The user methods allow the user to directly modify the ActionList A */
struct ActionMachine : Module {
  struct sActionMachine *s;

<<<<<<< HEAD
  ACCESS(CtrlMsg, ctrl_ref)
  ACCESS(CtrlMsg, ctrl_obs)
  ACCESS(arr, gamepadState)
  ACCESS(ActionL, A)
  ACCESS(Graph, KB)
=======
  ACCESS(CtrlMsg, ctrl_ref);
  ACCESS(CtrlMsg, ctrl_obs);
  ACCESS(arr, gamepadState);
  ACCESS(ActionL, A);
  ACCESS(Graph, KB);
  ACCESS(AlvarMarkers, ar_pose_marker);
>>>>>>> 4f8148bc

  ActionMachine();
  ~ActionMachine();

  arr Kp, Kd;
  //-- user methods
  const ors::KinematicWorld *world;
  ofstream fil;
  bool initStateFromRos;

  /** Add a sequence of actions started one after the other..
   * The first one is started right away, the others depend on
   * the previous action and are queued.
   * TODO use initilizer_list or varadic templates to allow arbitrarily many
   * actions */
  void add_sequence(Action *action1,
                    Action *action2,
                    Action *action3=NULL,
                    Action *action4=NULL);

  void removeAction(Action* a, bool hasLock=false);
  /// Block till the given action `a` is done
  void waitForActionCompletion(Action* a);
  /// Block till all actions (excluding CoreTasks) are done
  void waitForActionCompletion();
  /// Block till the quit symbol is true in the KB
  void waitForQuitSymbol();

  void parseTaskDescription(Graph& td);
  void parseTaskDescriptions(const Graph& tds);

  /// @name module implementations
  void open();
  void step();
  void close();

  void transition();
  void transitionFOL(double time, bool forceChaining);
  double getContactForce();
};

//===========================================================================

struct ActionSystem : System{
  ACCESS(CtrlMsg, ctrl_ref);
  ACCESS(CtrlMsg, ctrl_obs);
  ACCESS(arr, gamepadState);
  ACCESS(AlvarMarkers, ar_pose_marker)

  ActionMachine *machine;

  ActionSystem() : machine(NULL) {
    machine = addModule<ActionMachine>(NULL, Module::loopWithBeat, .01);
    addModule<GamepadInterface>(NULL, Module::loopWithBeat, .01);

    if(MT::getParameter<bool>("useRos",false)) {
      cout << "USING ROS" <<endl;
      addModule<RosCom_Spinner>(NULL, Module::loopWithBeat, .001);
      addModule<RosCom_ControllerSync>(NULL, Module::listenFirst);
      addModule<ROSSUB_ar_pose_marker>(NULL, Module::loopWithBeat, 0.1);
      // addModule<RosCom_ForceSensorSync>(NULL, Module::loopWithBeat, 1.);
    }
    connect();
  }
};<|MERGE_RESOLUTION|>--- conflicted
+++ resolved
@@ -22,20 +22,12 @@
 struct ActionMachine : Module {
   struct sActionMachine *s;
 
-<<<<<<< HEAD
-  ACCESS(CtrlMsg, ctrl_ref)
-  ACCESS(CtrlMsg, ctrl_obs)
-  ACCESS(arr, gamepadState)
-  ACCESS(ActionL, A)
-  ACCESS(Graph, KB)
-=======
   ACCESS(CtrlMsg, ctrl_ref);
   ACCESS(CtrlMsg, ctrl_obs);
   ACCESS(arr, gamepadState);
   ACCESS(ActionL, A);
   ACCESS(Graph, KB);
   ACCESS(AlvarMarkers, ar_pose_marker);
->>>>>>> 4f8148bc
 
   ActionMachine();
   ~ActionMachine();
@@ -83,15 +75,12 @@
   ACCESS(CtrlMsg, ctrl_ref);
   ACCESS(CtrlMsg, ctrl_obs);
   ACCESS(arr, gamepadState);
-  ACCESS(AlvarMarkers, ar_pose_marker)
-
   ActionMachine *machine;
-
   ActionSystem() : machine(NULL) {
     machine = addModule<ActionMachine>(NULL, Module::loopWithBeat, .01);
     addModule<GamepadInterface>(NULL, Module::loopWithBeat, .01);
 
-    if(MT::getParameter<bool>("useRos",false)) {
+    if(MT::getParameter<bool>("useRos", false)) {
       cout << "USING ROS" <<endl;
       addModule<RosCom_Spinner>(NULL, Module::loopWithBeat, .001);
       addModule<RosCom_ControllerSync>(NULL, Module::listenFirst);
