--- conflicted
+++ resolved
@@ -27,19 +27,12 @@
 
 }
 
-<<<<<<< HEAD
-%ignore getQ();
-%ignore getForceTorqueMeasurement();
-%ignore isTrue(intV literal);
-%ignore getLiteralParameters(intV literal);
-=======
 
 %ignore getQ();
 %ignore getForceTorqueMeasurement();
 
 
 
->>>>>>> ea2f5b3d
 
 
 
