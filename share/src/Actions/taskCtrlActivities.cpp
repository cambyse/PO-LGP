#include <Motion/feedbackControl.h>
#include "TaskControllerModule.h"
#include "SensorActivities.h"

#include "taskCtrlActivities.h"

<<<<<<< HEAD
void TaskCtrlActivity::configure() {
  taskController = dynamic_cast<TaskControllerModule*>(&registry().getNode("Module","TaskControllerModule")->V<Module>());
  CHECK(taskController,"that didn't work");
  configure2(singleString(symbols), params, taskController->modelWorld.set());
=======
extern TaskControllerModule *taskControllerModule();

//===========================================================================
void TaskCtrlActivity::configure(Node *fact) {
  Activity::configure(fact);

  // TaskCtrlActivity specific stuff
  taskController = taskControllerModule();
  CHECK(taskController, "taskControllerModule() did not return anything. Why?");

  Graph *specs = getSpecsFromFact(fact);
  configureControl(name, *specs, taskController->modelWorld.set());
>>>>>>> 34dc581b
  taskController->ctrlTasks.set()->append(task);
  conv=false;
}

TaskCtrlActivity::~TaskCtrlActivity(){
  taskController->ctrlTasks.set()->removeValue(task);
  delete task;
  delete map;
}

void TaskCtrlActivity::step(double dt){
  activityTime += dt;

  stepControl(dt);

<<<<<<< HEAD
  //potentially report on stopping criteria
  mlr::String convStr = "(conv ";
=======
  // Modify the KB
  // potentially report on stopping criteria
  MT::String convStr = "(conv ";
>>>>>>> 34dc581b
  for(Node *p:fact->parents) convStr <<' ' <<p->keys.last();
  convStr <<")";
  if(isConv()){
    if(!conv){ //changed conv! -> conv
      if(fact) taskController->effects.set()() <<convStr <<", ";
      conv=true;
    }
  }else{
    if(conv){ //changed conv -> conv!
      if(fact) taskController->effects.set()() <<convStr <<"!, ";
      conv=false;
    }
  }
}

bool TaskCtrlActivity::isConv(){
  return (task->y.N && task->y.N==task->y_ref.N
      && maxDiff(task->y, task->y_ref)<stopTolerance
      && maxDiff(task->v, task->v_ref)<stopTolerance);
}

//===========================================================================
void FollowReferenceActivity::configureControl(const char *name, Graph& specs, ors::KinematicWorld& world) {
  stuck_count = 0;
  Node *it;
  if((it=specs["type"])){
    if(it->V<mlr::String>()=="wheels"){
      map = new TaskMap_qItself(world, "worldTranslationRotation");
<<<<<<< HEAD
    }else if (it->V<mlr::String>()=="qItself") {
      map = new TaskMap_qItself(world.getJointByName(specs["ref1"]->V<mlr::String>())->qIndex,world.getJointStateDimension());
=======
      dynamic_cast<TaskMap_qItself*>(map)->moduloTwoPi = specs["moduloTwoPi"] ? specs["moduloTwoPi"]->V<double>() : false;

    }else if (it->V<MT::String>()=="qItself") {
      map = new TaskMap_qItself(world.getJointByName(specs["ref1"]->V<MT::String>())->qIndex,
                                world.getJointStateDimension());
      dynamic_cast<TaskMap_qItself*>(map)->moduloTwoPi = specs["moduloTwoPi"] ? specs["moduloTwoPi"]->V<double>() : true;
>>>>>>> 34dc581b
    }else{
      map = new DefaultTaskMap(specs, world);
    }
  }else{
    HALT("need a type (the map type) in the specs");
  }
  task = new CtrlTask(name, *map, specs);
  if((it=specs["tol"])) stopTolerance=it->V<double>(); else stopTolerance=1e-2;
}

void FollowReferenceActivity::stepControl(double dt){
  //if trajectory, set reference depending on actionTime
  if(ref.nd==2){
    uint t = activityTime/trajectoryDuration * (ref.d0-1);
    t = mlr::MIN(t, ref.d0-1);
    task->y_ref = ref[t];
    cout <<"STEPPING" <<endl;
  }
}

bool FollowReferenceActivity::isConv(){
  bool stuck = task->y.N == old_y.N and maxDiff(old_y, task->y) < stopTolerance;
  stuck_count = stuck ? stuck_count + 1 : 0;
  old_y = task->y;

  return ((task->y_ref.nd == 1
           && task->y.N == task->y_ref.N
           && maxDiff(task->y, task->y_ref) < stopTolerance
           && maxDiff(task->v, task->v_ref) < stopTolerance)
          or
          (task->y_ref.nd==2
           && activityTime>=trajectoryDuration)
          or (stuck and stuck_count > 6000));
}

//===========================================================================
void HomingActivity::configureControl(const char *name, Graph& specs, ors::KinematicWorld& world) {
  map = new TaskMap_qItself;
  task = new CtrlTask(name, map, 1., .8, 1., 1.);
  task->y_ref=taskController->q0;

<<<<<<< HEAD
  Node* it;
  if(&specs && (it=specs["tol"])) stopTolerance=it->V<double>(); else stopTolerance=1e-2;
=======
  Node *it;
  if((it=specs["tol"])) stopTolerance=it->V<double>(); else stopTolerance=1e-2;
>>>>>>> 34dc581b

  wheeljoint = world.getJointByName("worldTranslationRotation");
}

bool HomingActivity::isConv(){
  return task->y.N==task->y_ref.N
      && maxDiff(task->y, task->y_ref) < stopTolerance
      && maxDiff(task->v, task->v_ref) < stopTolerance;
}

void HomingActivity::stepControl(double dt) {
  arr b = task->y;
  if(b.N && wheeljoint && wheeljoint->qDim()){
    for(uint i=0;i<wheeljoint->qDim();i++)
      task->y_ref(wheeljoint->qIndex+i) = b(i);
  }
}

//===========================================================================
RUN_ON_INIT_BEGIN(Activities)
registerActivity<FollowReferenceActivity>("FollowReferenceActivity");
registerActivity<HomingActivity>("HomingActivity");
registerActivity<SensorActivity>("SensorActivity");
RUN_ON_INIT_END(Activities)<|MERGE_RESOLUTION|>--- conflicted
+++ resolved
@@ -4,25 +4,10 @@
 
 #include "taskCtrlActivities.h"
 
-<<<<<<< HEAD
 void TaskCtrlActivity::configure() {
   taskController = dynamic_cast<TaskControllerModule*>(&registry().getNode("Module","TaskControllerModule")->V<Module>());
   CHECK(taskController,"that didn't work");
-  configure2(singleString(symbols), params, taskController->modelWorld.set());
-=======
-extern TaskControllerModule *taskControllerModule();
-
-//===========================================================================
-void TaskCtrlActivity::configure(Node *fact) {
-  Activity::configure(fact);
-
-  // TaskCtrlActivity specific stuff
-  taskController = taskControllerModule();
-  CHECK(taskController, "taskControllerModule() did not return anything. Why?");
-
-  Graph *specs = getSpecsFromFact(fact);
-  configureControl(name, *specs, taskController->modelWorld.set());
->>>>>>> 34dc581b
+  configureControl(singleString(symbols), params, taskController->modelWorld.set());
   taskController->ctrlTasks.set()->append(task);
   conv=false;
 }
@@ -38,14 +23,8 @@
 
   stepControl(dt);
 
-<<<<<<< HEAD
   //potentially report on stopping criteria
   mlr::String convStr = "(conv ";
-=======
-  // Modify the KB
-  // potentially report on stopping criteria
-  MT::String convStr = "(conv ";
->>>>>>> 34dc581b
   for(Node *p:fact->parents) convStr <<' ' <<p->keys.last();
   convStr <<")";
   if(isConv()){
@@ -74,17 +53,11 @@
   if((it=specs["type"])){
     if(it->V<mlr::String>()=="wheels"){
       map = new TaskMap_qItself(world, "worldTranslationRotation");
-<<<<<<< HEAD
+      dynamic_cast<TaskMap_qItself*>(map)->moduloTwoPi = specs["moduloTwoPi"] ? specs["moduloTwoPi"]->V<double>() : false;
     }else if (it->V<mlr::String>()=="qItself") {
-      map = new TaskMap_qItself(world.getJointByName(specs["ref1"]->V<mlr::String>())->qIndex,world.getJointStateDimension());
-=======
-      dynamic_cast<TaskMap_qItself*>(map)->moduloTwoPi = specs["moduloTwoPi"] ? specs["moduloTwoPi"]->V<double>() : false;
-
-    }else if (it->V<MT::String>()=="qItself") {
-      map = new TaskMap_qItself(world.getJointByName(specs["ref1"]->V<MT::String>())->qIndex,
+      map = new TaskMap_qItself(world.getJointByName(specs["ref1"]->V<mlr::String>())->qIndex,
                                 world.getJointStateDimension());
       dynamic_cast<TaskMap_qItself*>(map)->moduloTwoPi = specs["moduloTwoPi"] ? specs["moduloTwoPi"]->V<double>() : true;
->>>>>>> 34dc581b
     }else{
       map = new DefaultTaskMap(specs, world);
     }
@@ -126,13 +99,8 @@
   task = new CtrlTask(name, map, 1., .8, 1., 1.);
   task->y_ref=taskController->q0;
 
-<<<<<<< HEAD
-  Node* it;
+  Node *it;
   if(&specs && (it=specs["tol"])) stopTolerance=it->V<double>(); else stopTolerance=1e-2;
-=======
-  Node *it;
-  if((it=specs["tol"])) stopTolerance=it->V<double>(); else stopTolerance=1e-2;
->>>>>>> 34dc581b
 
   wheeljoint = world.getJointByName("worldTranslationRotation");
 }
