#include "swig.h"

#include <FOL/fol.h>
#include <Ors/ors.h>
#include "TaskControllerModule.h"
#include "RelationalMachineModule.h"
#include <Hardware/gamepad/gamepad.h>
#include <System/engine.h>
#include <pr2/rosalvar.h>

ROSSUB("/robot_pose_ekf/odom_combined", geometry_msgs::PoseWithCovarianceStamped , pr2_odom)

// ============================================================================
struct SwigSystem : System{
  ACCESS(bool, quitSignal)
  ACCESS(bool, fixBase)
  ACCESS(RelationalMachine, RM)
  ACCESS(MT::String, effects)
  ACCESS(MT::String, state)
  ACCESS(ors::KinematicWorld, modelWorld)
  ACCESS(AlvarMarker, ar_pose_markers)

  TaskControllerModule *tcm;
  SwigSystem(){
    tcm = addModule<TaskControllerModule>(NULL, Module::loopWithBeat, .01);
    modelWorld.linkToVariable(tcm->modelWorld.v);

    addModule<ActivitySpinnerModule>(NULL, Module::loopWithBeat, .01);
    addModule<RelationalMachineModule>(NULL, Module::listenFirst, .01);

    addModule<GamepadInterface>(NULL, Module::loopWithBeat, .01);
    if(MT::getParameter<bool>("useRos",false)){
      addModule<RosCom_Spinner>(NULL, Module::loopWithBeat, .001);
      addModule<RosCom_ControllerSync>(NULL, Module::listenFirst);
#ifdef MT_ROS_ALVAR
      addModule<ROSSUB_ar_pose_marker>(NULL, Module::loopWithBeat, 0.05);
<<<<<<< HEAD
#endif
=======
      addModule<ROSSUB_pr2_odom>(NULL, Module::loopWithBeat, 0.02);
>>>>>>> 8ab9c3ac
      // addModule<RosCom_ForceSensorSync>(NULL, Module::loopWithBeat, 1.);
    }
    connect();
    // make the base movable by default
    fixBase.set() = MT::getParameter<bool>("fixBase", false);
  }
};


// ============================================================================
MT::String lits2str(const stringV& literals, const dict& parameters=dict()){
  MT::String str;
  str <<'(';
  for(auto& i:literals) str <<' ' <<i;
  str <<')';
  if(parameters.size()){
    str <<'{';
    for(auto& p:parameters) str <<' ' <<p.first <<'=' <<p.second;
    str <<'}';
  }
  return str;
}

// ============================================================================
// ActionSwigInterface
ActionSwigInterface::ActionSwigInterface(bool useRos){
  S = new SwigSystem();
  S->tcm->verbose=false;
  engine().open(*S, true);

  createNewSymbol("conv");
  createNewSymbol("contact");
  createNewSymbol("timeout");
//  new CoreTasks(*s->activity.machine);


  cout <<"**************" <<endl;
  cout <<"Registered Activities=" <<activityRegistry();
  for(Node *n:activityRegistry()){
    cout <<"adding symbol for " <<n->keys(0) <<endl;
    createNewSymbol(n->keys(0).p);
  }
  cout <<"Shape Symbols:";
  S->modelWorld.writeAccess();
  for(ors::Shape *sh:S->modelWorld().shapes){
    cout <<"adding symbol for Shape " <<sh->name <<endl;
    createNewSymbol(sh->name.p);
  }
  S->modelWorld.deAccess();
  cout <<"**************" <<endl;
}


ActionSwigInterface::~ActionSwigInterface(){
  engine().close(*S);
}

void ActionSwigInterface::setVerbose(bool verbose) {
  S->tcm->verbose = verbose;
}

void ActionSwigInterface::Cancel(){
  //engine().cancel(*S); 
  cout << S->quitSignal.get();
  S->quitSignal.set() = true;
}

stringV ActionSwigInterface::getShapeList(){
  stringV strs;
  std::stringstream tmp;
  S->tcm->modelWorld.readAccess();
  for(ors::Shape *shape: S->tcm->modelWorld().shapes){
    tmp.str(""),
    tmp.clear();
    tmp << shape->name;
    strs.push_back(tmp.str());
  }
  S->tcm->modelWorld.deAccess();
  return strs;
}

stringV ActionSwigInterface::getBodyList(){
  stringV strs;
  std::stringstream tmp;
  S->tcm->modelWorld.readAccess();
  for(ors::Body *body: S->tcm->modelWorld().bodies){
    tmp.str(""),
    tmp.clear();
    tmp << body->name;
    strs.push_back(tmp.str());
  }
  S->tcm->modelWorld.deAccess();
  return strs;
}

stringV ActionSwigInterface::getJointList(){
  stringV strs;
  std::stringstream tmp;
  S->tcm->modelWorld.readAccess();
  for(ors::Joint *joint: S->tcm->modelWorld().joints){
    tmp.str(""),
    tmp.clear();
    tmp << joint->name;
    strs.push_back(tmp.str());
  }
  S->tcm->modelWorld.deAccess();
  return strs;
}

dict ActionSwigInterface::getBodyByName(std::string bodyName){
  dict D;
  S->tcm->modelWorld.readAccess();
  ors::Body *body = S->tcm->modelWorld().getBodyByName(bodyName.c_str());
  D["name"]= bodyName;
  D["type"] = std::to_string(body->type);
  D["Q"] =  STRING('[' <<body->X.rot<<']');
  D["pos"] = STRING('[' <<body->X.pos<<']');
  S->tcm->modelWorld.deAccess();
  return D;
}

dict ActionSwigInterface::getJointByName(std::string jointName){
  dict D;
  S->tcm->modelWorld.readAccess();
  ors::Joint *joint = S->tcm->modelWorld().getJointByName(jointName.c_str());
  D["name"]= jointName;
  D["type"] = std::to_string(joint->type);
  D["Q"] =  STRING('[' <<joint->X.rot<<']');
  D["pos"] = STRING('[' <<joint->X.pos<<']');
  D["q"] = std::to_string(S->tcm->modelWorld().getJointState()(joint->qIndex));
  S->tcm->modelWorld.deAccess();
  return D;
}

dict ActionSwigInterface::getShapeByName(std::string shapeName){
  dict D;
  S->tcm->modelWorld.readAccess();
  ors::Shape *shape = S->tcm->modelWorld().getShapeByName(shapeName.c_str());
  D["name"]= shapeName;
  D["type"] = std::to_string(shape->type);
  D["Q"] =  STRING('[' <<shape->X.rot<<']');
  D["pos"] = STRING('[' <<shape->X.pos<<']');
  S->tcm->modelWorld.deAccess();
  return D;
}


int ActionSwigInterface::getSymbolInteger(std::string symbolName){
  Node *symbol = S->RM.get()->KB.getNode(symbolName.c_str());
  CHECK(symbol,"The symbol name '" <<symbolName <<"' is not defined");
  return symbol->index;
}

intV ActionSwigInterface::str2lit(stringV symbolNames){
  intV I;
  for(auto& s:symbolNames) I.push_back(getSymbolInteger(s));
  return I;
}

stringV ActionSwigInterface::lit2str(intV literals){
  stringV strs;
  for(auto i:literals) strs.push_back(S->RM.get()->KB.elem(i)->keys.last().p);
  return strs;
}

bool  ActionSwigInterface::isTrue(const stringV& literals){
  return S->RM.get()->queryCondition(lits2str(literals));
}

void ActionSwigInterface::setFact(const char* fact){
  S->effects.set()() <<fact <<", ";
  S->state.waitForNextRevision();
}

void ActionSwigInterface::stopFact(const char* fact){
  S->effects.set()() <<fact <<"!, ";
  S->state.waitForNextRevision();
}

stringV ActionSwigInterface::getFacts(){
  stringV V;
  std::stringstream tmp;
  for(auto i:*S->RM.set()->state){
    tmp.str(""),
    tmp.clear();
    tmp << *i;
    V.push_back(tmp.str());

  }
  return V;
}

void ActionSwigInterface::startActivity(const stringV& literals, const dict& parameters){
  setFact(lits2str(literals, parameters));
}

void ActionSwigInterface::stopActivity(const stringV& literals){
  stopFact(lits2str(literals));
}

void ActionSwigInterface::waitForCondition(const stringV& literals){
  for(;;){
    if(isTrue(literals)) return;
    S->state.waitForNextRevision();
  }
  // this->stopFact(literals);
}

void ActionSwigInterface::waitForCondition(const char* query){
  for(;;){
    if(S->RM.get()->queryCondition(query)) return;
    S->state.waitForNextRevision();
  }
  // this->stopFact(query);
}

int ActionSwigInterface::waitForOrCondition(const std::vector<stringV> literals){
  for(;;){
    for(unsigned i=0; i < literals.size(); i++){
      if(isTrue(literals[i])) return i;
    }
    S->state.waitForNextRevision();
  }
  // this->stopFact(literals);
}

//void ActionSwigInterface::startActivity(intV literal, const dict& parameters){
//#if 1
//  startActivity(lit2str(literal), parameters);
//#else
//  S->RM.writeAccess();
//  for(auto i:literal) parents.append(S->RM().elem(i));
//  state.append<bool>({}, parents, NULL, false);
//  S->RM.deAccess();
//#endif
//}

//void ActionSwigInterface::waitForCondition(intV literals){
//#if 1
//  waitForCondition(lit2str(literals));
//#else
//  S->RM.readAccess();
//  for(auto i:literal) lit.append(S->RM().elem(i));
//  S->RM.deAccess();

//  bool cont = true;
//  while (cont) {
//    S->RM.waitForNextRevision();
//    S->RM.readAccess();
//    Item *it = getEqualFactInKB(state, lit);
//    if(it) cont=false;
//    S->RM.deAccess();
//  }
//#endif
//}

void ActionSwigInterface::waitForQuitSymbol(){
  waitForCondition(stringV({"quit"}));
}

int ActionSwigInterface::createNewSymbol(std::string symbolName){
#if 1
  Node *symbol = S->RM.set()->declareNewSymbol(symbolName.c_str());
#else
  Item *symbol = S->RM.set()->append<bool>(symbolName.c_str(), NULL, false);
#endif
  return symbol->index;
}

stringV ActionSwigInterface::getSymbols() {
  stringV V;
  std::stringstream tmp;
  for (auto* i:S->RM.get()->KB){
    tmp.str(""),
    tmp.clear();
    tmp << *i;//->keys(0);
    V.push_back(tmp.str());
  }
  return V;
}

int ActionSwigInterface::defineNewTaskSpaceControlAction(std::string symbolName, const stringV& parentSymbols, const dict& parameters){
#if 1
  MT::String str;
  str <<symbolName.c_str() <<lits2str(parentSymbols, parameters);
  Node *symbol = S->RM.set()->declareNewSymbol(str);
#else
  S->RM.writeAccess();

  Item *symbol = S->RM().append<bool>(symbolName.c_str(), NULL, false);
  Graph *td = new Graph(parameters);
  S->RM().append<Graph>({"Task"}, {symbol}, td, true);
  S->RM().checkConsistency();
  //cout <<S->RM() <<endl;
  S->RM.deAccess();
  s->activity.machine->parseTaskDescription(*td);
#endif
  return symbol->index;
}
<|MERGE_RESOLUTION|>--- conflicted
+++ resolved
@@ -8,7 +8,9 @@
 #include <System/engine.h>
 #include <pr2/rosalvar.h>
 
+#ifdef MT_ROS
 ROSSUB("/robot_pose_ekf/odom_combined", geometry_msgs::PoseWithCovarianceStamped , pr2_odom)
+#endif
 
 // ============================================================================
 struct SwigSystem : System{
@@ -32,13 +34,10 @@
     if(MT::getParameter<bool>("useRos",false)){
       addModule<RosCom_Spinner>(NULL, Module::loopWithBeat, .001);
       addModule<RosCom_ControllerSync>(NULL, Module::listenFirst);
-#ifdef MT_ROS_ALVAR
+#ifdef MT_ROS
       addModule<ROSSUB_ar_pose_marker>(NULL, Module::loopWithBeat, 0.05);
-<<<<<<< HEAD
+      addModule<ROSSUB_pr2_odom>(NULL, Module::loopWithBeat, 0.02);
 #endif
-=======
-      addModule<ROSSUB_pr2_odom>(NULL, Module::loopWithBeat, 0.02);
->>>>>>> 8ab9c3ac
       // addModule<RosCom_ForceSensorSync>(NULL, Module::loopWithBeat, 1.);
     }
     connect();
