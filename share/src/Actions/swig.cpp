#include "swig.h"
#include <FOL/fol.h>
#include <Ors/ors.h>
#include "TaskControllerModule.h"
#include "ActivitySpinnerModule.h"
#include "RelationalMachineModule.h"
#include <Hardware/gamepad/gamepad.h>
#include <System/engine.h>
#include <pr2/rosalvar.h>
#include <csignal>

#include <Core/array-vector.h>

#ifdef MT_ROS
ROSSUB("/robot_pose_ekf/odom_combined", geometry_msgs::PoseWithCovarianceStamped , pr2_odom)
#endif


struct SwigSystem* _g_swig;

// ============================================================================
struct SwigSystem : System{

  ACCESS(bool, quitSignal)
  ACCESS(bool, fixBase)
  ACCESS(RelationalMachine, RM)
  ACCESS(MT::String, effects)
  ACCESS(MT::String, state)
  ACCESS(ors::KinematicWorld, modelWorld)
  ACCESS(AlvarMarker, ar_pose_markers)

  ACCESS(int, stopWaiting);
  ACCESS(int, waiters);

  TaskControllerModule *tcm;
  SwigSystem() {

    tcm = addModule<TaskControllerModule>(NULL, Module::loopWithBeat, .01);
    modelWorld.linkToVariable(tcm->modelWorld.v);

    addModule<ActivitySpinnerModule>(NULL, Module::loopWithBeat, .01);
    addModule<RelationalMachineModule>(NULL, Module::listenFirst, .01);

    addModule<GamepadInterface>(NULL, Module::loopWithBeat, .01);
    if(MT::getParameter<bool>("useRos",false)){
      addModule<RosCom_Spinner>(NULL, Module::loopWithBeat, .001);
      addModule<RosCom_ControllerSync>(NULL, Module::listenFirst);
#ifdef MT_ROS
      addModule<ROSSUB_ar_pose_marker>(NULL, Module::loopWithBeat, 0.05);
      addModule<ROSSUB_pr2_odom>(NULL, Module::loopWithBeat, 0.02);
#endif
      // addModule<RosCom_ForceSensorSync>(NULL, Module::loopWithBeat, 1.);
    }
    connect();
    // make the base movable by default
    fixBase.set() = MT::getParameter<bool>("fixBase", false);

    stopWaiting.set() = 0;
    waiters.set() = 0;

    _g_swig = this;
  }
};


void signal_catch(int signal) {
  cout << "Waiters: " <<_g_swig->waiters.get() << endl;
  _g_swig->stopWaiting.set() = _g_swig->waiters.get();
  _g_swig->effects.set()() << "stop, ";
  _g_swig->effects.set()() << "stop!, ";
  cout << "Ctrl-C pressed, try to stop all facts." << endl;
  raise(SIGABRT);
}
// ============================================================================
MT::String lits2str(const stringV& literals, const dict& parameters=dict()){
  MT::String str;
  str <<'(';
  for(auto& i:literals) str <<' ' <<i;
  str <<')';
  if(parameters.size()){
    str <<'{';
    for(auto& p:parameters) str <<' ' <<p.first <<'=' <<p.second;
    str <<'}';
  }
  return str;
}




// ============================================================================
// ActionSwigInterface
ActionSwigInterface::ActionSwigInterface(){
  S = new SwigSystem();
  S->tcm->verbose=false;
  engine().open(*S, true);
  signal(SIGINT, signal_catch); //overwrite signal handler

  createNewSymbol("conv");
  createNewSymbol("contact");
  createNewSymbol("timeout");
  createNewSymbol("stop");
  createNewSymbol("qItself");
//  new CoreTasks(*s->activity.machine);


  cout <<"**************" <<endl;
  cout <<"Registered Activities=" <<activityRegistry();
  for(Node *n:activityRegistry()){
    cout <<"adding symbol for " <<n->keys(0) <<endl;
    createNewSymbol(n->keys(0).p);
  }
  cout <<"Shape Symbols:";
  S->modelWorld.writeAccess();
  for(ors::Shape *sh:S->modelWorld().shapes){
    cout <<"adding symbol for Shape " <<sh->name <<endl;
    createNewSymbol(sh->name.p);
  }
  S->modelWorld.deAccess();
  cout <<"**************" <<endl;
}


ActionSwigInterface::~ActionSwigInterface(){
  engine().close(*S);
}

void ActionSwigInterface::setVerbose(bool verbose) {
  S->tcm->verbose = verbose;
}

void ActionSwigInterface::setFixBase(bool base) {
  S->fixBase.set() = base;
}

void ActionSwigInterface::Cancel(){
  //engine().cancel(*S);
  cout << S->quitSignal.get();
  S->quitSignal.set() = true;
}

stringV ActionSwigInterface::getShapeList(){
  stringV strs;
  std::stringstream tmp;
  S->tcm->modelWorld.readAccess();
  for(ors::Shape *shape: S->tcm->modelWorld().shapes){
    tmp.str(""),
    tmp.clear();
    tmp << shape->name;
    strs.push_back(tmp.str());
  }
  S->tcm->modelWorld.deAccess();
  return strs;
}

stringV ActionSwigInterface::getBodyList(){
  stringV strs;
  std::stringstream tmp;
  S->tcm->modelWorld.readAccess();
  for(ors::Body *body: S->tcm->modelWorld().bodies){
    tmp.str(""),
    tmp.clear();
    tmp << body->name;
    strs.push_back(tmp.str());
  }
  S->tcm->modelWorld.deAccess();
  return strs;
}

stringV ActionSwigInterface::getJointList(){
  stringV strs;
  std::stringstream tmp;
  S->tcm->modelWorld.readAccess();
  for(ors::Joint *joint: S->tcm->modelWorld().joints){
    tmp.str(""),
    tmp.clear();
    tmp << joint->name;
    strs.push_back(tmp.str());
  }
  S->tcm->modelWorld.deAccess();
  return strs;
}


dict ActionSwigInterface::getBodyByName(std::string bodyName){
  dict D;
  S->tcm->modelWorld.readAccess();
  ors::Body *body = S->tcm->modelWorld().getBodyByName(bodyName.c_str());
  D["name"]= bodyName;
  D["type"] = std::to_string(body->type);
  D["Q"] =  STRING('[' <<body->X.rot<<']');
  D["X"] = STRING('[' <<body->X.rot.getX()<< ']');
  D["Y"] = STRING('[' <<body->X.rot.getY()<< ']');
  D["Z"] = STRING('[' <<body->X.rot.getZ()<< ']');

  D["pos"] = STRING('[' <<body->X.pos<<']');
  S->tcm->modelWorld.deAccess();
  return D;
}

dict ActionSwigInterface::getJointByName(std::string jointName){
  dict D;
  S->tcm->modelWorld.writeAccess();
  ors::Joint *joint = S->tcm->modelWorld().getJointByName(jointName.c_str());
  D["name"]= jointName;
  D["type"] = std::to_string(joint->type);
  D["Q"] =  STRING('[' <<joint->X.rot<<']');
  D["X"] = STRING('[' <<joint->X.rot.getX()<< ']');
  D["Y"] = STRING('[' <<joint->X.rot.getY()<< ']');
  D["Z"] = STRING('[' <<joint->X.rot.getZ()<< ']');
  D["pos"] = STRING('[' <<joint->X.pos<<']');
<<<<<<< HEAD
=======

>>>>>>> 33e0d210
  arr q;
  S->tcm->modelWorld().getJointState(q);
  arr qj(joint->qDim());
  for (uint i=0;i<joint->qDim();i++) {
<<<<<<< HEAD
     qj(i) = q(joint->qIndex+i);
=======
    qj(i) = q(joint->qIndex+i);
>>>>>>> 33e0d210
  }
  D["q"] = STRING(qj);
  D["axis"] = STRING('[' << joint->axis << ']');
  S->tcm->modelWorld.deAccess();
<<<<<<< HEAD
  
=======

>>>>>>> 33e0d210
  return D;
}

dict ActionSwigInterface::getShapeByName(std::string shapeName){
  dict D;
  S->tcm->modelWorld.readAccess();
  ors::Shape *shape = S->tcm->modelWorld().getShapeByName(shapeName.c_str());
  D["name"]= shapeName;
  D["type"] = std::to_string(shape->type);
  D["Q"] =  STRING('[' <<shape->X.rot<<']');
  D["X"] = STRING('[' <<shape->X.rot.getX()<< ']');
  D["Y"] = STRING('[' <<shape->X.rot.getY()<< ']');
  D["Z"] = STRING('[' <<shape->X.rot.getZ()<< ']');
  D["phi"] = STRING('[' <<shape->X.rot.getX().phi()<< ']');
  D["theta"] = STRING('[' <<shape->X.rot.getX().theta()<< ']');

  D["pos"] = STRING('[' <<shape->X.pos<<']');
  S->tcm->modelWorld.deAccess();
  return D;
}


doubleV ActionSwigInterface::getQ() {
  arr q = S->modelWorld.get()->getJointState();
  return VECTOR<double>(q);
}

doubleV ActionSwigInterface::getV() {
  arr q, qdot;
  S->modelWorld.get()->getJointState(q, qdot);
  return VECTOR<double>(qdot);
}

double ActionSwigInterface::getQDim() {
  int qdim = S->modelWorld.get()->getJointStateDimension();
  return qdim;
}

int ActionSwigInterface::getSymbolInteger(std::string symbolName){
  Node *symbol = S->RM.get()->KB.getNode(symbolName.c_str());
  CHECK(symbol,"The symbol name '" <<symbolName <<"' is not defined");
  return symbol->index;
}

intV ActionSwigInterface::str2lit(stringV symbolNames){
  intV I;
  for(auto& s:symbolNames) I.push_back(getSymbolInteger(s));
  return I;
}

stringV ActionSwigInterface::lit2str(intV literals){
  stringV strs;
  for(auto i:literals) strs.push_back(S->RM.get()->KB.elem(i)->keys.last().p);
  return strs;
}

bool  ActionSwigInterface::isTrue(const stringV& literals){
  return S->RM.get()->queryCondition(lits2str(literals));
}

void ActionSwigInterface::setFact(const char* fact){
  S->effects.set()() <<fact <<", ";
  S->state.waitForNextRevision();
}

void ActionSwigInterface::stopFact(const char* fact){
  S->effects.set()() <<fact <<"!, ";
  S->state.waitForNextRevision();
}

stringV ActionSwigInterface::getFacts(){
  stringV V;
  std::stringstream tmp;
  for(auto i:*S->RM.set()->state){
    tmp.str(""),
    tmp.clear();
    tmp << *i;
    V.push_back(tmp.str());

  }
  return V;
}

void ActionSwigInterface::startActivity(const stringV& literals, const dict& parameters){
  setFact(lits2str(literals, parameters));
}

void ActionSwigInterface::stopActivity(const stringV& literals){
  stopFact(lits2str(literals));
}

void ActionSwigInterface::waitForCondition(const stringV& literals){
  S->waiters.set()++;
  for(;;){
    if(isTrue(literals)) {
      S->waiters.set()--;
      return;
    } 
    if(S->stopWaiting.get() > 0) {
      S->stopWaiting.set()--;
      S->waiters.set()--;
      return;
    }
    S->state.waitForNextRevision();
  }
  // this->stopFact(literals);
}

void ActionSwigInterface::waitForCondition(const char* query){
  S->waiters.set()++;
  for(;;){
    if(S->RM.get()->queryCondition(query)){
      S->waiters.set()--;
      return;  
    }
    if(S->stopWaiting.get() > 0) {
      S->stopWaiting.set()--;
      S->waiters.set()--;

      return;
    }
    S->state.waitForNextRevision();
  }
  // this->stopFact(query);
}

int ActionSwigInterface::waitForOrCondition(const std::vector<stringV> literals){
  S->waiters.set()++;
  for(;;){
    for(unsigned i=0; i < literals.size(); i++){
      if(isTrue(literals[i])) {
        S->waiters.set()--;
        return i;
      }
      if(S->stopWaiting.get() > 0) {
        S->stopWaiting.set()--;
        S->waiters.set()--;
        return -1;   
      }
    }
    S->state.waitForNextRevision();
  }
  // this->stopFact(literals);
}

void ActionSwigInterface::waitForAllCondition(const stringV queries){
  S->waiters.set()++;
  for(;;){
    bool allTrue = true;
    for(unsigned i=0; i < queries.size(); i++){
      if(not S->RM.get()->queryCondition(MT::String(queries[i]))) {
        allTrue = false;
      }
    }
    if(allTrue) {
      S->waiters.set()--;
      return;  
    }
    if(S->stopWaiting.get() > 0) {
      S->stopWaiting.set()--;
      S->waiters.set()--;
      return;
    }
    S->state.waitForNextRevision();
  }
  // this->stopFact(literals);
}
//void ActionSwigInterface::startActivity(intV literal, const dict& parameters){
//#if 1
//  startActivity(lit2str(literal), parameters);
//#else
//  S->RM.writeAccess();
//  for(auto i:literal) parents.append(S->RM().elem(i));
//  state.append<bool>({}, parents, NULL, false);
//  S->RM.deAccess();
//#endif
//}

//void ActionSwigInterface::waitForCondition(intV literals){
//#if 1
//  waitForCondition(lit2str(literals));
//#else
//  S->RM.readAccess();
//  for(auto i:literal) lit.append(S->RM().elem(i));
//  S->RM.deAccess();

//  bool cont = true;
//  while (cont) {
//    S->RM.waitForNextRevision();
//    S->RM.readAccess();
//    Item *it = getEqualFactInKB(state, lit);
//    if(it) cont=false;
//    S->RM.deAccess();
//  }
//#endif
//}

void ActionSwigInterface::waitForQuitSymbol(){
  waitForCondition(stringV({"quit"}));
}

int ActionSwigInterface::createNewSymbol(std::string symbolName){
#if 1
  Node *symbol = S->RM.set()->declareNewSymbol(symbolName.c_str());
#else
  Item *symbol = S->RM.set()->append<bool>(symbolName.c_str(), NULL, false);
#endif
  return symbol->index;
}

stringV ActionSwigInterface::getSymbols() {
  stringV V;
  std::stringstream tmp;
  for (auto* i:S->RM.get()->KB){
    tmp.str(""),
    tmp.clear();
    tmp << *i;//->keys(0);
    V.push_back(tmp.str());
  }
  return V;
}

int ActionSwigInterface::defineNewTaskSpaceControlAction(std::string symbolName, const stringV& parentSymbols, const dict& parameters){
#if 1
  MT::String str;
  str <<symbolName.c_str() <<lits2str(parentSymbols, parameters);
  Node *symbol = S->RM.set()->declareNewSymbol(str);
#else
  S->RM.writeAccess();

  Item *symbol = S->RM().append<bool>(symbolName.c_str(), NULL, false);
  Graph *td = new Graph(parameters);
  S->RM().append<Graph>({"Task"}, {symbol}, td, true);
  S->RM().checkConsistency();
  //cout <<S->RM() <<endl;
  S->RM.deAccess();
  s->activity.machine->parseTaskDescription(*td);
#endif
  return symbol->index;
}

int ActionSwigInterface::getQIndex(std::string jointName) {
  return S->tcm->modelWorld.get()->getJointByName(MT::String(jointName))->qIndex;
}<|MERGE_RESOLUTION|>--- conflicted
+++ resolved
@@ -209,28 +209,16 @@
   D["Y"] = STRING('[' <<joint->X.rot.getY()<< ']');
   D["Z"] = STRING('[' <<joint->X.rot.getZ()<< ']');
   D["pos"] = STRING('[' <<joint->X.pos<<']');
-<<<<<<< HEAD
-=======
-
->>>>>>> 33e0d210
+
   arr q;
   S->tcm->modelWorld().getJointState(q);
   arr qj(joint->qDim());
   for (uint i=0;i<joint->qDim();i++) {
-<<<<<<< HEAD
      qj(i) = q(joint->qIndex+i);
-=======
-    qj(i) = q(joint->qIndex+i);
->>>>>>> 33e0d210
   }
   D["q"] = STRING(qj);
   D["axis"] = STRING('[' << joint->axis << ']');
   S->tcm->modelWorld.deAccess();
-<<<<<<< HEAD
-  
-=======
-
->>>>>>> 33e0d210
   return D;
 }
 
