--- conflicted
+++ resolved
@@ -68,11 +68,7 @@
 
   Access_typed<struct RelationalMachine>& getRM();
 
-<<<<<<< HEAD
   //-- testing...
   void execScript(const char* filename);
-=======
   ors::Transformation getFramePose(const std::string& frame_id);
-
->>>>>>> 0e9b329e
 };