#pragma once

#include <string>
#include <vector>
#include <map>

typedef std::vector<double> doubleV;
typedef std::vector<int> intV;
typedef std::vector<std::string> stringV;
typedef std::map<std::string, std::string> dict;
using std::string;


struct ActionSwigInterface{
  struct SwigSystem *S;

  ActionSwigInterface();
  ~ActionSwigInterface();

  void Cancel();

  void setVerbose(bool verbose);
  void setFixBase(bool base);

  //-- robot data access
  stringV getShapeList();
  stringV getBodyList();
  stringV getJointList();
  double getQDim();
  doubleV getQ();
  doubleV getV();
  doubleV getForceTorqueMeasurement();
  dict getBodyByName (string bodyName);
  dict getShapeByName (string shapeName);
  dict getJointByName (string jointName);
  int getQIndex(string jointName);

  //-- symbolic state access
  stringV getSymbols();
  int getSymbolInteger(string symbolName);
  intV str2lit(stringV symbolNames);
  stringV lit2str(intV literals);
  bool isTrue(const stringV& literals);

  //-- methods to modify the activity state (also sequence actions)
  void setFact(const char* fact);
  void stopFact(const char* fact);
  stringV getFacts();
  void startActivity(const stringV& literals, const dict& parameters=dict());
  void stopActivity(const stringV& literals);

  void waitForCondition(const stringV& literals);
  void waitForCondition(const char* query);

  int  waitForOrCondition(const std::vector<stringV> literals);
  void waitForAllCondition(const stringV queries);
  void waitForQuitSymbol();

  //-- methods to define new symbols
  int createNewSymbol(string symbolName);

  //-- methods to define tasks/actions
  int defineNewTaskSpaceControlAction(string symbolName, const stringV& parentSymbols, const dict& parameters=dict());

<<<<<<< HEAD
=======
//  int defineNewTaskSpaceControlAction(
//      string symbolName,
//      //task map
//      string taskMapType,
//      string shape_ref1, doubleV vec_ref1,
//      string shape_ref2="baseReferenceNotWorld", doubleV vec_ref2,
//      //controller parameters
//      const doubleV yref, const doubleV vref,
//      double refTrajectoryDurationInSeconds=-1., //trajectory reference
//      double decayTime=.5, double dampingRatio=.9, double maxVel=.2, double maxAcc=10.,
//      //fusion parameters
//      double relativePrec=100.,
//      //indicator parameters
//      double convergenceIndicatorTolerance=1e-2,
//      double timeoutIndicator=-1.
//                              );

//  defineNewTaskSpaceForceControlAction();
  class pr2System* pr2_system;
>>>>>>> 34dc581b

  struct Graph& getState();

  //-- testing...
  void execScript(const char* filename);
};<|MERGE_RESOLUTION|>--- conflicted
+++ resolved
@@ -62,28 +62,8 @@
   //-- methods to define tasks/actions
   int defineNewTaskSpaceControlAction(string symbolName, const stringV& parentSymbols, const dict& parameters=dict());
 
-<<<<<<< HEAD
-=======
-//  int defineNewTaskSpaceControlAction(
-//      string symbolName,
-//      //task map
-//      string taskMapType,
-//      string shape_ref1, doubleV vec_ref1,
-//      string shape_ref2="baseReferenceNotWorld", doubleV vec_ref2,
-//      //controller parameters
-//      const doubleV yref, const doubleV vref,
-//      double refTrajectoryDurationInSeconds=-1., //trajectory reference
-//      double decayTime=.5, double dampingRatio=.9, double maxVel=.2, double maxAcc=10.,
-//      //fusion parameters
-//      double relativePrec=100.,
-//      //indicator parameters
-//      double convergenceIndicatorTolerance=1e-2,
-//      double timeoutIndicator=-1.
-//                              );
+  //class pr2System* pr2_system; //MT: why??
 
-//  defineNewTaskSpaceForceControlAction();
-  class pr2System* pr2_system;
->>>>>>> 34dc581b
 
   struct Graph& getState();
 
