--- conflicted
+++ resolved
@@ -94,11 +94,7 @@
 
   //-- do the logic of transitioning between actions, stopping/sequencing them, querying their state
 //  transition();
-<<<<<<< HEAD
-  transitionFOL( .01*t,  true); //(t<=1) );
-=======
   transitionFOL( .01*t, true);// (t<=1) );
->>>>>>> 047ded1c
 
   //-- set gains to default value (can be overwritten by other actions)
   Kp=ARR(1.);
