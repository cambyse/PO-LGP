--- conflicted
+++ resolved
@@ -24,17 +24,8 @@
  * - anything gripper specific?
  */
 struct SensorActivity : Activity {
-<<<<<<< HEAD
   ACCESSname(CtrlMsg, ctrl_obs);
   ACCESSname(mlr::String, effects);
-=======
-
-  // the ControlActivityManager is a quick and dirty way to access ACCESS variables
-  struct ControlActivityManager *cam;
-  // TODO don't use the ControlActivitiManager to access the variable anymore
-  // ACCESS(CtrlMsg, ctrl_obs);
-  // ACCESS(MT::String, effects);
->>>>>>> 0e9b329e
 
   bool _isTriggered;
   double _threshold;
