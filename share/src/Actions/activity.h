#pragma once

#include <Core/graph.h>
#include <Core/module.h>

//===========================================================================
<<<<<<< HEAD

=======
/**
 * Activities are "things" that change the state of the KB.
 *
 * Activity (an ABC) defines the interface for each concrete activity.
 */
>>>>>>> 34dc581b
struct Activity {
  StringA symbols;     ///< the symbols that an abstract fact representing this activity should have
  Graph params;        ///< parameters of this activity
  Node *fact;          ///< pointer to the fact in the state of a KB
  double activityTime; ///< for how long it this activity running yet

  Activity():fact(NULL), activityTime(0.){}
  virtual ~Activity(){}
<<<<<<< HEAD
  void associateToExistingFact(Node *fact);
  void createFactRepresentative(Graph& state);

  virtual void configure() = 0; ///< configure yourself from an abstract fact (and its graph parameters)
  virtual void step(double dt) = 0;

  void write(ostream& os) const { os <<"Activity (" <<symbols <<"){" <<params <<"} (t=" <<activityTime <<") "; if(fact) os <<*fact; else os <<"()"; }
=======

  void write(ostream& os) const { os <<"Activity '" <<name <<"' (t=" <<activityTime <<") "; if(fact) os <<*fact; else os <<"()"; }

  /// @name activity interface to overwrite
  /// Read the facts and configure the activity
  virtual void configure(Node *fact);

  /// Do whatever the Activity has to do and change the state of the KB
  virtual void step(double dt) = 0;
>>>>>>> 34dc581b
};
stdOutPipe(Activity)

//===========================================================================

typedef mlr::Array<Activity*> ActivityL;

/// register an activity class/type
template<class T> void registerActivity(const char* key){
  new Node_typed<Type>(registry(), {"Activity", key}, {}, new Type_typed<T,void>, true);
}

/// create/launch a new activity based on the fact
Activity* newActivity(Node *fact);

<<<<<<< HEAD
/// create/launch a new activity based on the type, symbols and params; adds a fact to relationalState
template<class T>
void newActivity(Graph& relationalState, const StringA& symbols, const Graph& params){
  Activity *act = dynamic_cast<Activity*>(new T);
  act->symbols = symbols;
  act->params = params;

  //-- add refs to specs for other symbols
  for(uint i=1;i<symbols.N;i++){
    new Node_typed<mlr::String>(act->params, {STRING("ref"<<i)}, {}, new mlr::String(symbols(i)), true);
  }

  act->createFactRepresentative(relationalState);
  registry().getValue<Variable<ActivityL> >("A") -> set()->append(act);
}

//===========================================================================

struct ActivitySpinnerModule : Module{
  ACCESSnew(ActivityL, A)

  ActivitySpinnerModule() : Module("ActivitySpinnerModule", .01) {}

  void open(){}
  void step(){
    A.readAccess();
    for(Activity *act:A()) act->step(0.01);
//    for(Activity *act:A()) act->write(cout);
    A.deAccess();
  }
  void close(){}
};
=======
/// Return the spec from the fact
Graph* getSpecsFromFact(Node *fact);
>>>>>>> 34dc581b
<|MERGE_RESOLUTION|>--- conflicted
+++ resolved
@@ -4,15 +4,11 @@
 #include <Core/module.h>
 
 //===========================================================================
-<<<<<<< HEAD
-
-=======
 /**
  * Activities are "things" that change the state of the KB.
  *
  * Activity (an ABC) defines the interface for each concrete activity.
  */
->>>>>>> 34dc581b
 struct Activity {
   StringA symbols;     ///< the symbols that an abstract fact representing this activity should have
   Graph params;        ///< parameters of this activity
@@ -21,7 +17,6 @@
 
   Activity():fact(NULL), activityTime(0.){}
   virtual ~Activity(){}
-<<<<<<< HEAD
   void associateToExistingFact(Node *fact);
   void createFactRepresentative(Graph& state);
 
@@ -29,17 +24,6 @@
   virtual void step(double dt) = 0;
 
   void write(ostream& os) const { os <<"Activity (" <<symbols <<"){" <<params <<"} (t=" <<activityTime <<") "; if(fact) os <<*fact; else os <<"()"; }
-=======
-
-  void write(ostream& os) const { os <<"Activity '" <<name <<"' (t=" <<activityTime <<") "; if(fact) os <<*fact; else os <<"()"; }
-
-  /// @name activity interface to overwrite
-  /// Read the facts and configure the activity
-  virtual void configure(Node *fact);
-
-  /// Do whatever the Activity has to do and change the state of the KB
-  virtual void step(double dt) = 0;
->>>>>>> 34dc581b
 };
 stdOutPipe(Activity)
 
@@ -55,7 +39,6 @@
 /// create/launch a new activity based on the fact
 Activity* newActivity(Node *fact);
 
-<<<<<<< HEAD
 /// create/launch a new activity based on the type, symbols and params; adds a fact to relationalState
 template<class T>
 void newActivity(Graph& relationalState, const StringA& symbols, const Graph& params){
@@ -88,7 +71,6 @@
   }
   void close(){}
 };
-=======
+
 /// Return the spec from the fact
-Graph* getSpecsFromFact(Node *fact);
->>>>>>> 34dc581b
+Graph* getSpecsFromFact(Node *fact);