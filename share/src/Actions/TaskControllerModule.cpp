--- conflicted
+++ resolved
@@ -157,10 +157,6 @@
   refs.u_bias = zeros(q_model.N);
   refs.intLimitRatio = ARR(0.7);
 
-  refs.velLimitRatio = .1;
-  refs.effLimitRatio = 1.;
-  refs.intLimitRatio = 0.3;
-
   //-- send base motion command
   if (!fixBase.get() && trans && trans->qDim()==3) {
     refs.qdot(trans->qIndex+0) = qdot_model(trans->qIndex+0);
@@ -183,14 +179,9 @@
   ctrlTasks.deAccess();
 
   //-- send the computed movement to the robot
-<<<<<<< HEAD
   if(useRos){
     ctrl_ref.set() = refs;
   }
-=======
-  if(useRos)
-    ctrl_ref.set() = refs;
->>>>>>> a2daf43f
 }
 
 void TaskControllerModule::close(){
