#include "TaskControllerModule.h"
#include <Motion/pr2_heuristics.h>
#include <Gui/opengl.h>

TaskControllerModule *globalTaskControllerModule=NULL;
TaskControllerModule *taskControllerModule(){
  return globalTaskControllerModule;
}

TaskControllerModule::TaskControllerModule()
    : Module("TaskControllerModule")
    , realWorld("model.kvg")
    , feedbackController(NULL)
    , q0(realWorld.q)
    , useRos(false)
    , syncModelStateWithRos(false)
    , verbose(false) {
  modelWorld.linkToVariable(new Variable<ors::KinematicWorld>());
  modelWorld.set() = realWorld;
  feedbackController = new FeedbackMotionControl(modelWorld.set()(), true);
  globalTaskControllerModule=this;
}

TaskControllerModule::~TaskControllerModule(){
  delete feedbackController;
}

void changeColor(void*){  orsDrawColors=false; glColor(.8, 1., .8, .5); }
void changeColor2(void*){  orsDrawColors=true; orsDrawAlpha=1.; }

#ifdef MT_ROS
void setOdom(arr& q, uint qIndex, const geometry_msgs::PoseWithCovarianceStamped &pose){
  ors::Quaternion quat(pose.pose.pose.orientation.w, pose.pose.pose.orientation.x, pose.pose.pose.orientation.y, pose.pose.pose.orientation.z);
  ors::Vector pos(pose.pose.pose.position.x, pose.pose.pose.position.y, pose.pose.pose.position.z);

  double angle;
  ors::Vector rotvec;
  quat.getRad(angle, rotvec);
  q(qIndex+0) = pos(0);
  q(qIndex+1) = pos(1);
  q(qIndex+2) = MT::sign(rotvec(2)) * angle;
}
#endif

void TaskControllerModule::open(){
  modelWorld.get()->getJointState(q_model, qdot_model);

  feedbackController->H_rate_diag = MT::getParameter<double>("Hrate", 1.)*pr2_reasonable_W(modelWorld.set()());
  feedbackController->qitselfPD.y_ref = q0;
  feedbackController->qitselfPD.setGains(.0,10.);

  MT::open(fil,"z.TaskControllerModule");

  modelWorld.writeAccess();
  modelWorld().gl().add(changeColor);
  modelWorld().gl().add(ors::glDrawGraph, &realWorld);
  modelWorld().gl().add(changeColor2);
  modelWorld.deAccess();

  useRos = MT::getParameter<bool>("useRos",false);
  if(useRos) syncModelStateWithRos=true;
}

void TaskControllerModule::step(){
  static uint t=0;
  t++;
  if(syncModelStateWithRos){
    //-- wait for first q observation!
    cout <<"** Waiting for ROS message on initial configuration.." <<endl;
  }

  ors::Joint *trans= realWorld.getJointByName("worldTranslationRotation");

  //-- read real state
  if(useRos){
    ctrl_obs.waitForNextRevision();
    pr2_odom.waitForRevisionGreaterThan(0);
    q_real = ctrl_obs.get()->q;
    qdot_real = ctrl_obs.get()->qdot;
    if(q_real.N==realWorld.q.N && qdot_real.N==realWorld.q.N){ //we received a good reading
#ifdef MT_ROS
      setOdom(q_real, trans->qIndex, pr2_odom.get());
#endif
      realWorld.setJointState(q_real, qdot_real);
      if(syncModelStateWithRos){
        q_model = q_real;
        qdot_model = qdot_real;
        modelWorld.set()->setJointState(q_model, qdot_model);
        cout <<"** GO!" <<endl;
        syncModelStateWithRos = false;
      }
    }else{
      if(t>20){
        HALT("sync'ing real PR2 with simulated failed - using useRos=false")
      }
    }
  }
  if(syncModelStateWithRos){
    cout <<"REMOTE joint dimension=" <<q_real.N <<endl;
    cout <<"LOCAL  joint dimension=" <<realWorld.q.N <<endl;
  }

  //-- sync the model world with the AlvarMarkers
  modelWorld.writeAccess();
  AlvarMarkers alvarMarkers = ar_pose_marker.get();
  syncMarkers(modelWorld(), alvarMarkers);
//  syncMarkers(__modelWorld__, alvarMarkers); //TODO: I think this is redundant with the above (mt)
  syncMarkers(realWorld, alvarMarkers);
  modelWorld.deAccess();

  //-- display the model world (and in same gl, also the real world)
  if(!(t%5)){
    modelWorld.set()->watch(false, STRING("model world state t="<<(double)t/100.));
  }

  //-- code to output force signals
  if(true){
    ors::Shape *ftL_shape = realWorld.getShapeByName("endeffForceL");
    arr fLobs = ctrl_obs.get()->fL;
    arr uobs =  ctrl_obs.get()->u_bias;
    if(fLobs.N && uobs.N){
      arr Jft, J;
      realWorld.kinematicsPos(NoArr, J, ftL_shape->body, ftL_shape->rel.pos);
      realWorld.kinematicsPos_wrtFrame(NoArr, Jft, ftL_shape->body, ftL_shape->rel.pos, realWorld.getShapeByName("l_ft_sensor"));
      Jft = inverse_SymPosDef(Jft*~Jft)*Jft;
      J = inverse_SymPosDef(J*~J)*J;
//      MT::arrayBrackets="  ";
      fil <<t <<' ' <<zeros(3) <<' ' <<Jft*fLobs << " " <<J*uobs << endl;
//      MT::arrayBrackets="[]";
    }
  }

  //-- copy the task to the local controller
  ctrlTasks.readAccess();
  modelWorld.writeAccess();
  feedbackController->tasks = ctrlTasks();

  //-- compute the feedback controller step and iterate to compute a forward reference
  //now operational space control
  for(uint tt=0;tt<10;tt++){
    arr a = feedbackController->operationalSpaceControl();
    q_model += .001*qdot_model;
    qdot_model += .001*a;
    if(fixBase.get()) {
      qdot_model(trans->qIndex+0) = 0;
      qdot_model(trans->qIndex+1) = 0;
      qdot_model(trans->qIndex+2) = 0;
      q_model(trans->qIndex+0) = 0;
      q_model(trans->qIndex+1) = 0;
      q_model(trans->qIndex+2) = 0;
    }
    feedbackController->setState(q_model, qdot_model);
  }
  if(verbose) feedbackController->reportCurrentState();
  modelWorld.deAccess();
  ctrlTasks.deAccess();

  //-- first zero references
  CtrlMsg refs;
  refs.q =  q_model;
  refs.qdot = zeros(q_model.N);
  refs.gamma = 1.;
  refs.Kp = ARR(1.);
  refs.Kd = ARR(1.);
  refs.Ki = ARR(0.);
  refs.fL = zeros(6);
  refs.fR = zeros(6);
  refs.KiFT.clear();
  refs.J_ft_inv.clear();
  refs.u_bias = zeros(q_model.N);

  //-- send base motion command
  if (!fixBase.get() && trans && trans->qDim()==3) {
    refs.qdot(trans->qIndex+0) = qdot_model(trans->qIndex+0);
    refs.qdot(trans->qIndex+1) = qdot_model(trans->qIndex+1);
    refs.qdot(trans->qIndex+2) = qdot_model(trans->qIndex+2);
  }

<<<<<<< HEAD
=======

>>>>>>> 92edfba2
  //-- compute the force feedback control coefficients
  uint count=0;
  ctrlTasks.readAccess();
  feedbackController->tasks = ctrlTasks();
  for(CtrlTask *t : feedbackController->tasks) {
    if(t->active && t->f_ref.N){
      count++;
      if(count!=1) HALT("you have multiple active force control tasks - NIY");
      t->getForceControlCoeffs(refs.fL, refs.u_bias, refs.KiFT, refs.J_ft_inv, realWorld);
    }
  }
  if(count==1) refs.Kp = .5;
  ctrlTasks.deAccess();

  //-- send the computed movement to the robot
  ctrl_ref.set() = refs;
}

void TaskControllerModule::close(){
  fil.close();
}<|MERGE_RESOLUTION|>--- conflicted
+++ resolved
@@ -176,10 +176,6 @@
     refs.qdot(trans->qIndex+2) = qdot_model(trans->qIndex+2);
   }
 
-<<<<<<< HEAD
-=======
-
->>>>>>> 92edfba2
   //-- compute the force feedback control coefficients
   uint count=0;
   ctrlTasks.readAccess();
