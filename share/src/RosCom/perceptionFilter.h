--- conflicted
+++ resolved
@@ -6,19 +6,11 @@
 #include <Algo/hungarian.h>
 #include <RosCom/filterObject.h>
 
-<<<<<<< HEAD
-struct Filter : Thread {
-  ACCESSname(FilterObjects, perceptual_inputs)
-  ACCESSname(FilterObjects, object_database)
-
-  Filter() : Thread("Filter", -1){}
-=======
-struct Filter : Module{
+struct Filter : Thread{
   Access_typed<FilterObjects> perceptual_inputs;
   Access_typed<FilterObjects> object_database;
 
   Filter();
->>>>>>> e3768469
 
   virtual void open(){}
   virtual void step();
