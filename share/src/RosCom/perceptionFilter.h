#pragma once

#include <Core/module.h>
#include <Core/array.h>

#include <Algo/hungarian.h>
#include <RosCom/filterObject.h>

<<<<<<< HEAD
struct Filter : Module {
  Access_typed<FilterObjects> perceptual_inputs;
  Access_typed<FilterObjects> object_database;

//    ACCESSname(FilterObjects, perceptual_inputs)
//    ACCESSname(FilterObjects, object_database)


  Filter();
  virtual ~Filter() {}
=======
struct Filter : Module{
  Access_typed<FilterObjects> perceptual_inputs;
  Access_typed<FilterObjects> object_database;

  Filter();

>>>>>>> 5e879acb
  virtual void open(){}
  virtual void step();
  virtual void close(){}

private:
  double relevance_decay_factor = 0.99;
  double relevance_threshold = 0.25;
  double distance_threshold = 0.5;

  uint maxId = 0;

  Hungarian *ha;
  arr costs;

  arr createCostMatrix(const FilterObjects& perceptualInputs, const FilterObjects& objectDatabase);
  FilterObjects assign(const FilterObjects& perceps, const FilterObjects& database);

  int revision = -1;
};
<|MERGE_RESOLUTION|>--- conflicted
+++ resolved
@@ -6,28 +6,15 @@
 #include <Algo/hungarian.h>
 #include <RosCom/filterObject.h>
 
-<<<<<<< HEAD
-struct Filter : Module {
-  Access_typed<FilterObjects> perceptual_inputs;
-  Access_typed<FilterObjects> object_database;
-
-//    ACCESSname(FilterObjects, perceptual_inputs)
-//    ACCESSname(FilterObjects, object_database)
-
-
-  Filter();
-  virtual ~Filter() {}
-=======
 struct Filter : Module{
   Access_typed<FilterObjects> perceptual_inputs;
   Access_typed<FilterObjects> object_database;
 
-  Filter();
+  Filter():Module("Filter", -1){}
 
->>>>>>> 5e879acb
-  virtual void open(){}
+  virtual void open();
   virtual void step();
-  virtual void close(){}
+  virtual void close();
 
 private:
   double relevance_decay_factor = 0.99;
