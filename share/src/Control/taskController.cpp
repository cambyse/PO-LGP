/*  ---------------------------------------------------------------------
    Copyright 2014 Marc Toussaint
    email: marc.toussaint@informatik.uni-stuttgart.de
    
    This program is free software: you can redistribute it and/or modify
    it under the terms of the GNU General Public License as published by
    the Free Software Foundation, either version 3 of the License, or
    (at your option) any later version.
    
    This program is distributed in the hope that it will be useful,
    but WITHOUT ANY WARRANTY; without even the implied warranty of
    MERCHANTABILITY or FITNESS FOR A PARTICULAR PURPOSE.  See the
    GNU General Public License for more details.
    
    You should have received a COPYING file of the GNU General Public License
    along with this program. If not, see <http://www.gnu.org/licenses/>
    -----------------------------------------------------------------  */
#include "taskController.h"
#include <Kin/kin_swift.h>
#include <Motion/motion.h>
#include <Motion/taskMaps.h>

//===========================================================================

CtrlTask::CtrlTask(const char* name, TaskMap* map)
  : map(*map), name(name), active(true), prec(ARR(100.)), maxVel(0.), maxAcc(0.), f_alpha(0.), f_gamma(0.),
    flipTargetSignOnNegScalarProduct(false), makeTargetModulo2PI(false){
}

CtrlTask::CtrlTask(const char* name, TaskMap* map, double decayTime, double dampingRatio, double maxVel, double maxAcc)
  : map(*map), name(name), active(true), prec(ARR(100.)), maxVel(maxVel), maxAcc(maxAcc), f_alpha(0.), f_gamma(0.),
    flipTargetSignOnNegScalarProduct(false), makeTargetModulo2PI(false){
  setGainsAsNatural(decayTime, dampingRatio);
}

CtrlTask::CtrlTask(const char* name, TaskMap& map, const Graph& params)
  : map(map), name(name), active(true), prec(ARR(100.)), maxVel(0.), maxAcc(0.), f_alpha(0.), f_gamma(0.),
    flipTargetSignOnNegScalarProduct(false), makeTargetModulo2PI(false){
  if(!params["PD"]) setGainsAsNatural(3., .7);
  set(params);
}

void CtrlTask::set(const Graph& params){
  Node *it;
  if((it=params["PD"])){
    arr pd=it->get<arr>();
    setGainsAsNatural(pd(0), pd(1));
    maxVel = pd(2);
    maxAcc = pd(3);
  }
  if((it=params["prec"])) prec = it->get<arr>();
  if((it=params["target"])) y_ref = it->get<arr>();
}

void CtrlTask::setTarget(const arr& yref, const arr& vref){
  y_ref = yref;
  if(&vref) v_ref=vref; else v_ref.resizeAs(y_ref).setZero();
}

void CtrlTask::setTargetToCurrent(){
  y_ref = y;
}

void CtrlTask::setGains(const arr& _Kp, const arr& _Kd) {
  //active=true; //TODO
  Kp = _Kp;
  Kd = _Kd;
  if(!prec.N) prec=ARR(100.);
}

void CtrlTask::setGains(double pgain, double dgain) {
  //active=true; //TODO
  Kp = ARR(pgain);
  Kd = ARR(dgain);
  if(!prec.N) prec=ARR(100.);
}

void CtrlTask::setGainsAsNatural(double decayTime, double dampingRatio) {
  CHECK(decayTime>0. && dampingRatio>0., "this does not define proper gains!");
  double lambda = -decayTime*dampingRatio/log(.1);
  setGains(mlr::sqr(1./lambda), 2.*dampingRatio/lambda);
}

void CtrlTask::setC(const arr& C) {
  prec = C;
}


void makeGainsMatrices(arr& Kp, arr& Kd, uint n){
  if(Kp.N==1) Kp = diag(Kp.scalar(), n);
  if(Kd.N==1) Kd = diag(Kd.scalar(), n);
  if(Kp.nd==1) Kp = diag(Kp);
  if(Kd.nd==1) Kd = diag(Kd);
  CHECK(Kp.nd==2 && Kp.d0==n && Kp.d1==n,"");
  CHECK(Kd.nd==2 && Kd.d0==n && Kd.d1==n,"");
}

arr CtrlTask::get_y_ref(const arr& _y){
  if(&_y) y = _y;
  if(y_ref.N!=y.N){
    if(!y_ref.N) y_ref = zeros(y.N); //by convention: no-references = zero references
    if(y_ref.N==1) y_ref = consts<double>(y_ref.scalar(), y.N); //by convention: scalar references = const vector references
  }
  if(flipTargetSignOnNegScalarProduct && scalarProduct(y, y_ref) < 0)
    y_ref = -y_ref;
  if(makeTargetModulo2PI) for(uint i=0;i<y.N;i++){
    while(y_ref(i) < y(i)-MLR_PI) y_ref(i)+=MLR_2PI;
    while(y_ref(i) > y(i)+MLR_PI) y_ref(i)-=MLR_2PI;
  }
  return y_ref;
}

arr CtrlTask::get_ydot_ref(const arr& _ydot){
  if(&_ydot) this->v = _ydot;
  if(v_ref.N!=v.N){
    if(!v_ref.N) v_ref = zeros(v.N);
    if(v_ref.N==1) v_ref = consts<double>(v_ref.scalar(), v.N);
  }
  return v_ref;
}

arr CtrlTask::getC(){
  uint n=y_ref.N;
  if(prec.N==1) return diag(prec.scalar(), n);
  if(prec.nd==1) return diag(prec);
  return prec;
}

arr CtrlTask::getDesiredAcceleration(const arr& y, const arr& ydot){
  arr Kp_y = Kp;
  arr Kd_y = Kd;
  makeGainsMatrices(Kp_y, Kd_y, y.N);
  arr a = Kp_y*(get_y_ref(y)-y) + Kd_y*(get_ydot_ref(ydot)-ydot);

  //check vel/acc limits
  double accNorm = length(a);
  if(accNorm<1e-4) return a;
  if(maxAcc>0. && accNorm>maxAcc) a *= maxAcc/accNorm;
  if(!maxVel) return a;
  double velRatio = scalarProduct(ydot, a/accNorm)/maxVel;
  if(velRatio>1.) a.setZero();
  else if(velRatio>.9) a *= 1.-10.*(velRatio-.9);
  return a;
}

void CtrlTask::getDesiredLinAccLaw(arr& Kp_y, arr& Kd_y, arr& a0_y, const arr& y, const arr& ydot){
  Kp_y = Kp;
  Kd_y = Kd;
  makeGainsMatrices(Kp_y, Kd_y, y.N);

  arr y_delta = get_y_ref(y) - y;
  double y_delta_length = length(y_delta);
  if(maxVel && y_delta_length>maxVel)
    y_delta *= maxVel/y_delta_length;

  a0_y = Kp_y*(y+y_delta) + Kd_y*get_ydot_ref(ydot);
  arr a = a0_y - Kp_y*y - Kd_y*ydot; //linear law
  double accNorm = length(a);

  return;

  //check vel limit -> change a0, no change in gains
  if(maxVel){
    double velRatio = scalarProduct(ydot, a/accNorm)/maxVel;
    if(velRatio>1.) a0_y -= a; //a becomes zero
    else if(velRatio>.9) a0_y -= a*(10.*(velRatio-.9));
  }

  //check acc limits -> change all
  if(maxAcc>1e-4 && accNorm>maxAcc){
    double scale = maxAcc/accNorm;
    a0_y *= scale;
    Kp_y *= scale;
    Kd_y *= scale;
  }
}

void CtrlTask::getForceControlCoeffs(arr& f_des, arr& u_bias, arr& K_I, arr& J_ft_inv, const mlr::KinematicWorld& world){
  //-- get necessary Jacobians
  TaskMap_Default *m = dynamic_cast<TaskMap_Default*>(&map);
  CHECK(m,"this only works for the default position task map");
  CHECK(m->type==posTMT,"this only works for the default positioni task map");
  CHECK(m->i>=0,"this only works for the default position task map");
  mlr::Body *body = world.shapes(m->i)->body;
  mlr::Vector vec = world.shapes(m->i)->rel*m->ivec;
  mlr::Shape* l_ft_sensor = world.getShapeByName("l_ft_sensor");
  arr J_ft, J;
  world.kinematicsPos         (NoArr, J,   body, vec);
  world.kinematicsPos_wrtFrame(NoArr, J_ft,body, vec, l_ft_sensor);

  //-- compute the control coefficients
  u_bias = ~J*f_ref;
  f_des = f_ref;
  J_ft_inv = inverse_SymPosDef(J_ft*~J_ft)*J_ft;
  K_I = f_alpha*~J;
}

double CtrlTask::error(){
  if(!(y.N && y.N==y_ref.N && v.N==v_ref.N)) return -1.;
  return maxDiff(y, y_ref) + maxDiff(v, v_ref);
}

bool CtrlTask::isConverged(double tolerance){
  return (y.N && y.N==y_ref.N && v.N==v_ref.N
          && maxDiff(y, y_ref)<tolerance
          && maxDiff(v, v_ref)<tolerance); //TODO what if Kp = 0, then it should not count?!?
}

void CtrlTask::reportState(ostream& os){
  if(active) {
    os <<"  CtrlTask " <<name;
    if(y_ref.N==y.N && v_ref.N==v.N){
      os <<":  y_ref=" <<y_ref <<" \ty=" <<y
           <<"  Pterm=(" <<Kp <<'*' <<length(y_ref-y)
           <<")   Dterm=(" <<Kd <<'*' <<length(v_ref-v) <<')'
           <<endl;
    }else{
      os <<" -- y_ref.N!=y.N or v_ref.N!=v.N -- not initialized? -- "
           <<" Pgain=" <<Kp
           <<" Dgain=" <<Kd <<endl;
    }
  }
}

//===========================================================================

void ConstraintForceTask::updateConstraintControl(const arr& _g, const double& lambda_desired){
  CHECK_EQ(_g.N,1, "can handle only 1D constraints so far");
  double g=_g(0);
  CHECK(lambda_desired>=0., "lambda must be positive or zero");

  if(g<0 && lambda_desired>0.){ //steer towards constraint
    desiredApproach.y_ref=ARR(.05); //set goal to overshoot!
    desiredApproach.setGainsAsNatural(.3, 1.);
    desiredApproach.prec=ARR(1e4);
  }

  if(g>-1e-2 && lambda_desired>0.){ //stay in constraint -> constrain dynamics
    desiredApproach.y_ref=ARR(0.);
    desiredApproach.setGainsAsNatural(.05, .7);
    desiredApproach.prec=ARR(1e6);
  }

  if(g>-0.02 && lambda_desired==0.){ //release constraint -> softly push out
    desiredApproach.y_ref=ARR(-0.04);
    desiredApproach.setGainsAsNatural(.3, 1.);
    desiredApproach.prec=ARR(1e4);
  }

  if(g<=-0.02 && lambda_desired==0.){ //stay out of contact -> constrain dynamics
    desiredApproach.active=false;
  }
}

//===========================================================================

TaskController::TaskController(mlr::KinematicWorld& _world, bool _useSwift)
  : world(_world), qNullCostRef(NULL, NULL), useSwift(_useSwift) {
  computeMeshNormals(world.shapes);
  if(useSwift) {
    makeConvexHulls(world.shapes);
    world.swift().setCutoff(2.*mlr::getParameter<double>("swiftCutoff", 0.11));
  }
  qNullCostRef.name="qitselfPD";
  qNullCostRef.setGains(0.,100.);
  qNullCostRef.prec = getH_rate_diag(world);
  qNullCostRef.setTarget( world.q );
}

CtrlTask* TaskController::addPDTask(const char* name, double decayTime, double dampingRatio, TaskMap *map){
  return tasks.append(new CtrlTask(name, map, decayTime, dampingRatio, 1., 1.));
}

CtrlTask* TaskController::addPDTask(const char* name,
                                         double decayTime, double dampingRatio,
                                         TaskMap_DefaultType type,
                                         const char* iShapeName, const mlr::Vector& ivec,
                                         const char* jShapeName, const mlr::Vector& jvec){
  return tasks.append(new CtrlTask(name, new TaskMap_Default(type, world, iShapeName, ivec, jShapeName, jvec),
                                   decayTime, dampingRatio, 1., 1.));
}

ConstraintForceTask* TaskController::addConstraintForceTask(const char* name, TaskMap *map){
  ConstraintForceTask *t = new ConstraintForceTask(map);
  t->name=name;
  t->desiredApproach.name=STRING(name <<"_PD");
  t->desiredApproach.active=false;
  forceTasks.append(t);
  tasks.append(&t->desiredApproach);
  return t;
}

void TaskController::getTaskCoeffs(arr& c, arr& J){
  c.clear();
  if(&J) J.clear();
  arr y, J_y, yddot_des;
  for(CtrlTask* t: tasks) {
    if(t->active && !t->f_ref.N) {
      t->map.phi(y, J_y, world);
      yddot_des = t->getDesiredAcceleration(y, J_y*world.qdot);
      c.append(::sqrt(t->prec)%(yddot_des /*-Jdot*qdot*/));
      if(&J) J.append(::sqrt(t->prec)%J_y);
    }
  }
  if(&J) J.reshape(c.N, world.q.N);
}

void TaskController::reportCurrentState(){
  for(CtrlTask* t: tasks) t->reportState(cout);
}

void TaskController::setState(const arr& q, const arr& qdot){
  world.setJointState(q, qdot);
  if(useSwift) world.stepSwift();
}

void TaskController::updateConstraintControllers(){
  arr y;
  for(ConstraintForceTask* t: forceTasks){
    if(t->active){
      t->map.phi(y, NoArr, world);
      t->updateConstraintControl(y, t->desiredForce);
    }
  }
}

arr TaskController::getDesiredConstraintForces(){
  arr Jl(world.q.N, 1);
  Jl.setZero();
  arr y, J_y;
  for(ConstraintForceTask* t: forceTasks){
    if(t->active) {
      t->map.phi(y, J_y, world);
      CHECK_EQ(y.N,1," can only handle 1D constraints for now");
      Jl += ~J_y * t->desiredForce;
    }
  }
  Jl.reshape(Jl.N);
  return Jl;
}

arr TaskController::operationalSpaceControl(){
  arr c, J;
  getTaskCoeffs(c, J); //this corresponds to $J_\phi$ and $c$ in the reference (they include C^{1/2})
  if(!c.N && !qNullCostRef.active) return zeros(world.q.N,1).reshape(world.q.N);
  arr A = qNullCostRef.getC();
  arr a = zeros(A.d0);
  if(qNullCostRef.active){
    a += qNullCostRef.getC() * qNullCostRef.getDesiredAcceleration(world.q, world.qdot);
  }
  if(c.N){
    A += comp_At_A(J);
    a += comp_At_x(J, c);
  }
  arr q_ddot = inverse_SymPosDef(A) * a;
  return q_ddot;
}

arr TaskController::getDesiredLinAccLaw(arr &Kp, arr &Kd, arr &k) {
  arr Kp_y, Kd_y, k_y, C_y;
  qNullCostRef.getDesiredLinAccLaw(Kp_y, Kd_y, k_y, world.q, world.qdot);
  arr H = qNullCostRef.getC();

  Kp = H * Kp_y;
  Kd = H * Kd_y;
  k  = H * k_y;

  arr JCJ = zeros(world.q.N, world.q.N);

  for(CtrlTask* task : tasks) if(task->active){
    arr y, J_y;
    task->map.phi(y, J_y, world);
    task->getDesiredLinAccLaw(Kp_y, Kd_y, k_y, y, J_y*world.qdot);
    C_y = task->getC();

    arr JtC_y = ~J_y*C_y;

    JCJ += JtC_y*J_y;

    Kp += JtC_y*Kp_y*J_y;
    Kd += JtC_y*Kd_y*J_y;
    k  += JtC_y*(k_y + Kp_y*(J_y*world.q - y));
  }
  arr invA = inverse_SymPosDef(H + JCJ);

<<<<<<< HEAD
  arr E = zeros(4,world.q.N);
=======
  /*arr E = zeros(4,world.q.N);
>>>>>>> 7c69dd8c
  E(0,0) = 1; //Fix Base
  E(1,1) = 1; //Fix Base
  E(2,2) = 1; //Fix Base

  E(3,3) = 1; //Fix Torso

<<<<<<< HEAD
  invA = invA*(eye(world.q.N)-~E*inverse_SymPosDef(E*invA*~E)*E*invA);
=======
  invA = invA*(eye(world.q.N)-~E*inverse_SymPosDef(E*invA*~E)*E*invA);*/

>>>>>>> 7c69dd8c
  Kp = invA*Kp;
  Kd = invA*Kd;
  k  = invA*k;

  return k - Kp*world.q - Kd*world.qdot;
}


arr TaskController::calcOptimalControlProjected(arr &Kp, arr &Kd, arr &u0, const arr& M, const arr& F) {
  uint n=F.N;

//  arr q0, q, qDot;
//  world.getJointState(q,qDot);

  arr H = inverse(M); //TODO: Other metrics (have significant influence)

  arr A = ~M*H*M; //TODO: The M matrix is symmetric, isn't it? And also symmetric? Furthermore, if H = M^{-1}, this should be calculated more efficiently
  arr a = zeros(n); //TODO M*eye(world.getJointStateDimension())*5.0*(-qDot);// //TODO: other a possible
  u0 = ~M*H*(a-F);
  arr y, J_y, Kp_y, Kd_y, a0_y;
  arr tempJPrec, tempKp;

//  q0 = q;
  Kp = zeros(n, n);
  Kd = zeros(n, n);
  //TODO: add qitselfPD!!
//  if(qitselfPD.active){
//    a += H_rate_diag % qitselfPD.getDesiredAcceleration(world.q, world.qdot);
//  }
  for(CtrlTask* law : tasks) if(law->active){
    law->map.phi(y, J_y, world);
    tempJPrec = ~J_y*law->getC();
    A += tempJPrec*J_y;

    law->getDesiredLinAccLaw(Kp_y, Kd_y, a0_y, y, J_y*world.qdot);

    u0 += tempJPrec*a0_y;

    tempKp = tempJPrec*Kp_y;

    u0 += tempKp*(-y + J_y*world.q);

    //u0 += ~J*law->getC()*law->getDDotRef(); //TODO: add ydd_ref

    Kp += tempKp*J_y;
    Kd += tempJPrec*Kd_y*J_y;
  }
  arr invA = inverse(A); //TODO: SymPosDef?
  Kp = M*invA*Kp;
  Kd = M*invA*Kd;
  u0 = M*invA*u0 + F;

  return u0 + Kp*world.q + Kd*world.qdot;
}

void TaskController::fwdSimulateControlLaw(arr& Kp, arr& Kd, arr& u0){
  arr M, F;
  world.equationOfMotion(M, F, false);

  arr u = u0 - Kp*world.q - Kd*world.qdot;
  arr qdd;
  world.fwdDynamics(qdd, world.qdot, u);

  for(uint tt=0;tt<10;tt++){
    world.qdot += .001*qdd;
    world.q += .001*world.qdot;
    setState(world.q, world.qdot);
  }
}

void TaskController::calcForceControl(arr& K_ft, arr& J_ft_inv, arr& fRef, double& gamma) {
  uint nForceTasks=0;
  for(CtrlTask* law : this->tasks) if(law->active && law->f_ref.N){
    nForceTasks++;
    TaskMap_Default& map = dynamic_cast<TaskMap_Default&>(law->map);
    mlr::Body* body = world.shapes(map.i)->body;
    mlr::Vector vec = world.shapes(map.i)->rel.pos;
    mlr::Shape* lFtSensor = world.getShapeByName("r_ft_sensor");
    arr y, J, J_ft;
    law->map.phi(y, J, world);
    world.kinematicsPos_wrtFrame(NoArr, J_ft, body, vec, lFtSensor);
    J_ft_inv = -~conv_vec2arr(map.ivec)*inverse_SymPosDef(J_ft*~J_ft)*J_ft;
    K_ft = -~J*law->f_alpha;
    fRef = law->f_ref;
    gamma = law->f_gamma;
  }

  CHECK(nForceTasks<=1, "Multiple force laws not allowed at the moment");
  if(!nForceTasks){
    K_ft = zeros(world.getJointStateDimension());
    fRef = ARR(0.0);
    J_ft_inv = zeros(1,6);
    gamma = 0.0;
  }

}

RUN_ON_INIT_BEGIN(CtrlTask)
mlr::Array<CtrlTask*>::memMove=true;
RUN_ON_INIT_END(CtrlTask)<|MERGE_RESOLUTION|>--- conflicted
+++ resolved
@@ -383,23 +383,15 @@
   }
   arr invA = inverse_SymPosDef(H + JCJ);
 
-<<<<<<< HEAD
-  arr E = zeros(4,world.q.N);
-=======
   /*arr E = zeros(4,world.q.N);
->>>>>>> 7c69dd8c
   E(0,0) = 1; //Fix Base
   E(1,1) = 1; //Fix Base
   E(2,2) = 1; //Fix Base
 
   E(3,3) = 1; //Fix Torso
 
-<<<<<<< HEAD
-  invA = invA*(eye(world.q.N)-~E*inverse_SymPosDef(E*invA*~E)*E*invA);
-=======
   invA = invA*(eye(world.q.N)-~E*inverse_SymPosDef(E*invA*~E)*E*invA);*/
 
->>>>>>> 7c69dd8c
   Kp = invA*Kp;
   Kd = invA*Kd;
   k  = invA*k;
