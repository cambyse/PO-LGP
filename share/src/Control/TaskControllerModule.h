#pragma once

#include <Core/thread.h>
#include <Control/ctrlMsg.h>
#include <Control/taskController.h>
#include <Control/RTControllerSimulation.h>
#include <Control/gravityCompensation.h>


/// The task controller generates the message send to the RT_Controller
/// the problem is defined by the list of CtrlTasks
struct TaskControllerModule : Thread {
  struct sTaskControllerModule *s;

  //protected access points
  ACCESS(arr, ctrl_q_real)
  ACCESS(arr, ctrl_q_ref)

  ACCESS(CtrlMsg, ctrl_ref) //< the message send to the RTController
  ACCESS(CtrlMsg, ctrl_obs) //< the message received from the RTController
  ACCESS(mlr::Array<CtrlTask*>, ctrlTasks)
  ACCESS(mlr::String, effects)
  ACCESS(mlr::KinematicWorld, modelWorld)
  ACCESS(bool, fixBase)
  ACCESS(arr, pr2_odom)

  ACCESS(arr, qSign)

//private:
  mlr::KinematicWorld realWorld;
  TaskController *taskController;
  arr q_real, qdot_real; //< real state
  arr q_model, qdot_model; //< model state
  arr q0; //< homing pose
  mlr::String robot;
  bool oldfashioned;
  bool useRos;
  bool requiresInitialSync;
  bool syncModelStateWithReal; //< whether the step() should reinit the state from the ros message
  bool verbose;
  bool useDynSim;
  bool compensateGravity;
<<<<<<< HEAD
=======
  bool compensateFTSensors;
>>>>>>> 7c69dd8c
  RTControllerSimulation* dynSim;

  GravityCompensation* gc;

  arr q_history, qdot_last, a_last, q_lowPass, qdot_lowPass, qddot_lowPass, aErrorIntegral, u_lowPass;
  arr model_error_g;

  arr qLastReading;

<<<<<<< HEAD
=======
  arr fRInitialOffset;

>>>>>>> 7c69dd8c

public:
  TaskControllerModule(const char* robot="none", const mlr::KinematicWorld& world = NoWorld);
  ~TaskControllerModule();

  void open();
  void step();
  void close();
};<|MERGE_RESOLUTION|>--- conflicted
+++ resolved
@@ -40,10 +40,7 @@
   bool verbose;
   bool useDynSim;
   bool compensateGravity;
-<<<<<<< HEAD
-=======
   bool compensateFTSensors;
->>>>>>> 7c69dd8c
   RTControllerSimulation* dynSim;
 
   GravityCompensation* gc;
@@ -53,11 +50,8 @@
 
   arr qLastReading;
 
-<<<<<<< HEAD
-=======
   arr fRInitialOffset;
 
->>>>>>> 7c69dd8c
 
 public:
   TaskControllerModule(const char* robot="none", const mlr::KinematicWorld& world = NoWorld);
