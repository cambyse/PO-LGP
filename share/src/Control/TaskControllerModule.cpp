#include "TaskControllerModule.h"
#include <Gui/opengl.h>
#include <RosCom/baxter.h>


void lowPassUpdate(arr& lowPass, const arr& signal, double rate=.1){
  if(lowPass.N!=signal.N){ lowPass=zeros(signal.N); return; }
  lowPass = (1.-rate)*lowPass + rate*signal;
}

#ifdef MLR_ROS
struct sTaskControllerModule{
   ACCESSname(sensor_msgs::JointState, jointState)
};
#else
struct sTaskControllerModule{};
#endif

<<<<<<< HEAD
TaskControllerModule::TaskControllerModule(const char* _robot)
  : Thread("TaskControllerModule", .01)
=======

TaskControllerModule::TaskControllerModule(const char* _robot, ors::KinematicWorld& world)
  : Module("TaskControllerModule", .01)
>>>>>>> 3b59b22f
  , s(NULL)
  , taskController(NULL)
  , oldfashioned(true)
  , useRos(false)
  , requiresInitialSync(true)
  , syncModelStateWithReal(false)
  , verbose(false)
  , useDynSim(true)
  , compensateGravity(false)
  , compensateFTSensors(false)
  , customModelWorld(world)
{

  s = new sTaskControllerModule();
  useRos = mlr::getParameter<bool>("useRos",false);
  oldfashioned = mlr::getParameter<bool>("oldfashinedTaskControl", true);
  useDynSim = !oldfashioned && !useRos; //mlr::getParameter<bool>("useDynSim", true);

  robot = mlr::getParameter<mlr::String>("robot", _robot);
  /*if(robot=="pr2") realWorld.init(mlr::mlrPath("data/pr2_model/pr2_model.ors").p);
  else if(robot=="baxter") realWorld.init(mlr::mlrPath("data/baxter_model/baxter.ors").p);
  else HALT("undefined robot '" <<robot <<"'");*/
  realWorld = customModelWorld;
  q0 = realWorld.q;

  qSign.set()() = zeros(q0.N);

  fRInitialOffset = ARR(-0.17119, 0.544316, -1.2, 0.023718, 0.00802182, 0.0095804);

}

TaskControllerModule::~TaskControllerModule(){
}

void changeColor(void*){  orsDrawColors=false; glColor(.5, 1., .5, .7); }
void changeColor2(void*){  orsDrawColors=true; orsDrawAlpha=1.; }

void TaskControllerModule::open(){
  //gc = new GravityCompensation(realWorld);
  if(compensateGravity) {  
    //gc->loadBetas();
    gc->learnGCModel();
  }
  if(compensateFTSensors) {
    gc->learnFTModel();
  }

  if(&customModelWorld) {
    modelWorld.set()() = customModelWorld;
  } else {
    modelWorld.set()() = realWorld;
  }

  makeConvexHulls(modelWorld.set()->shapes);
 // modelWorld.set() = realWorld;
  taskController = new TaskController(modelWorld.set()(), false);

  modelWorld.get()->getJointState(q_model, qdot_model);

  taskController->qNullCostRef.y_ref = q0;
  taskController->qNullCostRef.setGains(0., 1.);
  taskController->qNullCostRef.prec = mlr::getParameter<double>("Hrate", .1)*modelWorld.get()->getHmetric();

#if 1
  modelWorld.writeAccess();
  modelWorld().gl().add(changeColor);
  modelWorld().gl().add(ors::glDrawGraph, &realWorld);
  modelWorld().gl().add(changeColor2);
  modelWorld.deAccess();
#endif

  if(useRos || !oldfashioned) syncModelStateWithReal=true;

  if(!oldfashioned && !useRos) {
    dynSim = new RTControllerSimulation(0.01, false, 0.);
    dynSim->threadLoop();
  }
}


void TaskControllerModule::step(){
  static uint t=0;
  t++;

  ors::Joint *trans= realWorld.getJointByName("worldTranslationRotation", false);

  //-- read real state
  if(useRos || !oldfashioned){
    bool succ=true;
    qdot_last = qdot_real;
    if(robot=="pr2"){
      ctrl_obs.waitForRevisionGreaterThan(0);
      if(useRos)  pr2_odom.waitForRevisionGreaterThan(0);
      q_real = ctrl_obs.get()->q;
      qdot_real = ctrl_obs.get()->qdot;
      arr pr2odom = pr2_odom.get();
      if(q_real.N==realWorld.q.N && pr2odom.N==3){
        q_real.refRange(trans->qIndex, trans->qIndex+2) = pr2odom;
      }

      if(qLastReading.d0 > 0) {
        qSign.writeAccess();
        for(uint i = 0; i < q_real.N; i++) {
          double si = sign(q_real(i)-qLastReading(i));
          if(si != qSign()(i) && si != 0) {
            qSign()(i) = si;
          }
        }
        //cout << qSign() << endl;
        qSign.deAccess();
      }
      qLastReading = q_real;
    }
    if(robot=="baxter" && useRos){
#ifdef MLR_ROS
      s->jointState.waitForRevisionGreaterThan(20);
      q_real = realWorld.q;
      succ = baxter_update_qReal(q_real, s->jointState.get(), realWorld);
#endif
      qdot_real = zeros(q_real.N);
    }
    ctrl_q_real.set() = q_real;
    if(succ && q_real.N==realWorld.q.N && qdot_real.N==realWorld.q.N){ //we received a good reading
      realWorld.setJointState(q_real, qdot_real);
      if(syncModelStateWithReal){
        q_model = q_real;
        qdot_model = qdot_real;
        modelWorld.set()->setJointState(q_model, qdot_model);
        q_history.prepend(q_real); q_history.reshape(q_history.N/q_real.N, q_real.N);
        if(q_history.d0>5) q_history.resizeCopy(5, q_real.N);

        if(q_history.d0>0) lowPassUpdate(q_lowPass, q_history[0]);
        if(q_history.d0>1) lowPassUpdate(qdot_lowPass, (q_history[0]-q_history[1])/.01);
        if(q_history.d0>2) lowPassUpdate(qddot_lowPass, (q_history[0]-2.*q_history[1]+q_history[2])/(.01*.01));
        //if(q_history.d0 > 1) cout << sign(q_model-q_history[1]) << endl;
        if(oldfashioned) syncModelStateWithReal = false;
      }
      requiresInitialSync = false;
    }else{
      cout <<"** Waiting for ROS message on initial configuration.." <<endl;
      if(t>20){
        HALT("sync'ing real robot with simulated failed")
      }
    }
  }

  //-- sync the model world with the AlvarMarkers
//  modelWorld.writeAccess();
//  AlvarMarkers alvarMarkers = ar_pose_marker.get();
//  syncMarkers(modelWorld(), alvarMarkers);
//  syncMarkers(realWorld, alvarMarkers);
//  modelWorld.deAccess();

  //-- display the model world (and in same gl, also the real world)
  if(!(t%5)){
#if 1
    //modelWorld.set()->watch(false, STRING("model world state t="<<(double)t/100.));
#endif
  }

  //-- compute the feedback controller step and iterate to compute a forward reference
  CtrlMsg refs;
  if(oldfashioned){

    //now operational space control
    ctrlTasks.readAccess();
    modelWorld.writeAccess();
    taskController->tasks = ctrlTasks();
    for(uint tt=0;tt<10;tt++){
      arr a = taskController->operationalSpaceControl();
      q_model += .001*qdot_model;
      qdot_model += .001*a;
      if(trans && fixBase.get()) {
        qdot_model(trans->qIndex+0) = 0;
        qdot_model(trans->qIndex+1) = 0;
        qdot_model(trans->qIndex+2) = 0;
        //      q_model(trans->qIndex+0) = 0;
        //      q_model(trans->qIndex+1) = 0;
        //      q_model(trans->qIndex+2) = 0;
      }
      taskController->setState(q_model, qdot_model);
    }
    if(verbose) taskController->reportCurrentState();

<<<<<<< HEAD
    arr Kp, Kd, k, JCJ;
    taskController->getDesiredLinAccLaw(Kp, Kd, k, JCJ);
    modelWorld.deAccess();
    ctrlTasks.deAccess();
=======
    //arr Kp, Kd, k, JCJ;
    //taskController->getDesiredLinAccLaw(Kp, Kd, k, JCJ);
>>>>>>> 3b59b22f

    //Kp = .01 * JCJ;
    //Kp += .2*diag(ones(Kp.d0));

    ctrl_q_ref.set() = q_model;

    //-- first zero references
    refs.q =  q_model;
    refs.qdot = zeros(q_model.N);
    refs.fL_gamma = 1.;
    refs.Kp = ARR(1.);
    refs.Kd = ARR(1.);
    refs.Ki = ARR(0.2);
    refs.fL = zeros(6);
    refs.fR = zeros(6);
    refs.KiFTL.clear();
    refs.J_ft_invL.clear();
    refs.u_bias = zeros(q_model.N);
    refs.intLimitRatio = 0.7;
    refs.qd_filt = .99;

    //-- compute the force feedback control coefficients
    uint count=0;
    ctrlTasks.readAccess();
    taskController->tasks = ctrlTasks();
    for(CtrlTask *t : taskController->tasks) {
      if(t->active && t->f_ref.N){
        count++;
        if(count!=1) HALT("you have multiple active force control tasks - NIY");
        t->getForceControlCoeffs(refs.fL, refs.u_bias, refs.KiFTL, refs.J_ft_invL, realWorld);
      }
    }
    if(count==1) refs.Kp = .5;
    ctrlTasks.deAccess();

  }else{

    ctrlTasks.readAccess();
    modelWorld.writeAccess();
    taskController->tasks = ctrlTasks();

    modelWorld().stepSwift();

#if 0
    arr u_bias, Kp, Kd;
    arr M, F;
    taskController->world.equationOfMotion(M, F, false);
    arr u_mean = taskController->calcOptimalControlProjected(Kp, Kd, u_bias, M, F); // TODO: what happens when changing the LAWs?
    arr q_ref = zeros(q_model.N);
#else

    //-- compute desired acceleration law in q-space
    arr a, Kp, Kd, k;
    a = taskController->getDesiredLinAccLaw(Kp, Kd, k);
    checkNan(k);


    //-- translate to motor torques
    arr M, F;
    taskController->world.equationOfMotion(M, F, false);
#if 0 //-- limit the step and use q_ref? works only if Kp is invertible!!!!!
//    Kp += diag(1e-6, Kp.d0); //TODO: Danny removes this ;-) (z
    arr q_step = pseudoInverse(Kp)*(k-Kp*q_real);
    clip(q_step, -.1, .1);
    arr q_ref = q_real + q_step;
    arr u_bias = zeros(q_model.N);
#else //... or directly u_bias
    arr q_ref = zeros(q_model.N);
    arr u_bias = M*k + zeros(q_model.N); //+F returns nans TODO
#endif
    Kp = M*Kp;
    Kd = M*Kd;
    checkNan(Kp);

    //-- compute the error between expected change in velocity and true one
#if 0
    if(!a_last.N) a_last = a;
    if(!qdot_last.N) qdot_last = qdot_real;
    arr a_err = (qdot_real - qdot_last)/.01 - a_last;
    a_last = a;
    // integrate this error
    if(!aErrorIntegral.N) aErrorIntegral = JCJ * a_err;
    else aErrorIntegral += a_err;
    // add integral error to control bias
    u_bias -= .01 * M * aErrorIntegral;
#endif
#endif

    // F/T limit control
    arr K_ft, J_ft_inv, fRef;
    double gamma;
    taskController->calcForceControl(K_ft, J_ft_inv, fRef, gamma);

    if(verbose){
      LOG(0) <<"************** Tasks Report **********";
      taskController->reportCurrentState();
    }


    modelWorld.deAccess();
    ctrlTasks.deAccess();

    refs.q =  q_ref;
    refs.qdot = zeros(q_model.N);
    refs.fR_gamma = gamma;
    refs.Kp = Kp;
    refs.Kd = Kd;
    refs.Ki.clear();
    refs.fL = zeros(6);//fRef;
    refs.fR = fRef;
    refs.KiFTR = K_ft;
    refs.J_ft_invR = J_ft_inv;

    if(compensateGravity) {
      //u_bias += gc->compensate(realWorld.getJointState(),{"l_shoulder_pan_joint","l_shoulder_lift_joint","l_upper_arm_roll_joint","l_elbow_flex_joint"
                                               // ,"l_wrist_flex_joint"});
      //u_bias += gc->compensate(realWorld.getJointState(), qSign.get()(),{"l_shoulder_pan_joint","l_shoulder_lift_joint","l_forearm_roll_joint","l_wrist_flex_joint"});
      u_bias += gc->compensate(realWorld.getJointState(), qSign.get()(),{"r_shoulder_pan_joint"
                                                                         ,"r_shoulder_lift_joint"
                                                                         ,"r_forearm_roll_joint"
                                                                         ,"r_wrist_flex_joint"
                                                                          });
    }
    refs.u_bias = u_bias;

    if(compensateFTSensors) {
      refs.fL_offset = gc->compensateFTL(realWorld.getJointState());
      refs.fR_offset = gc->compensateFTR(realWorld.getJointState()) + fRInitialOffset;
    } else {
      refs.fL_offset = zeros(6);
      refs.fR_offset = zeros(6);
    }

    refs.intLimitRatio = 0.7;
    refs.qd_filt = .99;
  }

  ctrl_q_ref.set() = refs.q;

  //-- send base motion command
  if(useRos) {
    if (!fixBase.get() && trans && trans->qDim()==3) {
      refs.qdot(trans->qIndex+0) = qdot_model(trans->qIndex+0);
      refs.qdot(trans->qIndex+1) = qdot_model(trans->qIndex+1);
      refs.qdot(trans->qIndex+2) = qdot_model(trans->qIndex+2);
    }
  }

  //-- send the computed movement to the robot
  if(!requiresInitialSync && (useRos || useDynSim)){
    ctrl_ref.set() = refs;
  }
}

void TaskControllerModule::close(){
  delete taskController;
}<|MERGE_RESOLUTION|>--- conflicted
+++ resolved
@@ -16,14 +16,8 @@
 struct sTaskControllerModule{};
 #endif
 
-<<<<<<< HEAD
-TaskControllerModule::TaskControllerModule(const char* _robot)
+TaskControllerModule::TaskControllerModule(const char* _robot, ors::KinematicWorld& world)
   : Thread("TaskControllerModule", .01)
-=======
-
-TaskControllerModule::TaskControllerModule(const char* _robot, ors::KinematicWorld& world)
-  : Module("TaskControllerModule", .01)
->>>>>>> 3b59b22f
   , s(NULL)
   , taskController(NULL)
   , oldfashioned(true)
@@ -207,16 +201,11 @@
       taskController->setState(q_model, qdot_model);
     }
     if(verbose) taskController->reportCurrentState();
-
-<<<<<<< HEAD
-    arr Kp, Kd, k, JCJ;
-    taskController->getDesiredLinAccLaw(Kp, Kd, k, JCJ);
     modelWorld.deAccess();
     ctrlTasks.deAccess();
-=======
+
     //arr Kp, Kd, k, JCJ;
     //taskController->getDesiredLinAccLaw(Kp, Kd, k, JCJ);
->>>>>>> 3b59b22f
 
     //Kp = .01 * JCJ;
     //Kp += .2*diag(ones(Kp.d0));
