#include "TaskControllerModule.h"
#include <Gui/opengl.h>
#include <RosCom/baxter.h>

void lowPassUpdate(arr& lowPass, const arr& signal, double rate=.1){
  if(lowPass.N!=signal.N){ lowPass=zeros(signal.N); return; }
  lowPass = (1.-rate)*lowPass + rate*signal;
}

#ifdef MLR_ROS
struct sTaskControllerModule{
   ACCESSname(sensor_msgs::JointState, jointState)
};
#else
struct sTaskControllerModule{};
#endif

TaskControllerModule::TaskControllerModule(const char* _robot)
  : Module("TaskControllerModule", .01)
  , s(NULL)
  , taskController(NULL)
  , oldfashioned(true)
  , useRos(false)
  , requiresInitialSync(true)
  , syncModelStateWithReal(false)
  , verbose(false)
  , useDynSim(true){

  s = new sTaskControllerModule();
  useRos = mlr::getParameter<bool>("useRos",false);
  oldfashioned = mlr::getParameter<bool>("oldfashinedTaskControl", true);
  useDynSim = !oldfashioned && !useRos; //mlr::getParameter<bool>("useDynSim", true);

  robot = mlr::getParameter<mlr::String>("robot", _robot);
  if(robot=="pr2") realWorld.init(mlr::mlrPath("data/pr2_model/pr2_model.ors").p);
  else if(robot=="baxter") realWorld.init(mlr::mlrPath("data/baxter_model/baxter.ors").p);
  else HALT("undefined robot '" <<robot <<"'");
  q0 = realWorld.q;

}

TaskControllerModule::~TaskControllerModule(){
}

void changeColor(void*){  orsDrawColors=false; glColor(.5, 1., .5, .7); }
void changeColor2(void*){  orsDrawColors=true; orsDrawAlpha=1.; }

void TaskControllerModule::open(){
  modelWorld.set() = realWorld;
  taskController = new TaskController(modelWorld.set()(), false);

  modelWorld.get()->getJointState(q_model, qdot_model);

  taskController->qNullCostRef.y_ref = q0;
  taskController->qNullCostRef.setGains(0., 1.);
  taskController->qNullCostRef.prec = mlr::getParameter<double>("Hrate", .1)*modelWorld.get()->getHmetric();

#if 1
  modelWorld.writeAccess();
  modelWorld().gl().add(changeColor);
  modelWorld().gl().add(ors::glDrawGraph, &realWorld);
  modelWorld().gl().add(changeColor2);
  modelWorld.deAccess();
#endif

  if(useRos || !oldfashioned) syncModelStateWithReal=true;

  if(!oldfashioned && !useRos) {
    dynSim = new RTControllerSimulation(0.01, false, 0.);
    dynSim->threadLoop();
  }

  dataFiles.open({"q", "qdot", "qddot", "q_low", "qdot_low", "qddot_low", "qddot_des"});
}


void TaskControllerModule::step(){
  static uint t=0;
  t++;

  ors::Joint *trans= realWorld.getJointByName("worldTranslationRotation", false);

  //-- read real state
  if(useRos || !oldfashioned){
    bool succ=true;
    qdot_last = qdot_real;
    if(robot=="pr2"){
      ctrl_obs.waitForRevisionGreaterThan(0);
      if(useRos)  pr2_odom.waitForRevisionGreaterThan(0);
      q_real = ctrl_obs.get()->q;
      qdot_real = ctrl_obs.get()->qdot;
<<<<<<< HEAD
      arr pr2_odom_copy = pr2_odom.get();
      if(q_real.N==realWorld.q.N && pr2_odom_copy.N==3) q_real.subRef(trans->qIndex, trans->qIndex+2) = pr2_odom_copy;
=======
      arr pr2odom = pr2_odom.get();
      if(pr2odom.N==3)
        q_real.refRange(trans->qIndex, trans->qIndex+2) = pr2odom;
>>>>>>> f8d84df9
    }
    if(robot=="baxter"){
#ifdef MLR_ROS
      s->jointState.waitForRevisionGreaterThan(20);
      q_real = realWorld.q;
      succ = baxter_update_qReal(q_real, s->jointState.get(), realWorld);
#endif
      qdot_real = zeros(q_real.N);
    }
    ctrl_q_real.set() = q_real;
    if(succ && q_real.N==realWorld.q.N && qdot_real.N==realWorld.q.N){ //we received a good reading
      realWorld.setJointState(q_real, qdot_real);
      if(syncModelStateWithReal){
        q_model = q_real;
        qdot_model = qdot_real;
        modelWorld.set()->setJointState(q_model, qdot_model);
        q_history.prepend(q_real); q_history.reshape(q_history.N/q_real.N, q_real.N);
        if(q_history.d0>5) q_history.resizeCopy(5, q_real.N);

        if(q_history.d0>0) lowPassUpdate(q_lowPass, q_history[0]);
        if(q_history.d0>1) lowPassUpdate(qdot_lowPass, (q_history[0]-q_history[1])/.01);
        if(q_history.d0>2) lowPassUpdate(qddot_lowPass, (q_history[0]-2.*q_history[1]+q_history[2])/(.01*.01));
        if(oldfashioned) syncModelStateWithReal = false;
      }
      requiresInitialSync = false;
    }else{
      cout <<"** Waiting for ROS message on initial configuration.." <<endl;
      if(t>20){
        HALT("sync'ing real robot with simulated failed")
      }
    }
  }

  //-- sync the model world with the AlvarMarkers
//  modelWorld.writeAccess();
//  AlvarMarkers alvarMarkers = ar_pose_marker.get();
//  syncMarkers(modelWorld(), alvarMarkers);
//  syncMarkers(realWorld, alvarMarkers);
//  modelWorld.deAccess();

  //-- display the model world (and in same gl, also the real world)
  if(!(t%5)){
#if 1
    //modelWorld.set()->watch(false, STRING("model world state t="<<(double)t/100.));
#endif
  }

  //-- compute the feedback controller step and iterate to compute a forward reference
  CtrlMsg refs;
  if(oldfashioned){

    //now operational space control
    ctrlTasks.readAccess();
    modelWorld.writeAccess();
    taskController->tasks = ctrlTasks();
    for(uint tt=0;tt<10;tt++){
      arr a = taskController->operationalSpaceControl();
      q_model += .001*qdot_model;
      qdot_model += .001*a;
      if(trans && fixBase.get()) {
        qdot_model(trans->qIndex+0) = 0;
        qdot_model(trans->qIndex+1) = 0;
        qdot_model(trans->qIndex+2) = 0;
        //      q_model(trans->qIndex+0) = 0;
        //      q_model(trans->qIndex+1) = 0;
        //      q_model(trans->qIndex+2) = 0;
      }
      taskController->setState(q_model, qdot_model);
    }
    if(verbose) taskController->reportCurrentState();
    modelWorld.deAccess();
    ctrlTasks.deAccess();

    arr Kp, Kd, k, JCJ;
    taskController->getDesiredLinAccLaw(Kp, Kd, k, JCJ);

    Kp = .01 * JCJ;
    Kp += .2*diag(ones(Kp.d0));

    ctrl_q_ref.set() = q_model;

    //-- first zero references
    refs.q =  q_model;
    refs.qdot = zeros(q_model.N);
    refs.fL_gamma = 1.;
    refs.Kp = ARR(1.); //Kp;
    refs.Kd = ARR(1.);
    refs.Ki = ARR(0.2);
    refs.fL = zeros(6);
    refs.fR = zeros(6);
    refs.KiFTL.clear();
    refs.J_ft_invL.clear();
    refs.u_bias = zeros(q_model.N);
    refs.intLimitRatio = 0.7;
    refs.qd_filt = .99;

    //-- compute the force feedback control coefficients
    uint count=0;
    ctrlTasks.readAccess();
    taskController->tasks = ctrlTasks();
    for(CtrlTask *t : taskController->tasks) {
      if(t->active && t->f_ref.N){
        count++;
        if(count!=1) HALT("you have multiple active force control tasks - NIY");
        t->getForceControlCoeffs(refs.fL, refs.u_bias, refs.KiFTL, refs.J_ft_invL, realWorld);
      }
    }
    if(count==1) refs.Kp = .5;
    ctrlTasks.deAccess();

  }else{

    ctrlTasks.readAccess();
    modelWorld.writeAccess();
    taskController->tasks = ctrlTasks();

#if 0
    arr u_bias, Kp, Kd;
    arr M, F;
    feedbackController->world.equationOfMotion(M, F, false);
    arr u_mean = feedbackController->calcOptimalControlProjected(Kp, Kd, u_bias, M, F); // TODO: what happens when changing the LAWs?
#else

    //-- compute desired acceleration law in q-space
    arr a, Kp, Kd, k, JCJ;
    a = taskController->getDesiredLinAccLaw(Kp, Kd, k, JCJ);
    checkNan(k);

    //-- limit the step
    arr q_step = pseudoInverse(Kp)*(k-Kp*q_real);
    clip(q_step, -.1, .1);
    arr q_ref = q_real + q_step;

    //-- translate to motor torques
#if 0
    arr M, F;
    taskController->world.equationOfMotion(M, F, false);
//    arr u_bias = M*k + F;
    Kp = M*Kp;
    Kd = M*Kd;
    checkNan(Kp);
#endif

    //-- compute the error between expected change in velocity and true one
#if 0
    if(!a_last.N) a_last = a;
    if(!qdot_last.N) qdot_last = qdot_real;
    arr a_err = (qdot_real - qdot_last)/.01 - a_last;
    a_last = a;
    // integrate this error
    if(!aErrorIntegral.N) aErrorIntegral = JCJ * a_err;
    else aErrorIntegral += a_err;
    // add integral error to control bias
    u_bias -= .01 * M * aErrorIntegral;
#endif
#endif

    // F/T limit control
    arr K_ft, J_ft_inv, fRef;
    double gamma;
    taskController->calcForceControl(K_ft, J_ft_inv, fRef, gamma);


    if(verbose){
      LOG(0) <<"************** Tasks Report **********";
      taskController->reportCurrentState();
    }

//    dataFiles.write({&modelWorld().q, &modelWorld().qdot, &qddot, &q_lowPass, &qdot_lowPass, &qddot_lowPass, &aErrorIntegral});

    modelWorld.deAccess();
    ctrlTasks.deAccess();

#if 1 //like oldfashioned
    refs.q =  q_ref;
    refs.qdot = zeros(q_model.N);
    refs.fL_gamma = 1.;
    refs.Kp = ARR(1.);
    refs.Kd = ARR(1.);
    refs.Ki = ARR(0.5);
    refs.fL = zeros(6);
    refs.fR = zeros(6);
    refs.KiFTL.clear();
    refs.J_ft_invL.clear();
    refs.u_bias = zeros(q_model.N);
    refs.intLimitRatio = 0.7;
#else
    refs.q =  q_ref;
    refs.qdot = zeros(q_model.N);
    refs.fL_gamma = gamma;
    refs.Kp = Kp;
    refs.Kd = Kd;
    refs.Ki.clear();
    refs.fL = fRef;
    refs.fR = zeros(6);
    refs.KiFTL = K_ft;
    refs.J_ft_invL = J_ft_inv;
    refs.u_bias = zeros(q_ref.N); //u_bias;
    refs.intLimitRatio = 0.7;
    refs.qd_filt = .99;
#endif
  }

  ctrl_q_ref.set() = refs.q;

  //-- send base motion command
  if(useRos) {
    if (!fixBase.get() && trans && trans->qDim()==3) {
      refs.qdot(trans->qIndex+0) = qdot_model(trans->qIndex+0);
      refs.qdot(trans->qIndex+1) = qdot_model(trans->qIndex+1);
      refs.qdot(trans->qIndex+2) = qdot_model(trans->qIndex+2);
    }
  }

  //-- send the computed movement to the robot
  if(!requiresInitialSync && (useRos || useDynSim)){
    ctrl_ref.set() = refs;
  }
}

void TaskControllerModule::close(){
  delete taskController;
}<|MERGE_RESOLUTION|>--- conflicted
+++ resolved
@@ -89,14 +89,9 @@
       if(useRos)  pr2_odom.waitForRevisionGreaterThan(0);
       q_real = ctrl_obs.get()->q;
       qdot_real = ctrl_obs.get()->qdot;
-<<<<<<< HEAD
-      arr pr2_odom_copy = pr2_odom.get();
-      if(q_real.N==realWorld.q.N && pr2_odom_copy.N==3) q_real.subRef(trans->qIndex, trans->qIndex+2) = pr2_odom_copy;
-=======
       arr pr2odom = pr2_odom.get();
-      if(pr2odom.N==3)
+      if(q_real.N==realWorld.q.N && pr2odom.N==3)
         q_real.refRange(trans->qIndex, trans->qIndex+2) = pr2odom;
->>>>>>> f8d84df9
     }
     if(robot=="baxter"){
 #ifdef MLR_ROS
