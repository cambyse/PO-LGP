/*  ---------------------------------------------------------------------
    Copyright 2014 Marc Toussaint
    email: marc.toussaint@informatik.uni-stuttgart.de
    
    This program is free software: you can redistribute it and/or modify
    it under the terms of the GNU General Public License as published by
    the Free Software Foundation, either version 3 of the License, or
    (at your option) any later version.
    
    This program is distributed in the hope that it will be useful,
    but WITHOUT ANY WARRANTY; without even the implied warranty of
    MERCHANTABILITY or FITNESS FOR A PARTICULAR PURPOSE.  See the
    GNU General Public License for more details.
    
    You should have received a COPYING file of the GNU General Public License
    along with this program. If not, see <http://www.gnu.org/licenses/>
    -----------------------------------------------------------------  */

#include "taskMaps.h"

ProxyTaskMap::ProxyTaskMap(PTMtype _type,
                           uintA _shapes,
                           double _margin,
                           bool _useCenterDist,
                           bool _useDistNotCost) {
  type=_type;
  shapes=_shapes;
  margin=_margin;
  useCenterDist=_useCenterDist;
  useDistNotCost=_useDistNotCost;
  cout <<"creating ProxyTaskMap with shape list" <<shapes <<endl;
}

<<<<<<< HEAD
void ProxyTaskMap::phi(arr& y, arr& J, const ors::KinematicWorld& G){
=======
void ProxyTaskMap::phi(arr& y, arr& J, const ors::KinematicWorld& G, int t){
  uintA shapes_t;
  shapes_t.referTo(shapes);

>>>>>>> e52740c7
  y.resize(1).setZero();
  if(&J) J.resize(1, G.getJointStateDimension(false)).setZero();

  switch(type) {
    case allPTMT:
      for(ors::Proxy *p: G.proxies)  if(p->d<margin) {
        G.kinematicsProxyCost(y, J, p, margin, useCenterDist, true);
        p->colorCode = 1;
      }
      break;
    case listedVsListedPTMT:
      for(ors::Proxy *p: G.proxies)  if(p->d<margin) {
        if(shapes.contains(p->a) && shapes.contains(p->b)) {
          G.kinematicsProxyCost(y, J, p, margin, useCenterDist, true);
          p->colorCode = 2;
        }
      }
      break;
    case allVsListedPTMT: {
      if(t && shapes.nd==2) shapes_t.referToSubDim(shapes,t);
      for(ors::Proxy *p: G.proxies)  if(p->d<margin) {
        if(shapes_t.contains(p->a) || shapes_t.contains(p->b)) {
          G.kinematicsProxyCost(y, J, p, margin, useCenterDist, true);
          p->colorCode = 2;
        }
      }
    } break;
    case allExceptListedPTMT:
      for(ors::Proxy *p: G.proxies)  if(p->d<margin) {
        if(!shapes.contains(p->a) && !shapes.contains(p->b)) {
          G.kinematicsProxyCost(y, J, p, margin, useCenterDist, true);
          p->colorCode = 3;
        }
      }
      break;
    case bipartitePTMT:
      for(ors::Proxy *p: G.proxies)  if(p->d<margin) {
        if((shapes.contains(p->a) && shapes2.contains(p->b)) ||
            (shapes.contains(p->b) && shapes2.contains(p->a))) {
          G.kinematicsProxyCost(y, J, p, margin, useCenterDist, true);
          p->colorCode = 4;
        }
      }
      break;
    case pairsPTMT: {
      shapes.reshape(shapes.N/2,2);
      // only explicit paris in 2D array shapes
      uint j;
      for(ors::Proxy *p: G.proxies) if(p->d<margin) {
        for(j=0; j<shapes.d0; j++) {
          if((shapes(j,0)==(uint)p->a && shapes(j,1)==(uint)p->b) || (shapes(j,0)==(uint)p->b && shapes(j,1)==(uint)p->a))
            break;
        }
        if(j<shapes.d0) { //if a pair was found
          if(useDistNotCost) G.kinematicsProxyDist(y, J, p, margin, useCenterDist, true);
          else G.kinematicsProxyCost(y, J, p, margin, useCenterDist, true);
          p->colorCode = 5;
        }
      }
    } break;
    case allExceptPairsPTMT: {
      shapes.reshape(shapes.N/2,2);
      // only explicit paris in 2D array shapes
      uint j;
      for(ors::Proxy *p: G.proxies)  if(p->d<margin) {
        for(j=0; j<shapes.d0; j++) {
          if((shapes(j,0)==(uint)p->a && shapes(j,1)==(uint)p->b) || (shapes(j,0)==(uint)p->b && shapes(j,1)==(uint)p->a))
            break;
        }
        if(j==shapes.d0) { //if a pair was not found
          G.kinematicsProxyCost(y, J, p, margin, useCenterDist, true);
          p->colorCode = 5;
        }
      }
    } break;
    case vectorPTMT: {
      //outputs a vector of collision meassures, with entry for each explicit pair
      shapes.reshape(shapes.N/2,2);
      y.resize(shapes.d0, 1);  y.setZero();
      if(&J){ J.resize(shapes.d0,J.d1);  J.setZero(); }
      uint j;
      for(ors::Proxy *p: G.proxies)  if(p->d<margin) {
        for(j=0; j<shapes.d0; j++) {
          if((shapes(j,0)==(uint)p->a && shapes(j,1)==(uint)p->b) || (shapes(j,0)==(uint)p->b && shapes(j,1)==(uint)p->a))
            break;
        }
        if(j<shapes.d0) {
          G.kinematicsProxyCost(y[j](), (&J?J[j]():NoArr), p, margin, useCenterDist, true);
          p->colorCode = 5;
        }
      }
      y.reshape(shapes.d0);
    } break;
    default: NIY;
  }
}

uint ProxyTaskMap::dim_phi(const ors::KinematicWorld& G){
  switch(type) {
  case allPTMT:
  case listedVsListedPTMT:
  case allVsListedPTMT:
  case allExceptListedPTMT:
  case bipartitePTMT:
  case pairsPTMT:
  case allExceptPairsPTMT:
    return 1;
  case vectorPTMT:
    return shapes.d0;
  default: NIY;
  }
}<|MERGE_RESOLUTION|>--- conflicted
+++ resolved
@@ -31,14 +31,10 @@
   cout <<"creating ProxyTaskMap with shape list" <<shapes <<endl;
 }
 
-<<<<<<< HEAD
-void ProxyTaskMap::phi(arr& y, arr& J, const ors::KinematicWorld& G){
-=======
 void ProxyTaskMap::phi(arr& y, arr& J, const ors::KinematicWorld& G, int t){
   uintA shapes_t;
   shapes_t.referTo(shapes);
 
->>>>>>> e52740c7
   y.resize(1).setZero();
   if(&J) J.resize(1, G.getJointStateDimension(false)).setZero();
 
