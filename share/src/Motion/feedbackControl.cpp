/*  ---------------------------------------------------------------------
    Copyright 2014 Marc Toussaint
    email: marc.toussaint@informatik.uni-stuttgart.de
    
    This program is free software: you can redistribute it and/or modify
    it under the terms of the GNU General Public License as published by
    the Free Software Foundation, either version 3 of the License, or
    (at your option) any later version.
    
    This program is distributed in the hope that it will be useful,
    but WITHOUT ANY WARRANTY; without even the implied warranty of
    MERCHANTABILITY or FITNESS FOR A PARTICULAR PURPOSE.  See the
    GNU General Public License for more details.
    
    You should have received a COPYING file of the GNU General Public License
    along with this program. If not, see <http://www.gnu.org/licenses/>
    -----------------------------------------------------------------  */

#include "feedbackControl.h"
#include <Ors/ors_swift.h>

//===========================================================================

CtrlTask::CtrlTask(const char* name, TaskMap* map, double decayTime, double dampingRatio, double maxVel, double maxAcc)
  : map(*map), name(name), active(true), prec(0.), maxVel(maxVel), maxAcc(maxAcc), flipTargetSignOnNegScalarProduct(false), makeTargetModulo2PI(false){
  setGainsAsNatural(decayTime, dampingRatio);
}

CtrlTask::CtrlTask(const char* name, TaskMap& map, Graph& params)
  : map(map), name(name), active(true), prec(0.), maxVel(1.), maxAcc(10.), flipTargetSignOnNegScalarProduct(false), makeTargetModulo2PI(false){
  Node *it;
  if((it=params["PD"])){
    arr pd=it->V<arr>();
    setGainsAsNatural(pd(0), pd(1));
    maxVel = pd(2);
    maxAcc = pd(3);
  } else {
    setGainsAsNatural(3., .7);
  }
  if((it=params["prec"])) prec = it->V<double>();
  if((it=params["target"])) y_ref = it->V<arr>();
}

//CtrlTask::CtrlTask(const char* name, double decayTime, double dampingRatio,
//               DefaultTaskMapType type, const ors::KinematicWorld& G,
//               const char* iShapeName, const ors::Vector& ivec,
//               const char* jShapeName, const ors::Vector& jvec,
//               const arr& params)
//  : map(*new DefaultTaskMap(type, G, iShapeName, ivec, jShapeName, jvec, params)), name(name), active(true), prec(0.), Pgain(0.), Dgain(0.), flipTargetScalarProduct(false){
//  setGainsAsNatural(decayTime, dampingRatio);
//}

void CtrlTask::setTarget(const arr& yref, const arr& vref){
  y_ref = yref;
  if(&vref) v_ref=vref; else v_ref.resizeAs(y_ref).setZero();
}

void CtrlTask::setGains(const arr& _Kp, const arr& _Kd) {
  active=true;
  Kp = _Kp;
  Kd = _Kd;
  if(!prec) prec=100.;
}

void CtrlTask::setGains(double pgain, double dgain) {
  active=true;
  Kp = ARR(pgain);
  Kd = ARR(dgain);
  if(!prec) prec=100.;
}

void CtrlTask::setGainsAsNatural(double decayTime, double dampingRatio) {
  CHECK(decayTime>0. && dampingRatio>0., "this does not define proper gains!");
  double lambda = -decayTime*dampingRatio/log(.1);
  setGains(mlr::sqr(1./lambda), 2.*dampingRatio/lambda);
}

void makeRefsVectors(arr& y_ref, arr& yd_ref, uint n){
  if(!y_ref.N) y_ref = zeros(n); //TODO why set it to zeros?
  if(!yd_ref.N==1) yd_ref = zeros(n); //TODO what is if yd is a vector?
  if(y_ref.N==1) y_ref.setUni(y_ref.scalar(), n);
  if(yd_ref.N==1) yd_ref.setUni(yd_ref.scalar(), n);
  CHECK(y_ref.nd==1 && y_ref.d0==n,"");
  CHECK(yd_ref.nd==1 && yd_ref.d0==n,"");
}

void makeGainsMatrices(arr& Kp, arr& Kd, uint n){
  //TODO why first set it to arr and then here to a matrix? why not directly to a matrix? the dimension
  // of the task should be available?
  if(Kp.N==1) Kp = diag(Kp.scalar(), n);
  if(Kd.N==1) Kd = diag(Kd.scalar(), n);
  CHECK(Kp.nd==2 && Kp.d0==n && Kp.d1==n,"");
  CHECK(Kd.nd==2 && Kd.d0==n && Kd.d1==n,"");
}

arr CtrlTask::get_y_ref(const arr& y){
  this->y = y;
  if(flipTargetSignOnNegScalarProduct && scalarProduct(y, y_ref) < 0)
    y_ref = -y_ref;
  if(makeTargetModulo2PI) for(uint i=0;i<y.N;i++){
    while(y_ref(i) < y(i)-MLR_PI) y_ref(i)+=MLR_2PI;
    while(y_ref(i) > y(i)+MLR_PI) y_ref(i)-=MLR_2PI;
  }
  return y_ref;
}

arr CtrlTask::get_ydot_ref(const arr& ydot){
  this->v = ydot;
  return v_ref;
}

arr CtrlTask::getDesiredAcceleration(const arr& y, const arr& ydot){
  makeRefsVectors(y_ref, v_ref, y.N);
  makeGainsMatrices(Kp, Kd, y.N);
  arr a = Kp*(get_y_ref(y)-y) + Kd*(get_ydot_ref(ydot)-ydot);

  //check vel/acc limits
  double accNorm = length(a);
  if(accNorm<1e-4) return a;
  if(maxAcc>0. && accNorm>maxAcc) a *= maxAcc/accNorm;
  if(!maxVel) return a;
  double velRatio = scalarProduct(ydot, a/accNorm)/maxVel;
  if(velRatio>1.) a.setZero();
  else if(velRatio>.9) a *= 1.-10.*(velRatio-.9);
  return a;
}

void CtrlTask::getDesiredLinAccLaw(arr& Kp_y, arr& Kd_y, arr& a0_y, const arr& y, const arr& ydot){
  makeRefsVectors(y_ref, v_ref, y.N);
  makeGainsMatrices(Kp, Kd, y.N);
<<<<<<< HEAD
  a0_y = Kp*get_y_ref(y) + Kd*get_ydot_ref(ydot);
  Kp_y = -Kp;
  Kd_y = -Kd;
  arr a = a0_y + Kp_y*y + Kd_y*ydot; //linear law
=======
  a0 = Kp*get_y_ref(y) + Kd*get_ydot_ref(ydot);
  Kp_y = Kp;
  Kd_y = Kd;
  arr a = a0 - Kp_y*y - Kd_y*ydot; //linear law
>>>>>>> e5d2e658
  double accNorm = length(a);

  //check vel limit -> change a0, no change in gains
  if(maxVel){
    double velRatio = scalarProduct(ydot, a/accNorm)/maxVel;
    if(velRatio>1.) a0_y -= a; //a becomes zero
    else if(velRatio>.9) a0_y -= a*(10.*(velRatio-.9));
  }

  //check acc limits -> change all
  if(maxAcc>1e-4 && accNorm>maxAcc){
    double scale = maxAcc/accNorm;
    a0_y *= scale;
    Kp_y *= scale;
    Kd_y *= scale;
  }
}

void CtrlTask::getForceControlCoeffs(arr& f_des, arr& u_bias, arr& K_I, arr& J_ft_inv, const ors::KinematicWorld& world){
  //-- get necessary Jacobians
  DefaultTaskMap *m = dynamic_cast<DefaultTaskMap*>(&map);
  CHECK(m,"this only works for the default position task map");
  CHECK(m->type==posTMT,"this only works for the default positioni task map");
  CHECK(m->i>=0,"this only works for the default position task map");
  ors::Body *body = world.shapes(m->i)->body;
  ors::Vector vec = world.shapes(m->i)->rel*m->ivec;
  ors::Shape* l_ft_sensor = world.getShapeByName("l_ft_sensor");
  arr J_ft, J;
  world.kinematicsPos         (NoArr, J,   body, vec);
  world.kinematicsPos_wrtFrame(NoArr, J_ft,body, vec, l_ft_sensor);

  //-- compute the control coefficients
  u_bias = ~J*f_ref;
  f_des = f_ref;
  J_ft_inv = inverse_SymPosDef(J_ft*~J_ft)*J_ft;
  K_I = f_alpha*~J;
}

void CtrlTask::reportState(ostream& os){
  os <<"  CtrlTask " <<name;
  if(active) {
    if(y_ref.N==y.N && v_ref.N==v.N){
      os <<":  y_ref=" <<y_ref <<" \ty=" <<y
           <<"  Pterm=(" <<Kp <<'*' <<length(y_ref-y)
           <<")   Dterm=(" <<Kd <<'*' <<length(v_ref-v) <<')'
           <<endl;
    }else{
      os <<" -- y_ref.N!=y.N or v_ref.N!=v.N -- not initialized? -- "
           <<" Pgain=" <<Kp
           <<" Dgain=" <<Kd <<endl;
    }
  }else{
    os <<" -- inactive" <<endl;
  }
}

//===========================================================================

void ConstraintForceTask::updateConstraintControl(const arr& _g, const double& lambda_desired){
  CHECK_EQ(_g.N,1, "can handle only 1D constraints so far");
  double g=_g(0);
  CHECK(lambda_desired>=0., "lambda must be positive or zero");

  if(g<0 && lambda_desired>0.){ //steer towards constraint
    desiredApproach.y_ref=ARR(.05); //set goal to overshoot!
    desiredApproach.setGainsAsNatural(.3, 1.);
    desiredApproach.prec=1e4;
  }

  if(g>-1e-2 && lambda_desired>0.){ //stay in constraint -> constrain dynamics
    desiredApproach.y_ref=ARR(0.);
    desiredApproach.setGainsAsNatural(.05, .7);
    desiredApproach.prec=1e6;
  }

  if(g>-0.02 && lambda_desired==0.){ //release constraint -> softly push out
    desiredApproach.y_ref=ARR(-0.04);
    desiredApproach.setGainsAsNatural(.3, 1.);
    desiredApproach.prec=1e4;
  }

  if(g<=-0.02 && lambda_desired==0.){ //stay out of contact -> constrain dynamics
    desiredApproach.active=false;
  }
}

//===========================================================================

FeedbackMotionControl::FeedbackMotionControl(ors::KinematicWorld& _world, bool _useSwift)
  : world(_world), qitselfPD(NULL), useSwift(_useSwift) {
  computeMeshNormals(world.shapes);
  if(useSwift) {
    makeConvexHulls(world.shapes);
    world.swift().setCutoff(2.*mlr::getParameter<double>("swiftCutoff", 0.11));
  }
  H_rate_diag = getH_rate_diag(world);
  qitselfPD.name="qitselfPD";
  qitselfPD.setGains(0.,100.);
  qitselfPD.prec=1.;
}

CtrlTask* FeedbackMotionControl::addPDTask(const char* name, double decayTime, double dampingRatio, TaskMap *map){
  return tasks.append(new CtrlTask(name, map, decayTime, dampingRatio, 1., 1.));
}

CtrlTask* FeedbackMotionControl::addPDTask(const char* name,
                                         double decayTime, double dampingRatio,
                                         DefaultTaskMapType type,
                                         const char* iShapeName, const ors::Vector& ivec,
                                         const char* jShapeName, const ors::Vector& jvec){
  return tasks.append(new CtrlTask(name, new DefaultTaskMap(type, world, iShapeName, ivec, jShapeName, jvec),
                                   decayTime, dampingRatio, 1., 1.));
}

ConstraintForceTask* FeedbackMotionControl::addConstraintForceTask(const char* name, TaskMap *map){
  ConstraintForceTask *t = new ConstraintForceTask(map);
  t->name=name;
  t->desiredApproach.name=STRING(name <<"_PD");
  t->desiredApproach.active=false;
  forceTasks.append(t);
  tasks.append(&t->desiredApproach);
  return t;
}

void FeedbackMotionControl::getCostCoeffs(arr& c, arr& J){
  c.clear();
  if(&J) J.clear();
  arr y, J_y, yddot_des;
  for(CtrlTask* t: tasks) {
    if(t->active && !t->f_ref.N) {
      t->map.phi(y, J_y, world);
      yddot_des = t->getDesiredAcceleration(y, J_y*world.qdot);
      c.append(::sqrt(t->prec)*(yddot_des /*-Jdot*qdot*/));
      if(&J) J.append(::sqrt(t->prec)*J_y);
    }
  }
  if(&J) J.reshape(c.N, world.q.N);
}

void FeedbackMotionControl::reportCurrentState(){
  for(CtrlTask* t: tasks) t->reportState(cout);
}

void FeedbackMotionControl::setState(const arr& q, const arr& qdot){
  world.setJointState(q, qdot);
  if(useSwift) world.stepSwift();
}

void FeedbackMotionControl::updateConstraintControllers(){
  arr y;
  for(ConstraintForceTask* t: forceTasks){
    if(t->active){
      t->map.phi(y, NoArr, world);
      t->updateConstraintControl(y, t->desiredForce);
    }
  }
}

arr FeedbackMotionControl::getDesiredConstraintForces(){
  arr Jl(world.q.N, 1);
  Jl.setZero();
  arr y, J_y;
  for(ConstraintForceTask* t: forceTasks){
    if(t->active) {
      t->map.phi(y, J_y, world);
      CHECK_EQ(y.N,1," can only handle 1D constraints for now");
      Jl += ~J_y * t->desiredForce;
    }
  }
  Jl.reshape(Jl.N);
  return Jl;
}

arr FeedbackMotionControl::operationalSpaceControl(){
  arr c, J;
  getCostCoeffs(c, J); //this corresponds to $J_\phi$ and $c$ in the reference (they include C^{1/2})
  if(!c.N && !qitselfPD.active) return zeros(world.q.N,1).reshape(world.q.N);
  arr A = diag(H_rate_diag);
  arr a(A.d0); a.setZero();
  if(qitselfPD.active){
    a += H_rate_diag % qitselfPD.getDesiredAcceleration(world.q, world.qdot);
  }
  if(c.N){
    A += comp_At_A(J);
    a += comp_At_x(J, c);
  }
  arr q_ddot = inverse_SymPosDef(A) * a;
  return q_ddot;
}

void FeedbackMotionControl::calcOptimalControlProjected(arr &Kp, arr &Kd, arr &u0) {
  arr M, F;
  world.equationOfMotion(M, F, false);

  arr q0, q, qDot;
  world.getJointState(q,qDot);

  arr H = inverse(M); //TODO: Other metrics (have significant influence)

  arr A = ~M*H*M; //TODO: The M matrix is symmetric, isn't it? And also symmetric? Furthermore, if H = M^{-1}, this should be calculated more efficiently
  arr a = zeros(q.N); //TODO M*eye(world.getJointStateDimension())*5.0*(-qDot);// //TODO: other a possible
  u0 = ~M*H*(a-F);
  arr y, J_y, Kp_y, Kd_y, a0_y;
  arr tempJPrec, tempKp;

  q0 = q;
  Kp = zeros(q.N, q.N);
  Kd = zeros(q.N, q.N);
  for(CtrlTask* law : tasks) if(law->active){
    law->map.phi(y, J_y, world);
    tempJPrec = ~J_y*law->prec;
    A += tempJPrec*J_y;

    law->getDesiredLinAccLaw(Kp_y, Kd_y, a0_y, y, J_y*qDot);

    u0 += tempJPrec*a0_y;

    tempKp = tempJPrec*Kp_y;

    u0 += tempKp*(-y + J_y*q0);

    //u0 += ~J*law->getC()*law->getDDotRef(); //TODO: add ydd_ref

    Kp += tempKp*J_y;
    Kd += tempJPrec*Kd_y*J_y;

    //TODO fix base, fix torso

    /*
    //law->getDesiredLinAccLaw(Kp_y, Kd_y, a0_y, y, J_y*world.qdot);
    makeRefsVectors(law->y_ref, law->v_ref, y.N);
    makeGainsMatrices(law->Kp, law->Kd, y.N);
    tempKp = ~J_y*law->prec*law->Kp;
    tempKd = ~J_y*law->prec*law->Kd;
    //u0 += ~J_y*law->prec*a0_y;
    u0 += tempKp*(law->get_y_ref(y) - y + J_y*q0);
    u0 += tempKd*law->get_ydot_ref(world.qdot);
    law->v = J_y*qDot;
//    u0 += ~J*law->getC()*law->getDDotRef(); //TODO: add ydd_ref
    Kp += tempKp*J_y;
    Kd += tempKd*J_y;*/
  }
  arr invA = inverse(A); //TODO: SymPosDef?
  Kp = M*invA*Kp;
  Kd = M*invA*Kd;
  u0 = M*invA*u0 + F;
}

void FeedbackMotionControl::fwdSimulateControlLaw(arr& Kp, arr& Kd, arr& u0){
  arr M, F;
  world.equationOfMotion(M, F, false);

  arr u = u0 - Kp*world.q - Kd*world.qdot;
  arr qdd;
  world.fwdDynamics(qdd, world.qdot, u);

  for(uint tt=0;tt<10;tt++){
    world.qdot += .001*qdd;
    world.q += .001*world.qdot;
    setState(world.q, world.qdot);
  }
}

void FeedbackMotionControl::calcForceControl(arr& K_ft, arr& J_ft_inv, arr& fRef, double& gamma) {
  uint nForceTasks=0;
  for(CtrlTask* law : this->tasks) if(law->active && law->f_ref.N){
    nForceTasks++;
    DefaultTaskMap& map = dynamic_cast<DefaultTaskMap&>(law->map);
    ors::Body* body = world.shapes(map.i)->body;
    ors::Vector vec = world.shapes(map.i)->rel.pos;
    ors::Shape* lFtSensor = world.getShapeByName("l_ft_sensor");
    arr y, J, J_ft;
    law->map.phi(y, J, world);
    world.kinematicsPos_wrtFrame(NoArr, J_ft, body, vec, lFtSensor);
    J_ft_inv = -~conv_vec2arr(map.ivec)*inverse_SymPosDef(J_ft*~J_ft)*J_ft;
    K_ft = -~J*law->f_alpha;
    fRef = law->f_ref;
    gamma = law->f_gamma;
  }

  CHECK(nForceTasks<=1, "Multiple force laws not allowed at the moment");
  if(!nForceTasks){
    K_ft = zeros(world.getJointStateDimension());
    fRef = ARR(0.0);
    J_ft_inv = zeros(1,6);
    gamma = 0.0;
  }

}

RUN_ON_INIT_BEGIN(CtrlTask)
mlr::Array<CtrlTask*>::memMove=true;
RUN_ON_INIT_END(CtrlTask)<|MERGE_RESOLUTION|>--- conflicted
+++ resolved
@@ -128,17 +128,10 @@
 void CtrlTask::getDesiredLinAccLaw(arr& Kp_y, arr& Kd_y, arr& a0_y, const arr& y, const arr& ydot){
   makeRefsVectors(y_ref, v_ref, y.N);
   makeGainsMatrices(Kp, Kd, y.N);
-<<<<<<< HEAD
-  a0_y = Kp*get_y_ref(y) + Kd*get_ydot_ref(ydot);
-  Kp_y = -Kp;
-  Kd_y = -Kd;
-  arr a = a0_y + Kp_y*y + Kd_y*ydot; //linear law
-=======
   a0 = Kp*get_y_ref(y) + Kd*get_ydot_ref(ydot);
   Kp_y = Kp;
   Kd_y = Kd;
   arr a = a0 - Kp_y*y - Kd_y*ydot; //linear law
->>>>>>> e5d2e658
   double accNorm = length(a);
 
   //check vel limit -> change a0, no change in gains
