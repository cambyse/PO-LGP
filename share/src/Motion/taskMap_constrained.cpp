--- conflicted
+++ resolved
@@ -1,13 +1,5 @@
 #include "taskMap_constrained.h"
 
-<<<<<<< HEAD
-void CollisionConstraint::phi(arr& y, arr& J, const ors::KinematicWorld& G){
-  G.kinematicsProxyCost(y, J, 2.*margin, false);
-  y -= .9;
-}
-
-void PairCollisionConstraint::phi(arr& y, arr& J, const ors::KinematicWorld& G){
-=======
 //===========================================================================
 
 void CollisionConstraint::phi(arr& y, arr& J, const ors::KinematicWorld& G){
@@ -28,7 +20,6 @@
 void PairCollisionConstraint::phi(arr& y, arr& J, const ors::KinematicWorld& G){
   y.resize(1) = -1.;
   if(&J) J.resize(1,G.q.N).setZero();
->>>>>>> 6192422d
   for(ors::Proxy *p: G.proxies){
     if((p->a==i && p->b==j) || (p->a==j && p->b==i)){
       G.kinematicsProxyConstraint(y, J, p, margin, false);
@@ -37,11 +28,8 @@
   }
 }
 
-<<<<<<< HEAD
-=======
 //===========================================================================
 
->>>>>>> 6192422d
 void PlaneConstraint::phi(arr& y, arr& J, const ors::KinematicWorld& G){
   int body_i = G.shapes(i)->body->index;
   ors::Vector vec_i = G.shapes(i)->rel.pos;
@@ -55,10 +43,6 @@
   y.resize(1);
   y(0) = scalarProduct(y_eff, planeParams);
   if(&J) J = ~planeParams * J_eff;
-<<<<<<< HEAD
-}
-=======
 }
 
-//===========================================================================
->>>>>>> 6192422d
+//===========================================================================