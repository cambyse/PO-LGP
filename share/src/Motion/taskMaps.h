--- conflicted
+++ resolved
@@ -26,47 +26,6 @@
 #include "taskMap_default.h"
 #include "taskMap_qLimits.h"
 
-<<<<<<< HEAD
-//===========================================================================
-
-struct TaskMap_qItself:TaskMap {
-  arr M;            ///< optionally, the task map is M*q or M%q (linear in q)
-  bool moduloTwoPi; ///< if false, consider multiple turns of a joint as different q values (Default: true)
-
-  TaskMap_qItself(uint singleQ, uint qN) : moduloTwoPi(true) { M=zeros(1,qN); M(0,singleQ)=1.; } ///< The singleQ parameter generates a matrix M that picks out a single q value
-  TaskMap_qItself(const arr& _M=NoArr) : moduloTwoPi(true) { if(&_M) M=_M; }                     ///< Specifying NoArr returns q; specifying a vector M returns M%q; specifying a matrix M returns M*q
-  TaskMap_qItself(const ors::KinematicWorld& G, const char* jointName)
-    : moduloTwoPi(true)  {
-    ors::Joint *j = G.getJointByName(jointName);
-    M = zeros(j->qDim(), G.getJointStateDimension() );
-    M.setMatrixBlock(eye(j->qDim()), 0, j->qIndex);
-  }
-  TaskMap_qItself(const ors::KinematicWorld& G, const char* jointName, const char* jointName2)
-    : moduloTwoPi(true)  {
-    ors::Joint *j1 = G.getJointByName(jointName);
-    ors::Joint *j2 = G.getJointByName(jointName2);
-    M = zeros(j1->qDim() + j2->qDim(), G.getJointStateDimension() );
-    M.setMatrixBlock(eye(j1->qDim()), 0, j1->qIndex);
-    M.setMatrixBlock(eye(j2->qDim()), j1->qDim(), j2->qIndex);
-  }
-  virtual void phi(arr& y, arr& J, const ors::KinematicWorld& G, int t=-1);
-  virtual uint dim_phi(const ors::KinematicWorld& G);
-};
-
-//===========================================================================
-
-struct TaskMap_qLimits:TaskMap {
-  arr limits;
-  double margin;
-  TaskMap_qLimits(const arr& _limits=NoArr, double _margin=0.1){
-    margin=_margin;
-    if(&_limits) limits=_limits;
-  } ///< if no limits are provided, they are taken from G's joints' attributes on the first call of phi
-  virtual void phi(arr& y, arr& J, const ors::KinematicWorld& G, int t=-1);
-  virtual uint dim_phi(const ors::KinematicWorld& G){ return 1; }
-};
-=======
->>>>>>> ac29c054
 
 //===========================================================================
 
@@ -132,14 +91,7 @@
 struct LimitsConstraint:TaskMap {
   double margin;
   arr limits;
-<<<<<<< HEAD
-  LimitsConstraint(uint _margin=0.05){
-    type=ineqTT;
-    margin = _margin;
-  }
-=======
   LimitsConstraint(double _margin=.05):margin(_margin){}
->>>>>>> ac29c054
   virtual void phi(arr& y, arr& J, const ors::KinematicWorld& G, int t=1);
   virtual uint dim_phi(const ors::KinematicWorld& G){ return 1; }
   virtual mlr::String shortTag(const ors::KinematicWorld& G){ return STRING("LimitsConstraint"); }
@@ -260,20 +212,4 @@
   }
 };
 
-struct qItselfLimit:TaskMap {
-  uint qIdx;
-  double limit_low, limit_high;
-  qItselfLimit(uint _qIdx,double _limit_low, double _limit_high){
-    qIdx=_qIdx;
-    limit_low = _limit_low;
-    limit_high=_limit_high;
-    type=ineqTT;
-  }
-
-  virtual void phi(arr& y, arr& J, const ors::KinematicWorld& G, int t=1);
-  virtual uint dim_phi(const ors::KinematicWorld& G){
-    return 2;
-  }
-};
-
 //===========================================================================