/*  ---------------------------------------------------------------------
    Copyright 2014 Marc Toussaint
    email: marc.toussaint@informatik.uni-stuttgart.de
    
    This program is free software: you can redistribute it and/or modify
    it under the terms of the GNU General Public License as published by
    the Free Software Foundation, either version 3 of the License, or
    (at your option) any later version.
    
    This program is distributed in the hope that it will be useful,
    but WITHOUT ANY WARRANTY; without even the implied warranty of
    MERCHANTABILITY or FITNESS FOR A PARTICULAR PURPOSE.  See the
    GNU General Public License for more details.
    
    You should have received a COPYING file of the GNU General Public License
    along with this program. If not, see <http://www.gnu.org/licenses/>
    -----------------------------------------------------------------  */


#ifndef _MT_motion_h
#define _MT_motion_h

#include <Ors/ors.h>
#include <Optim/optimization.h>

/* Notes
  -- transition models: kinematic, non-holonomic (vel = B u), pseudo dynamic, non-hol dynamic (acc = B u), real dynamic
  -- transition costs: vel^2 *tau, acc^2 * tau, u^2 * tau
  */


//===========================================================================
//
// defines only a map (task space), not yet the costs in this space
//

struct TaskMap {
  bool constraint;  ///< whether this is a hard constraint (implementing a constraint function g)
  uint order;       ///< 0=position, 1=vel, etc
  //Actually, the right way would be to give phi a list of $k+1$ graphs -- and retrieve the velocities/accs from that...
  virtual void phi(arr& y, arr& J, const ors::KinematicWorld& G) = 0;
  virtual void phi(arr& y, arr& J, const WorldL& G, double tau);
  virtual uint dim_phi(const ors::KinematicWorld& G) = 0; //the dimensionality of $y$

  TaskMap():constraint(false),order(0) {}
  virtual ~TaskMap() {};
};


//===========================================================================
//
// the costs in a task space
//

struct TaskCost {
  TaskMap& map;
  MT::String name;
  bool active;
  arr target, prec;  ///< target & precision over a whole trajectory
  double threshold;  ///< threshold for feasibility checks (e.g. in RRTs)
  uint dim_phi(const ors::KinematicWorld& G, uint t){ if(!active || prec.N<=t || !prec(t)) return 0; return map.dim_phi(G); }

  TaskCost(TaskMap* m):map(*m), active(true){}

  enum TaskCostInterpolationType { atTimeOnly, tillTime, fromTime };
  void setCostSpecs(uint fromTime, uint toTime,
<<<<<<< HEAD
                    const arr& _target=ARRAY(0.),
=======
                    const arr& _target=ARR(0.),
>>>>>>> b4f4185b
                    double _prec=1.);

};


//===========================================================================
//
// a motion problem description
//

/// This class allows you to DESCRIBE a motion planning problem, nothing more
struct MotionProblem { //TODO: rename MotionPlanningProblem
  //engines to compute things
  ors::KinematicWorld& world;
  bool useSwift;
  
  //******* the following three sections are parameters that define the problem

  //-- task cost descriptions
  MT::Array<TaskCost*> taskCosts;
  bool makeContactsAttractive;
  
  //-- transition cost descriptions //TODO: should become a task map just like any other
  enum TransitionType { none=-1, kinematic=0, pseudoDynamic=1, realDynamic=2 };
  TransitionType transitionType;
  arr H_rate_diag; ///< cost rate
  uint T; ///< number of time steps
  double tau; ///< duration of single step
  
  //-- start constraints
  arr x0, v0; ///< fixed start state and velocity [[TODO: remove this and replace by prefix only (redundant...)]]
  arr prefix; ///< a set of states PRECEEDING x[0] (having 'negative' time indices) and which influence the control cost on x[0]. NOTE: x[0] is subject to optimization. DEFAULT: constantly equals x0
  arr postfix; ///< fixing the set of statex x[T-k]...x[T]
  //TODO: add methods to properly set the prefix given x0,v0?

  //-- stationary parameters
  arr z0; ///< an initialization of the stationary parameters of the motion problem

  //-- return values of an optimizer
  MT::Array<arr> phiMatrix;
  arr dualMatrix;

  MotionProblem(ors::KinematicWorld& _world, bool useSwift=true);
  
  MotionProblem& operator=(const MotionProblem& other);

  void loadTransitionParameters(); ///< loads transition parameters from cfgFile //TODO: do in constructor of TransitionCost

  //-- setting costs in a task space
  TaskCost* addTask(const char* name, TaskMap *map);
  enum TaskCostInterpolationType { constant, finalOnly, final_restConst, early_restConst, final_restLinInterpolated };
  void setInterpolatingCosts(TaskCost *c,
                             TaskCostInterpolationType inType,
                             const arr& y_finalTarget, double y_finalPrec, const arr& y_midTarget=NoArr, double y_midPrec=-1., double earlyFraction=-1.);

  //-- cost infos
  uint dim_phi(const ors::KinematicWorld& G, uint t);
  uint dim_g(const ors::KinematicWorld& G, uint t);
  uint dim_psi();
//  bool getTaskCosts(arr& phi, arr& J_x, arr& J_v, uint t); ///< the general (`big') task vector and its Jacobian
  bool getTaskCosts2(arr& phi, arr& J, uint t, const WorldL& G, double tau); ///< the general (`big') task vector and its Jacobian
  void costReport(bool gnuplt=true); ///< also computes the costMatrix
  
  void setState(const arr& x, const arr& v=NoArr);
  void activateAllTaskCosts(bool activate=true);

  //-- helpers
  arr getInitialization();
};


//===========================================================================
//
// transforming a motion problem description into an optimization problem
//

struct MotionProblemFunction:KOrderMarkovFunction {
  MotionProblem& MP;
  WorldL configurations;

  MotionProblemFunction(MotionProblem& _P):MP(_P) { MT::Array<ors::KinematicWorld*>::memMove=true; };
  
  //KOrderMarkovFunction definitions
  virtual void phi_t(arr& phi, arr& J, uint t, const arr& x_bar);
  //functions to get the parameters $T$, $k$ and $n$ of the $k$-order Markov Process
  virtual uint get_T() { return MP.T; }
  virtual uint get_k() { return 2; }
  virtual uint dim_x() { return MP.x0.N; }
  virtual uint dim_z() { return MP.z0.N; }
  virtual uint dim_phi(uint t){ return MP.dim_psi() + MP.dim_phi(MP.world, t); } //transitions plus costs (latter include constraints)
  virtual uint dim_g(uint t){ return MP.dim_g(MP.world, t); }
  virtual arr get_prefix(); //the history states x(-k),..,x(-1)
  virtual arr get_postfix();
};


//===========================================================================
//
// transforming a motion problem description into an end-pose optimization problem only
//

struct MotionProblem_EndPoseFunction:VectorFunction {
  MotionProblem& MP;

  MotionProblem_EndPoseFunction(MotionProblem& _P):MP(_P) {};

  //VectorFunction definitions
  virtual void fv(arr& phi, arr& J, const arr& x);
};


//===========================================================================
//
// basic helpers
//

void sineProfile(arr& q, const arr& q0, const arr& qT,uint T);
arr reverseTrajectory(const arr& q);
void getVel(arr& v, const arr& q, double tau);
void getAcc(arr& a, const arr& q, double tau);


#endif<|MERGE_RESOLUTION|>--- conflicted
+++ resolved
@@ -64,11 +64,7 @@
 
   enum TaskCostInterpolationType { atTimeOnly, tillTime, fromTime };
   void setCostSpecs(uint fromTime, uint toTime,
-<<<<<<< HEAD
-                    const arr& _target=ARRAY(0.),
-=======
                     const arr& _target=ARR(0.),
->>>>>>> b4f4185b
                     double _prec=1.);
 
 };
