/*  ---------------------------------------------------------------------
    Copyright 2014 Marc Toussaint
    email: marc.toussaint@informatik.uni-stuttgart.de
    
    This program is free software: you can redistribute it and/or modify
    it under the terms of the GNU General Public License as published by
    the Free Software Foundation, either version 3 of the License, or
    (at your option) any later version.
    
    This program is distributed in the hope that it will be useful,
    but WITHOUT ANY WARRANTY; without even the implied warranty of
    MERCHANTABILITY or FITNESS FOR A PARTICULAR PURPOSE.  See the
    GNU General Public License for more details.
    
    You should have received a COPYING file of the GNU General Public License
    along with this program. If not, see <http://www.gnu.org/licenses/>
    -----------------------------------------------------------------  */

#include "gamepad2tasks.h"
#include <Motion/taskMaps.h>
#include <Hardware/gamepad/gamepad.h>

<<<<<<< HEAD
Gamepad2Tasks::Gamepad2Tasks(TaskController& _MP, const arr& _q0):MP(_MP), q0(_q0), endeffR(NULL), endeffL(NULL){
  if(mlr::getParameter<bool>("oldfashinedTaskControl", true)){
    homing = new CtrlTask("qHoming", new TaskMap_qItself(), .5, 1., .2, 10.);
    homing->setTarget(q0);
    endeffR = new CtrlTask("endeffR", new DefaultTaskMap(posTMT, MP.world, "endeffR", NoVector, "base_footprint"), .5, .8, 1., 1.);
    endeffL = new CtrlTask("endeffL", new DefaultTaskMap(posTMT, MP.world, "endeffL", NoVector, "base_footprint"), .5, .8, 1., 1.);
    base = new CtrlTask("endeffBase", new TaskMap_qItself(MP.world, "worldTranslationRotation"), .2, .8, 1., 1.);
    torso = new CtrlTask("torso_lift_link", new DefaultTaskMap(posTMT, MP.world, "torso_lift_link_0"), .2, .8, 1., 1.);
    head = new CtrlTask("endeffHead", new DefaultTaskMap(gazeAtTMT, MP.world, "endeffHead", Vector_z, "base_footprint"), .5, 1., 1., 1.);
    headAxes = new CtrlTask("endeffHead", new TaskMap_qItself(MP.world, "head_pan_joint", "head_tilt_joint"), .5, 1., 1., 1.);
    limits = new CtrlTask("limits", new TaskMap_qLimits(), .2, .8, 1., 1.);
    coll = new CtrlTask("collisions", new ProxyTaskMap(allPTMT, {0u}, .1), .2, .8, 1., 1.);
    gripperL = new CtrlTask("gripperL", new TaskMap_qItself(MP.world.getJointByName("l_gripper_joint")->qIndex, MP.world.getJointStateDimension()), 2., .8, 1., 1.);
    gripperR = new CtrlTask("gripperR", new TaskMap_qItself(MP.world.getJointByName("r_gripper_joint")->qIndex, MP.world.getJointStateDimension()), 2., .8, 1., 1.);
  }else{
    homing = new CtrlTask("qHoming", new TaskMap_qItself(), .5, 1., .5, .5);
    homing->setTarget(q0);
    endeffR = new CtrlTask("endeffR", new DefaultTaskMap(posTMT, MP.world, "endeffR", NoVector, "base_footprint"), 1., .1, 1., 1.);
    endeffL = new CtrlTask("endeffL", new DefaultTaskMap(posTMT, MP.world, "endeffL", NoVector, "base_footprint"), .5, .8, 1., 1.);
    base = new CtrlTask("endeffBase", new TaskMap_qItself(MP.world, "worldTranslationRotation"), .2, .8, 1., 1.);
    torso = new CtrlTask("torso_lift_link", new DefaultTaskMap(posTMT, MP.world, "torso_lift_link_0"), .2, .8, 1., 1.);
    head = new CtrlTask("endeffHead", new DefaultTaskMap(gazeAtTMT, MP.world, "endeffHead", Vector_z, "base_footprint"), 1., .8, 1., 1.);
    headAxes = new CtrlTask("endeffHead", new TaskMap_qItself(MP.world, "head_pan_joint", "head_tilt_joint"), .5, 1., 1., 1.);
    limits = new CtrlTask("limits", new TaskMap_qLimits(), .2, .8, 1., 1.);
    coll = new CtrlTask("collisions", new ProxyTaskMap(allPTMT, {0u}, .1), .2, .8, 1., 1.);
    gripperL = new CtrlTask("gripperL", new TaskMap_qItself(MP.world.getJointByName("l_gripper_joint")->qIndex, MP.world.getJointStateDimension()), 2., .8, 1., 1.);
    gripperR = new CtrlTask("gripperR", new TaskMap_qItself(MP.world.getJointByName("r_gripper_joint")->qIndex, MP.world.getJointStateDimension()), 2., .8, 1., 1.);

    endeffR->setGains(30.,1.);
    endeffL->setGains(30.,1.); //endeffL->maxAcc=.5;
    headAxes->setGains(10.,5.);
  }
  for(CtrlTask* task:{ homing, endeffR, endeffL, base, torso, head, headAxes, limits, coll, gripperL, gripperR })
    task->active=false;
}

mlr::Array<CtrlTask*> Gamepad2Tasks::getTasks(){
  return { homing, endeffR, endeffL, base, torso, head, headAxes, limits, coll, gripperL, gripperR };
=======
mlr::String robot;

Gamepad2Tasks::Gamepad2Tasks(FeedbackMotionControl& _MP)
  : MP(_MP),
    endeffR(NULL), endeffL(NULL), base(NULL), torso(NULL), head(NULL), headAxes(NULL), limits(NULL), coll(NULL), gripperL(NULL), gripperR(NULL){

  robot = mlr::getParameter<mlr::String>("robot", "pr2");

  endeffR = new CtrlTask("endeffR", new DefaultTaskMap(posTMT, MP.world, "endeffR", NoVector, "base_footprint"), .5, .8, 1., 1.);
  endeffL = new CtrlTask("endeffL", new DefaultTaskMap(posTMT, MP.world, "endeffL", NoVector, "base_footprint"), .5, .8, 1., 1.);
//  base = new CtrlTask("endeffBase", new TaskMap_qItself(MP.world, "worldTranslationRotation"), .2, .8, 1., 1.);
//  torso = new CtrlTask("torso_lift_link", new DefaultTaskMap(posTMT, MP.world, "torso_lift_link_0"), .2, .8, 1., 1.);
  head = new CtrlTask("endeffHead", new DefaultTaskMap(gazeAtTMT, MP.world, "endeffHead", Vector_z, "base_footprint"), .5, 1., 1., 1.);
  if(robot=="pr2") headAxes = new CtrlTask("endeffHead", new TaskMap_qItself(MP.world, "head_pan_joint", "head_tilt_joint"), .5, 1., 1., 1.);
  if(robot=="baxter") headAxes = new CtrlTask("endeffHead", new TaskMap_qItself(MP.world, "head_pan"), .5, 1., 1., 1.);
  limits = new CtrlTask("limits", new TaskMap_qLimits(), .2, .8, 1., 1.);
  coll = new CtrlTask("collisions", new ProxyTaskMap(allPTMT, {0u}, .1), .2, .8, 1., 1.);
  if(robot=="pr2") {
    gripperL = new CtrlTask("gripperL", new TaskMap_qItself(MP.world.getJointByName("l_gripper_joint")->qIndex, MP.world.getJointStateDimension()), 2., .8, 1., 1.);
    gripperR = new CtrlTask("gripperR", new TaskMap_qItself(MP.world.getJointByName("r_gripper_joint")->qIndex, MP.world.getJointStateDimension()), 2., .8, 1., 1.);
  }
  if(robot=="baxter") {
    gripperL = new CtrlTask("gripperL", new TaskMap_qItself(MP.world.getJointByName("l_gripper_l_finger_joint")->qIndex, MP.world.getJointStateDimension()), 2., .8, 1., 1.);
    gripperR = new CtrlTask("gripperR", new TaskMap_qItself(MP.world.getJointByName("r_gripper_l_finger_joint")->qIndex, MP.world.getJointStateDimension()), 2., .8, 1., 1.);
  }
}

mlr::Array<CtrlTask*> Gamepad2Tasks::getTasks(){
  return { endeffR, endeffL, /*base, torso,*/ head, headAxes, limits, coll, gripperL, gripperR };
>>>>>>> cd4882d1
}

double gamepadSignalMap(double x){
  return mlr::sign(x)*(exp(mlr::sqr(x))-1.);
}

bool Gamepad2Tasks::updateTasks(arr& gamepadState){
  if(stopButtons(gamepadState)) return true;

  for(CtrlTask* pdt:MP.tasks) pdt->active=false;

  MP.qNullCostRef.setGains(0., 10.); //nullspace qitself is not used for homing by default
  MP.qNullCostRef.active=true;
  MP.qNullCostRef.setTarget(MP.world.q);

//  homing->setGains(0., 10.); //nullspace qitself is not used for homing by default
//  homing->active=true;
//  homing->setTarget(MP.world.q);
  //  limits->active=true;
//  coll->active=true;

  if(gamepadState.N<6) return false;

  double gamepadRate=mlr::getParameter<double>("gamepadRate",.2);
  for(uint i=1;i<gamepadState.N;i++) if(fabs(gamepadState(i))<0.05) gamepadState(i)=0.;
  double gamepadLeftRight   = -gamepadRate*gamepadSignalMap(gamepadState(4));
  double gamepadForwardBack = -gamepadRate*gamepadSignalMap(gamepadState(3));
  double gamepadUpDown      = -gamepadRate*gamepadSignalMap(gamepadState(2));
  double gamepadRotate      = -gamepadRate*gamepadSignalMap(gamepadState(1));

  uint mode = uint(gamepadState(0));

  enum {none, up, down, downRot, left, right} sel=none;
  if(fabs(gamepadState(5))>.5 || fabs(gamepadState(6))>.5){
    if(fabs(gamepadState(5))>fabs(gamepadState(6))){
      if(gamepadState(5)>0.) sel=right; else sel=left;
    }else{
      if(gamepadState(6)>0.) sel=down; else sel=up;
    }
  }

  switch (mode) {
    case 0: { //(NIL) motion rate control
      CtrlTask *pdt=NULL;
      switch(sel){
        case right:  pdt=endeffR;  cout <<"effR control" <<endl;  break;
        case left:   pdt=endeffL;  cout <<"effL control" <<endl;  break;
//        case up:     pdt=torso;  cout <<"torso control" <<endl;  break;
        case up:     pdt=headAxes; cout <<"head control" <<endl;  break;
        case down:   pdt=base;  cout <<"base control" <<endl;  break;
        case none:   pdt=NULL;  break;
        case downRot: break;
      }
      if(!pdt) break;
      pdt->active=true;
      if(!pdt->y.N || !pdt->v.N){
        pdt->map.phi(pdt->y, NoArr, MP.world);
        pdt->v_ref.resizeAs(pdt->y);
      }
      ors::Vector vel(gamepadLeftRight, gamepadForwardBack, gamepadUpDown);
      if(sel==down){
        vel.set ( .5*gamepadLeftRight, .5*gamepadRotate, 2.*gamepadForwardBack );
        vel = MP.world.getShapeByName("endeffBase") -> X.rot * vel;
      }
//      vel = MP.world.getShapeByName("endeffBase")->X.rot*vel;
      arr ve;
      ve = conv_vec2arr(vel);
      if(sel==up){
        if(robot=="pr2") ve = ARR(ve(1), -ve(0));
        if(robot=="baxter") ve = ARR(ve(1));
      }
      pdt->y_ref = pdt->y + 0.01*ve;
      pdt->v_ref = ve; //setZero();
//      if(sel!=up)  MP.world.getShapeByName("mymarker")->rel.pos = pdt->y_ref;

      //-- left right: gaze control
<<<<<<< HEAD
//      if(sel==left || sel==right){
//        head->active=true;
//        dynamic_cast<DefaultTaskMap*>(&head->map)->jvec = pdt->y;
//      }
=======
      if(head && (sel==left || sel==right)){
        head->active=true;
        dynamic_cast<DefaultTaskMap*>(&head->map)->jvec = pdt->y;
      }
>>>>>>> cd4882d1
      break;
    }
    case 1: { //homing
      cout <<"homing" <<endl;
      homing->setTarget(q0);
      ors::Joint *j = MP.world.getJointByName("worldTranslationRotation");
      if(j){
        arr b;
        base->map.phi(b, NoArr, MP.world);
        if(b.N && j && j->qDim()){
          for(uint i=0;i<j->qDim();i++)
<<<<<<< HEAD
            homing->y_ref(j->qIndex+i) = b(i);
=======
            MP.qitselfPD.y_ref(j->qIndex+i) = b(i);
>>>>>>> cd4882d1
        }
      }
      homing->active = true;
      break;
    }
    case 4:
    case 8:{ //open/close hand
      cout <<"open/close hand" <<endl;
      CtrlTask *pdt=NULL;
      switch(sel){
        case right:  pdt=gripperR;  break;
        case left:   pdt=gripperL;  break;
        default:     pdt=NULL;  break;
      }
      if(!pdt) break;
      if(robot=="pr2"){
        if(mode==8) pdt->y_ref=ARR(.08); else pdt->y_ref=ARR(.01);
      }
      if(robot=="baxter"){
        if(mode==8) pdt->y_ref=ARR(.1); else pdt->y_ref=ARR(0.);
      }
      pdt->active=true;
      break;
    }
//    case 2: { //(2) CRAZY tactile guiding
//      skin->active=true;
//      skin->y_prec = 5e1;
//      skin->y_target=ARR(.0, .0, .0, .0, .0, .0);
//      //ON SIMULATION: since it is set to (.01, .01, .01) this will always give a repelling force!
//      break;
//    }
//    case 256: { //(select)close hand
//      skin->active=true;
//      skin->y_target=ARR(.007, 0, .02, 0, .007, 0);
//      break;
//    }
//    case 512: { //(start)open hand
//      arr target = q->y;
//      target(8)=target(10)=target(12)=-.8;
//      target(9)=target(11)=target(13)= .6;
//      q->v_target = 1.*(target - q->y);
//      double vmax=.5, v=absMax(q->v_target);
//      if (v>vmax) q->v_target*=vmax/v;
//      break;
//    }
  }
  return false;
}
<|MERGE_RESOLUTION|>--- conflicted
+++ resolved
@@ -20,21 +20,33 @@
 #include <Motion/taskMaps.h>
 #include <Hardware/gamepad/gamepad.h>
 
-<<<<<<< HEAD
+Gamepad2Tasks::Gamepad2Tasks(FeedbackMotionControl& _MP)
+  : MP(_MP),
+    endeffR(NULL), endeffL(NULL), base(NULL), torso(NULL), head(NULL), headAxes(NULL), limits(NULL), coll(NULL), gripperL(NULL), gripperR(NULL){
+
+  robot = mlr::getParameter<mlr::String>("robot", "pr2");
+
 Gamepad2Tasks::Gamepad2Tasks(TaskController& _MP, const arr& _q0):MP(_MP), q0(_q0), endeffR(NULL), endeffL(NULL){
   if(mlr::getParameter<bool>("oldfashinedTaskControl", true)){
     homing = new CtrlTask("qHoming", new TaskMap_qItself(), .5, 1., .2, 10.);
     homing->setTarget(q0);
-    endeffR = new CtrlTask("endeffR", new DefaultTaskMap(posTMT, MP.world, "endeffR", NoVector, "base_footprint"), .5, .8, 1., 1.);
-    endeffL = new CtrlTask("endeffL", new DefaultTaskMap(posTMT, MP.world, "endeffL", NoVector, "base_footprint"), .5, .8, 1., 1.);
-    base = new CtrlTask("endeffBase", new TaskMap_qItself(MP.world, "worldTranslationRotation"), .2, .8, 1., 1.);
-    torso = new CtrlTask("torso_lift_link", new DefaultTaskMap(posTMT, MP.world, "torso_lift_link_0"), .2, .8, 1., 1.);
-    head = new CtrlTask("endeffHead", new DefaultTaskMap(gazeAtTMT, MP.world, "endeffHead", Vector_z, "base_footprint"), .5, 1., 1., 1.);
-    headAxes = new CtrlTask("endeffHead", new TaskMap_qItself(MP.world, "head_pan_joint", "head_tilt_joint"), .5, 1., 1., 1.);
-    limits = new CtrlTask("limits", new TaskMap_qLimits(), .2, .8, 1., 1.);
-    coll = new CtrlTask("collisions", new ProxyTaskMap(allPTMT, {0u}, .1), .2, .8, 1., 1.);
+  endeffR = new CtrlTask("endeffR", new DefaultTaskMap(posTMT, MP.world, "endeffR", NoVector, "base_footprint"), .5, .8, 1., 1.);
+  endeffL = new CtrlTask("endeffL", new DefaultTaskMap(posTMT, MP.world, "endeffL", NoVector, "base_footprint"), .5, .8, 1., 1.);
+//  base = new CtrlTask("endeffBase", new TaskMap_qItself(MP.world, "worldTranslationRotation"), .2, .8, 1., 1.);
+//  torso = new CtrlTask("torso_lift_link", new DefaultTaskMap(posTMT, MP.world, "torso_lift_link_0"), .2, .8, 1., 1.);
+  head = new CtrlTask("endeffHead", new DefaultTaskMap(gazeAtTMT, MP.world, "endeffHead", Vector_z, "base_footprint"), .5, 1., 1., 1.);
+  if(robot=="pr2") headAxes = new CtrlTask("endeffHead", new TaskMap_qItself(MP.world, "head_pan_joint", "head_tilt_joint"), .5, 1., 1., 1.);
+  if(robot=="baxter") headAxes = new CtrlTask("endeffHead", new TaskMap_qItself(MP.world, "head_pan"), .5, 1., 1., 1.);
+  limits = new CtrlTask("limits", new TaskMap_qLimits(), .2, .8, 1., 1.);
+  coll = new CtrlTask("collisions", new ProxyTaskMap(allPTMT, {0u}, .1), .2, .8, 1., 1.);
+  if(robot=="pr2") {
     gripperL = new CtrlTask("gripperL", new TaskMap_qItself(MP.world.getJointByName("l_gripper_joint")->qIndex, MP.world.getJointStateDimension()), 2., .8, 1., 1.);
     gripperR = new CtrlTask("gripperR", new TaskMap_qItself(MP.world.getJointByName("r_gripper_joint")->qIndex, MP.world.getJointStateDimension()), 2., .8, 1., 1.);
+  }
+  if(robot=="baxter") {
+    gripperL = new CtrlTask("gripperL", new TaskMap_qItself(MP.world.getJointByName("l_gripper_l_finger_joint")->qIndex, MP.world.getJointStateDimension()), 2., .8, 1., 1.);
+    gripperR = new CtrlTask("gripperR", new TaskMap_qItself(MP.world.getJointByName("r_gripper_l_finger_joint")->qIndex, MP.world.getJointStateDimension()), 2., .8, 1., 1.);
+  }
   }else{
     homing = new CtrlTask("qHoming", new TaskMap_qItself(), .5, 1., .5, .5);
     homing->setTarget(q0);
@@ -59,37 +71,6 @@
 
 mlr::Array<CtrlTask*> Gamepad2Tasks::getTasks(){
   return { homing, endeffR, endeffL, base, torso, head, headAxes, limits, coll, gripperL, gripperR };
-=======
-mlr::String robot;
-
-Gamepad2Tasks::Gamepad2Tasks(FeedbackMotionControl& _MP)
-  : MP(_MP),
-    endeffR(NULL), endeffL(NULL), base(NULL), torso(NULL), head(NULL), headAxes(NULL), limits(NULL), coll(NULL), gripperL(NULL), gripperR(NULL){
-
-  robot = mlr::getParameter<mlr::String>("robot", "pr2");
-
-  endeffR = new CtrlTask("endeffR", new DefaultTaskMap(posTMT, MP.world, "endeffR", NoVector, "base_footprint"), .5, .8, 1., 1.);
-  endeffL = new CtrlTask("endeffL", new DefaultTaskMap(posTMT, MP.world, "endeffL", NoVector, "base_footprint"), .5, .8, 1., 1.);
-//  base = new CtrlTask("endeffBase", new TaskMap_qItself(MP.world, "worldTranslationRotation"), .2, .8, 1., 1.);
-//  torso = new CtrlTask("torso_lift_link", new DefaultTaskMap(posTMT, MP.world, "torso_lift_link_0"), .2, .8, 1., 1.);
-  head = new CtrlTask("endeffHead", new DefaultTaskMap(gazeAtTMT, MP.world, "endeffHead", Vector_z, "base_footprint"), .5, 1., 1., 1.);
-  if(robot=="pr2") headAxes = new CtrlTask("endeffHead", new TaskMap_qItself(MP.world, "head_pan_joint", "head_tilt_joint"), .5, 1., 1., 1.);
-  if(robot=="baxter") headAxes = new CtrlTask("endeffHead", new TaskMap_qItself(MP.world, "head_pan"), .5, 1., 1., 1.);
-  limits = new CtrlTask("limits", new TaskMap_qLimits(), .2, .8, 1., 1.);
-  coll = new CtrlTask("collisions", new ProxyTaskMap(allPTMT, {0u}, .1), .2, .8, 1., 1.);
-  if(robot=="pr2") {
-    gripperL = new CtrlTask("gripperL", new TaskMap_qItself(MP.world.getJointByName("l_gripper_joint")->qIndex, MP.world.getJointStateDimension()), 2., .8, 1., 1.);
-    gripperR = new CtrlTask("gripperR", new TaskMap_qItself(MP.world.getJointByName("r_gripper_joint")->qIndex, MP.world.getJointStateDimension()), 2., .8, 1., 1.);
-  }
-  if(robot=="baxter") {
-    gripperL = new CtrlTask("gripperL", new TaskMap_qItself(MP.world.getJointByName("l_gripper_l_finger_joint")->qIndex, MP.world.getJointStateDimension()), 2., .8, 1., 1.);
-    gripperR = new CtrlTask("gripperR", new TaskMap_qItself(MP.world.getJointByName("r_gripper_l_finger_joint")->qIndex, MP.world.getJointStateDimension()), 2., .8, 1., 1.);
-  }
-}
-
-mlr::Array<CtrlTask*> Gamepad2Tasks::getTasks(){
-  return { endeffR, endeffL, /*base, torso,*/ head, headAxes, limits, coll, gripperL, gripperR };
->>>>>>> cd4882d1
 }
 
 double gamepadSignalMap(double x){
@@ -166,17 +147,10 @@
 //      if(sel!=up)  MP.world.getShapeByName("mymarker")->rel.pos = pdt->y_ref;
 
       //-- left right: gaze control
-<<<<<<< HEAD
-//      if(sel==left || sel==right){
+//      if(head && (sel==left || sel==right)){
 //        head->active=true;
 //        dynamic_cast<DefaultTaskMap*>(&head->map)->jvec = pdt->y;
 //      }
-=======
-      if(head && (sel==left || sel==right)){
-        head->active=true;
-        dynamic_cast<DefaultTaskMap*>(&head->map)->jvec = pdt->y;
-      }
->>>>>>> cd4882d1
       break;
     }
     case 1: { //homing
@@ -188,11 +162,7 @@
         base->map.phi(b, NoArr, MP.world);
         if(b.N && j && j->qDim()){
           for(uint i=0;i<j->qDim();i++)
-<<<<<<< HEAD
             homing->y_ref(j->qIndex+i) = b(i);
-=======
-            MP.qitselfPD.y_ref(j->qIndex+i) = b(i);
->>>>>>> cd4882d1
         }
       }
       homing->active = true;
