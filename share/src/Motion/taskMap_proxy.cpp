#include "taskMap_proxy.h"

ProxyTaskMap::ProxyTaskMap(PTMtype _type,
             uintA _shapes,
             double _margin,
             bool _useCenterDist) {
  type=_type;
  shapes=_shapes;
  margin=_margin;
  useCenterDist=_useCenterDist;
  cout <<"creating ProxyTaskMap with shape list" <<shapes <<endl;
}

void ProxyTaskMap::phi(arr& y, arr& J, const ors::Graph& G){
  uint i;
  ors::Proxy *p;

  y.resize(1);  y.setZero();
  if(&J){ J.resize(1, G.getJointStateDimension(false));  J.setZero(); }

  switch(type) {
    case allPTMT:
      for_list(i,p,G.proxies)  if(p->d<margin) {
        addAContact(y(0), J, p, G, margin, useCenterDist);
        p->colorCode = 1;
      }
      break;
    case allListedPTMT:
      for_list(i,p,G.proxies)  if(p->d<margin) {
        if(shapes.contains(p->a) && shapes.contains(p->b)) {
          addAContact(y(0), J, p, G, margin, useCenterDist);
          p->colorCode = 2;
        }
      }
      break;
    case allVersusListedPTMT: {
      for_list(i,p,G.proxies)  if(p->d<margin) {
        if(shapes.contains(p->a) || shapes.contains(p->b)) {
          addAContact(y(0), J, p, G, margin, useCenterDist);
          p->colorCode = 2;
        }
      }
    } break;
    case allExceptListedPTMT:
      for_list(i,p,G.proxies)  if(p->d<margin) {
        if(!shapes.contains(p->a) && !shapes.contains(p->b)) {
          addAContact(y(0), J, p, G, margin, useCenterDist);
          p->colorCode = 3;
        }
      }
      break;
    case bipartitePTMT:
      for_list(i,p,G.proxies)  if(p->d<margin) {
        if((shapes.contains(p->a) && shapes2.contains(p->b)) ||
            (shapes.contains(p->b) && shapes2.contains(p->a))) {
          addAContact(y(0), J, p, G, margin, useCenterDist);
          p->colorCode = 4;
        }
      }
<<<<<<< HEAD
      break;
    case pairsCTVT: {
=======
    case pairsPTMT: {
>>>>>>> 7c479a2f
      shapes.reshape(shapes.N/2,2);
      // only explicit paris in 2D array shapes
      uint j;
      for_list(i,p,G.proxies)  if(p->d<margin) {
        for(j=0; j<shapes.d0; j++) {
          if((shapes(j,0)==(uint)p->a && shapes(j,1)==(uint)p->b) || (shapes(j,0)==(uint)p->b && shapes(j,1)==(uint)p->a))
            break;
        }
        if(j<shapes.d0) { //if a pair was found
          addAContact(y(0), J, p, G, margin, useCenterDist);
          p->colorCode = 5;
        }
      }
    } break;
    case allExceptPairsPTMT: {
      shapes.reshape(shapes.N/2,2);
      // only explicit paris in 2D array shapes
      uint j;
      for_list(i,p,G.proxies)  if(p->d<margin) {
        for(j=0; j<shapes.d0; j++) {
          if((shapes(j,0)==(uint)p->a && shapes(j,1)==(uint)p->b) || (shapes(j,0)==(uint)p->b && shapes(j,1)==(uint)p->a))
            break;
        }
        if(j==shapes.d0) { //if a pair was not found
          addAContact(y(0), J, p, G, margin, useCenterDist);
          p->colorCode = 5;
        }
      }
    } break;
    case vectorPTMT: {
      //outputs a vector of collision meassures, with entry for each explicit pair
      shapes.reshape(shapes.N/2,2);
      y.resize(shapes.d0);  y.setZero();
      if(&J){ J.resize(shapes.d0,J.d1);  J.setZero(); }
      uint j;
      for_list(i,p,G.proxies)  if(p->d<margin) {
        for(j=0; j<shapes.d0; j++) {
          if((shapes(j,0)==(uint)p->a && shapes(j,1)==(uint)p->b) || (shapes(j,0)==(uint)p->b && shapes(j,1)==(uint)p->a))
            break;
        }
        if(j<shapes.d0) {
          addAContact(y(j), J[j](), p, G, margin, useCenterDist);
          p->colorCode = 5;
        }
      }
    } break;
    default: NIY;
  }
}

uint ProxyTaskMap::dim_phi(const ors::Graph& G){
  switch(type) {
  case allPTMT:
  case allListedPTMT:
  case allVersusListedPTMT:
  case allExceptListedPTMT:
  case bipartitePTMT:
  case pairsPTMT:
  case allExceptPairsPTMT:
    return 1;
  case vectorPTMT:
    return shapes.d0;
  default: NIY;
  }
}<|MERGE_RESOLUTION|>--- conflicted
+++ resolved
@@ -57,12 +57,8 @@
           p->colorCode = 4;
         }
       }
-<<<<<<< HEAD
       break;
-    case pairsCTVT: {
-=======
     case pairsPTMT: {
->>>>>>> 7c479a2f
       shapes.reshape(shapes.N/2,2);
       // only explicit paris in 2D array shapes
       uint j;
