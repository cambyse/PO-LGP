#include "motionHeuristics.h"
#include "taskMap_default.h"
#include "taskMap_proxy.h"
#include <Optim/optimization.h>
#include <Ors/ors_swift.h>

#include <Gui/opengl.h>

//===========================================================================
//
// the rest is on the three base routines
//

void threeStepGraspHeuristic(arr& x, MotionProblem& MP, const arr& x0, uint shapeId, uint verbose) {
<<<<<<< HEAD
  OpenGL gl;
  bindOrsToOpenGL(MP.world, gl);

=======
>>>>>>> 0d21dc73
  uint T = MP.T;
  //double duration = sys.getTau() * T;
  
  MP.setx0(x0);
  listDelete(MP.taskCosts());
  
  uint side=0;
  
  //-- optimize ignoring hand -- testing different options for aligning with the object
  if (MP.world.shapes(shapeId)->type==ors::boxST) {
    arr cost_side(3),x_side(3,x0.N);
    for (side=0; side<3; side++) {
      setGraspGoals_PR2(MP, T, shapeId, side, 0);
      cost_side(side) = keyframeOptimizer(x, MP, false, verbose);
      listDelete(MP.taskCosts());
      if (verbose>=2) {
<<<<<<< HEAD
        displayState(x, MP.world, gl, STRING("posture estimate phase 0 side " <<side));
=======
        displayState(x, MP.world, STRING("posture estimate phase 0 side " <<side));
>>>>>>> 0d21dc73
      }
      x_side[side]() = x;
    }
    cout <<"3 side costs=" <<cost_side <<endl;
    side = cost_side.minIndex();
    x = x_side[side];
  } else {
    setGraspGoals_PR2(MP, T, shapeId, side, 0);
    keyframeOptimizer(x, MP, false, verbose);
    listDelete(MP.taskCosts());
    if (verbose>=2) {
<<<<<<< HEAD
      displayState(x, MP.world, gl, "posture estimate phase 0");
=======
      displayState(x, MP.world, "posture estimate phase 0");
>>>>>>> 0d21dc73
    }
  }
  
  //-- open hand
  //x.subRange(7,13) = ARR(0,-1.,.8,-1.,.8,-1.,.8);
  x(MP.world.getJointByName("finger_l_l")->qIndex) = 1.;
  x(MP.world.getJointByName("finger_l_r")->qIndex) = 1.;

  if (verbose>=2) {
<<<<<<< HEAD
    displayState(x, MP.world, gl, "posture estimate phase 1");
=======
    displayState(x, MP.world, "posture estimate phase 1");
>>>>>>> 0d21dc73
  }
  
  //-- reoptimize with close hand
  setGraspGoals_PR2(MP, T, shapeId, side, 1);
  keyframeOptimizer(x, MP, true, verbose);
  //listDelete(M.vars); //DON'T delete the grasp goals - the system should keep them for the planner
<<<<<<< HEAD
  if (verbose>=1) displayState(x, MP.world, gl, "posture estimate phase 2");
=======
  if (verbose>=1) displayState(x, MP.world, "posture estimate phase 2");
>>>>>>> 0d21dc73
//  M.displayCurrentState("posture estimate phase 2", false, false);
  //if (verbose>=2) M.gl->watch();
}

void setGraspGoals_Schunk(MotionProblem& MP, uint T, uint shapeId, uint side, uint phase) {
  MP.setState(MP.x0, MP.v0);;
  
  //load parameters only once!
  double positionPrec = MT::getParameter<double>("graspPlanPositionPrec");
  double oppositionPrec = MT::getParameter<double>("graspPlanOppositionPrec");
  double alignmentPrec = MT::getParameter<double>("graspPlanAlignmentPrec");
  double fingerDistPrec = MT::getParameter<double>("graspPlanFingerDistPrec");
  double colPrec = MT::getParameter<double>("graspPlanColPrec");
  double limPrec = MT::getParameter<double>("graspPlanLimPrec");
  double zeroQPrec = MT::getParameter<double>("graspPlanZeroQPrec");
  
  //set the time horizon
  CHECK(T==MP.T, "");
  
  //deactivate all variables
  MP.activateAllTaskCosts(false);
  
  //activate collision testing with target shape
  ors::Shape *target_shape = MP.world.shapes(shapeId);
  target_shape->cont=true;
  MP.world.swift().initActivations();
  
  //
  arr target,initial;
  ors::Vector ivec,jvec;

  //general target
  target = ARRAY(target_shape->X.pos);
  //xtarget(2) += .02; //grasp it 2cm above center
  
  //-- graspCenter -> predefined point (xtarget)
  TaskCost *c;
  c = MP.addTaskMap("graspCenter",
                   new DefaultTaskMap(posTMT, "graspCenter"));
  MP.setInterpolatingCosts(c, MotionProblem::early_restConst,
                          target, positionPrec, NoArr, -1., .8);

  //-- up: align either with cylinder axis or one of the box sides -- works good
  ivec.set(0, 1, 0);
  jvec.set(0, 0, 1);
  switch (target_shape->type) {
    case ors::cylinderST:
      target = ARR(0.);  //y-axis of m9 is orthogonal to world z-axis (tricky :-) )
      break;
    case ors::boxST: {
      //jrel=target_shape->X;
      if (side==1) jvec.set(0, 1, 0);
      if (side==2) jvec.set(1, 0, 0);
      target = ARR(1.);  //y-axis of m9 is aligned with one of the 3 sides of the cube
    } break;
    default: NIY;
  }
  c = MP.addTaskMap("upAlign",
                   new DefaultTaskMap(vecAlignTMT, MP.world, "graspCenter", ivec, target_shape->name, jvec, NoArr));
  MP.setInterpolatingCosts(c, MotionProblem::early_restConst,
                          target, alignmentPrec, NoArr, -1., .8);
  //test current state: flip if necessary
  c->map.phi(initial, NoArr, MP.world);
  if (initial(0)<0.) ((DefaultTaskMap*)&c->map)->ivec.set(0., -1., 0.); //flip vector to become positive


  if (phase==0) return;
  

  //-- finger tips close to surface : using ProxyTaskVariable
  uintA shapes = stringListToShapeIndices(
                   ARRAY<const char*>("tip1Shape",
                                      "tip2Shape",
                                      "tip3Shape"), MP.world.shapes);
  shapes.append(shapeId); shapes.append(shapeId); shapes.append(shapeId);
  shapes.reshape(2,3); shapes = ~shapes;
  c = MP.addTaskMap("graspContacts", new ProxyTaskMap(vectorPTMT, shapes, .05, true));
  double grip=.8; //specifies the desired proxy value
  target = ARR(grip,grip,grip);
  MP.setInterpolatingCosts(c, MotionProblem::early_restConst,
                          target, fingerDistPrec, ARR(0.,0.,0.), 0., 0.8);
  for (uint t=0; t<=T; t++) { //interpolation: 0 up to 4/5 of the trajectory, then interpolating in the last 1/5
    if (5*t<4*T) c->y_target[t]()=0.;
    else c->y_target[t]() = (grip*double(5*t-4*T))/T;
  }
  
  //-- collisions with other objects
  shapes = ARRAY<uint>(shapeId);
  c = MP.addTaskMap("otherCollisions", new ProxyTaskMap(allExceptListedPTMT, shapes, .04, true));
  target = ARR(0.);
  MP.setInterpolatingCosts(c, MotionProblem::final_restConst, target, colPrec, target, colPrec);
  c->map.phi(initial, NoArr, MP.world);
  if (initial(0)>0.) { //we are in collision/proximity -> depart slowly
    double a=initial(0);
    for (uint t=0; t<=T/5; t++)
      c->y_target[t]() = a*double(T-5*t)/T;
  }
  
  //-- opposing fingers
  c = MP.addTaskMap("oppose12",
                    new DefaultTaskMap(vecAlignTMT, MP.world, "tipNormal1", NoVector, "tipNormal2", NoVector));
  target = ARR(-1.);
  MP.setInterpolatingCosts(c, MotionProblem::early_restConst,
                          target, oppositionPrec, ARR(0.,0.,0.), 0., 0.8);
  //M.setInterpolatingCosts(c, MotionProblem::constFinalMid, target, oppositionPrec);


  c = MP.addTaskMap("oppose13",
                    new DefaultTaskMap(vecAlignTMT, MP.world, "tipNormal1", NoVector, "tipNormal3", NoVector));
  target = ARR(-1.);
  MP.setInterpolatingCosts(c, MotionProblem::final_restConst, target, oppositionPrec);

  
  //MT_MSG("TODO: fingers should be in relaxed position, or aligned with surface (otherwise they remain ``hooked'' as in previous posture)");
  
  //-- limits
  arr limits;
  limits <<"[-2. 2.; -2. 2.; -2. 0.2; -2. 2.; -2. 0.2; -3. 3.; -2. 2.; \
      -1.5 1.5; -1.5 1.5; -1.5 1.5; -1.5 1.5; -1.5 1.5; -1.5 1.5; -1.5 1.5; -1.5 1.5; -1.5 1.5 ]";
  c = MP.addTaskMap("limits",
                    new DefaultTaskMap(qLimitsTMT, -1, NoVector, -1, NoVector, limits));
  target=0.;
  MP.setInterpolatingCosts(c, MotionProblem::final_restConst, target, limPrec, target, limPrec);

  //-- homing
  c = MP.addTaskMap("qitself",
                    new DefaultTaskMap(qItselfTMT));
  MP.setInterpolatingCosts(c, MotionProblem::final_restConst, target, zeroQPrec, target, zeroQPrec);
}

void setGraspGoals_PR2(MotionProblem& MP, uint T, uint shapeId, uint side, uint phase) {
  MP.setState(MP.x0, MP.v0);;

  //load parameters only once!
  double positionPrec = MT::getParameter<double>("graspPlanPositionPrec");
  double alignmentPrec = MT::getParameter<double>("graspPlanAlignmentPrec");
  double fingerDistPrec = MT::getParameter<double>("graspPlanFingerDistPrec");
  double colPrec = MT::getParameter<double>("graspPlanColPrec");
  double limPrec = MT::getParameter<double>("graspPlanLimPrec");
  double zeroQPrec = MT::getParameter<double>("graspPlanZeroQPrec");

  //set the time horizon
  CHECK(T==MP.T, "");

  //deactivate all variables
  MP.activateAllTaskCosts(false);

  //activate collision testing with target shape
  ors::Shape *target_shape = MP.world.shapes(shapeId);
  target_shape->cont=true;
  MP.world.swift().initActivations();

  //
  arr target,initial;
  ors::Vector ivec,jvec;

  //general target
  target = ARRAY(target_shape->X.pos);

  //-- graspCenter -> predefined point (xtarget)
  TaskCost *c;
  c = MP.addTaskMap("graspCenter",
                    new DefaultTaskMap(posTMT, MP.world, "graspCenter"));
  MP.setInterpolatingCosts(c, MotionProblem::early_restConst,
                          target, positionPrec, NoArr, -1., .8);

  //-- align either with cylinder axis or one of the box sides -- works good
  ivec.set(0,1,0); //we want to align the y-axis of the hand with something
  jvec.set(0,0,1);
  switch (target_shape->type) {
    case ors::cylinderST:
      target = ARR(0.);  //y-axis of m9 is orthogonal to world z-axis (tricky :-) )
      break;
    case ors::boxST: {
      //jrel=target_shape->X;
      if (side==1) jvec.set(0,1,0);
      if (side==2) jvec.set(1,0,0);
      target = ARR(1.);  //y-axis of m9 is aligned with one of the 3 sides of the cube
    } break;
    default: NIY;
  }
  c = MP.addTaskMap("upAlign",
                    new DefaultTaskMap(vecAlignTMT, MP.world, "graspCenter", ivec, target_shape->name, jvec, NoArr));
  MP.setInterpolatingCosts(c, MotionProblem::early_restConst,
                          target, alignmentPrec, NoArr, -1., .8);
  //test current state: flip if necessary
  c->map.phi(initial, NoArr, MP.world);
  if (initial(0)<0.) ((DefaultTaskMap*)&c->map)->ivec.set(0,-1,0); //flip vector to become positive

  if (phase==0) return;

  //-- finger tips close to surface : using ProxyTaskVariable
  uintA shapes = stringListToShapeIndices(
                   ARRAY<const char*>("tip1",
                                      "tip2"), MP.world.shapes);
  shapes.append(shapeId); shapes.append(shapeId);
  shapes.reshape(2,2); shapes = ~shapes;
  c = MP.addTaskMap("graspContacts", new ProxyTaskMap(vectorPTMT, shapes, .1, false));
  for_(uint, i, shapes) cout <<' ' <<MP.world.shapes(*i)->name;
  double grip=.98; //specifies the desired proxy value
  target = ARR(grip,grip);
  MP.setInterpolatingCosts(c, MotionProblem::early_restConst,
                          target, fingerDistPrec, ARR(0.,0.), 0., 0.8);
  for (uint t=.8*T; t<=T; t++) { //interpolation: 0 up to 4/5 of the trajectory, then interpolating in the last 1/5
    double a=double(t-.8*T)/(.2*T);
    c->y_target[t]() = .7*(1.-a) + grip*a;
  }

#if 1
  //-- collisions with other objects
  shapes = ARRAY<uint>(shapeId);
  c = MP.addTaskMap("otherCollisions",
                    new ProxyTaskMap(allExceptListedPTMT, shapes, .04, true));
  target = ARR(0.);
  MP.setInterpolatingCosts(c, MotionProblem::constant, target, colPrec);
//  arr initial;
  c->map.phi(initial, NoArr, MP.world);
  if(initial(0)>0.) { //we are in collision/proximity -> depart slowly
    for (uint t=0; t<=T/5; t++){
      double a = double(T-5*t)/T;
      c->y_target[t]() = a*initial(0);
    }
  }
#endif

//  //-- opposing fingers -- PR2-fingers always oppose!
//  c = M.addDefaultTaskMap_Shapes("oppose12", zalignTMT, "tipNormal1", NoVector, "tipNormal2", NoVector);
//  target = ARR(-1.);
//  M.setInterpolatingCosts(c, MotionProblem::constEarlyMid,
//                          target, oppositionPrec, ARR(0.,0.,0.), 0., 0.8);


  //-- homing
  c = MP.addTaskMap("qitself",
                    new DefaultTaskMap(qItselfTMT));
  MP.setInterpolatingCosts(c, MotionProblem::final_restConst, target, zeroQPrec, target, zeroQPrec);

  return;

  //MT_MSG("TODO: fingers should be in relaxed position, or aligned with surface (otherwise they remain ``hooked'' as in previous posture)");

  //-- limits
  arr limits;
  limits <<"[-2. 2.; -2. 2.; -2. 0.2; -2. 2.; -2. 0.2; -3. 3.; -2. 2.; \
      -1.5 1.5; -1.5 1.5; -1.5 1.5; -1.5 1.5; -1.5 1.5; -1.5 1.5; -1.5 1.5; -1.5 1.5; -1.5 1.5 ]";
  c = MP.addTaskMap("limits",
                    new DefaultTaskMap(qLimitsTMT, -1, NoVector, -1, NoVector, limits));
  target=0.;
  MP.setInterpolatingCosts(c, MotionProblem::final_restConst, target, limPrec, target, limPrec);

}

void reattachShape(ors::KinematicWorld& ors, SwiftInterface *swift, const char* objShape, const char* toBody);

#if 0
void setPlaceGoals(MotionProblem& MP, uint T, uint shapeId, int belowToShapeId, const arr& locationTo){
  CHECK(belowToShapeId == -1 || &locationTo == NULL, "Only one thing at a time");
  MP.setState(MP.x0, MP.v0);;
  
  double midPrec          = MT::getParameter<double>("placeMidPrec");
  double alignmentPrec    = MT::getParameter<double>("placeAlignmentPrec");
  double limPrec          = MT::getParameter<double>("placePlanLimPrec");
  double colPrec          = MT::getParameter<double>("placePlanColPrec");
  double zeroQPrec        = MT::getParameter<double>("placePlanZeroQPrec");
  double positionPrec     = MT::getParameter<double>("placePositionPrec");
  double upDownVelocity   = MT::getParameter<double>("placeUpDownVelocity");
  double upDownVelocityPrec = MT::getParameter<double>("placeUpDownVelocityPrec");

  
  //set the time horizon
  CHECK(T==MP.T, "");
  
  //deactivate all variables
  MP.activateAllTaskCosts(false);
  
  //activate collision testing with target shape
  ors::Shape *obj  = MP.world.shapes(shapeId);
  ors::Shape *onto = NULL;
  if(belowToShapeId != -1)
     onto = MP.world.shapes(belowToShapeId);
  if (obj->body!=MP.world.getBodyByName("m9")){
    reattachShape(MP.world, NULL, obj->name, "m9");
  }
  CHECK(obj->body==MP.world.getBodyByName("m9"), "called planPlaceTrajectory without right object in hand");
  obj->cont=true;
  if(onto) onto->cont=false;
  MP.swift->initActivations(MP.world, 3); //the '4' means to deactivate collisions between object and fingers (which have joint parents on level 4)
  
  TaskVariable *V;
  
  //general target
  arr xtarget;
  if(onto) {
    xtarget = ARRAY(onto->X.pos);
    xtarget(2) += .5*(onto->size[2]+obj->size[2])+.005; //above 'place' shape
  }
  else {
    xtarget = locationTo;  
  }
  
  //endeff
  V = new DefaultTaskVariable("graspCenter", MP.world, posTVT, "graspCenter", NULL, NoArr);
  ((DefaultTaskVariable*)V)->irel = obj->rel;
  V->updateState(MP.world);
  V->y_target = xtarget;
  V->setInterpolatedTargetsEndPrecisions(T, midPrec, positionPrec, 0., 0.);
  //special: condition effector velocities:
  uint t, M=T/8;
  for(t=0; t<M; t++){
    V -> v_trajectory[t]() = (1./M*t)*ARR(0., 0., upDownVelocity);
    V -> v_prec_trajectory(t) = upDownVelocityPrec;
  }
  for(t=T-M; t<T; t++){
    V -> v_trajectory[t]() = (1./M*(T-t))*ARR(0., 0., -upDownVelocity); //0.2
    V -> v_prec_trajectory(t) = upDownVelocityPrec; // 1e1
  }
  MP.vars().append(V);
  
  //up1
  V = new DefaultTaskVariable("up1", MP.world, zalignTVT, "m9", "<d(90 1 0 0)>", 0, 0, 0);
  ((DefaultTaskVariable*)V)->irel = obj->rel;  ((DefaultTaskVariable*)V) -> irel.addRelativeRotationDeg(90, 1, 0, 0);
  V->updateState(MP.world);
  V->y_target = 0.;
  V->setInterpolatedTargetsEndPrecisions(T, midPrec, alignmentPrec, 0., 0.);
  MP.vars().append(V);
  
  //up2
  V = new DefaultTaskVariable("up2", MP.world, zalignTVT, "m9", "<d( 0 1 0 0)>", 0, 0, 0);
  ((DefaultTaskVariable*)V)->irel = obj->rel;  ((DefaultTaskVariable*)V)-> irel.addRelativeRotationDeg(90, 0, 1, 0);
  V->updateState(MP.world);
  V->y_target = 0.;
  V->setInterpolatedTargetsEndPrecisions(T, midPrec, alignmentPrec, 0., 0.);
  MP.vars().append(V);
  
  //collisions except obj-from and obj-to
  uintA shapes = ARRAY<uint>(shapeId, shapeId, belowToShapeId);
  V = new ProxyTaskVariable("otherCollisions", MP.world, allExceptListedPTMT, shapes, .04, true);
  V->y_target = ARR(0.);  V->v_target = ARR(.0);
  V->y_prec = colPrec;
  V->setConstTargetsConstPrecisions(T);
  if (V->y(0)>0.) { //we are in collision/proximity -> depart slowly
    double a=V->y(0);
    for (uint t=0; t<=T/5; t++)
      V->y_target[t]() = a*double(T-5*t)/T;
  }
  MP.vars().append(V);
  
  //col lim and relax
  //TODO: there are no collisions!
  arr limits;
  limits <<"[-2. 2.; -2. 2.; -2. 0.2; -2. 2.; -2. 0.2; -3. 3.; -2. 2.; \
      -1.5 1.5; -1.5 1.5; -1.5 1.5; -1.5 1.5; -1.5 1.5; -1.5 1.5; -1.5 1.5; -1.5 1.5; -1.5 1.5 ]";
  //TODO: limits as parameter!
  V = new DefaultTaskVariable("limits", MP.world, qLimitsTVT, 0, 0, 0, 0, limits);
  V->y=0.;  V->y_target=0.;  V->y_prec=limPrec;  V->setConstTargetsConstPrecisions(T);
  MP.vars().append(V);
  V = new DefaultTaskVariable("qitself", MP.world, qItselfTVT, 0, 0, 0, 0, 0);
  V->y_prec=zeroQPrec;
  V->y=0.;  V->y_target=V->y;  V->v=0.;  V->v_target=V->v;  V->setConstTargetsConstPrecisions(T);
  MP.vars().append(V);
}

void setHomingGoals(MotionProblem& M, uint T){
  M.setState(M.x0, M.v0);;
  
  //deactivate all variables
  M.activateAllTaskCosts(false);
  
  M.swift->initActivations(*M.ors);
  
  TaskVariable *V;
  
  //general target
  double midPrec, endPrec, limPrec, colPrec;
  MT::getParameter(midPrec, "homingPlanMidPrec");
  MT::getParameter(endPrec, "homingPlanEndPrec");
  MT::getParameter(limPrec, "homingPlanLimPrec");
  MT::getParameter(colPrec, "homingPlanColPrec");

  
  //-- limits
  arr limits;
  limits <<"[-2. 2.; -2. 2.; -2. 0.2; -2. 2.; -2. 0.2; -3. 3.; -2. 2.; \
      -1.5 1.5; -1.5 1.5; -1.5 1.5; -1.5 1.5; -1.5 1.5; -1.5 1.5; -1.5 1.5; -1.5 1.5; -1.5 1.5 ]";
  V = new DefaultTaskVariable("limits", *M.ors,qLimitsTVT, 0, 0, 0, 0, limits);
  V->y=0.;  V->y_target=0.;  V->y_prec=limPrec;  V->setConstTargetsConstPrecisions(T);
  M.vars().append(V);

  //-- standard collisions
  double margin = .05;
  V = new DefaultTaskVariable("collision", *M.ors, collTVT, 0, 0, 0, 0, ARR(margin));
  V->y=0.;  V->y_target=0.;  V->y_prec=colPrec;  V->setConstTargetsConstPrecisions(T);
  M.vars().append(V);

  //-- qitself
  V = new DefaultTaskVariable("qitself", *M.ors, qItselfTVT, 0, 0, 0, 0, 0);
  V->updateState(*M.ors);
  V->y_target.resizeAs(V->y);  V->y_target.setZero();
  V->v=0.;  V->v_target=V->v; 
  V->setInterpolatedTargetsEndPrecisions(T, midPrec, endPrec, 0., 0.);
  M.vars().append(V);
  
}
#endif


double keyframeOptimizer(arr& x, MotionProblem& MP, bool x_is_initialized, uint verbose) {

  MotionProblem_EndPoseFunction MF(MP);

  if (!x_is_initialized) x=MP.x0;

  double cost;

  optNewton(x, Convert(MF), OPT(fmin_return=&cost, verbose=verbose, stopIters=200, useAdaptiveDamping=false, damping=1e-0, maxStep=.5, stopTolerance=1e-2));

  return cost;
}


void interpolate_trajectory(arr &q, const arr& q0, const arr& qT, uint T){
  q.resize(T+1,q0.N);
  for (uint t=0; t<=T; t++) {
    double a=double(t)/T;
    q[t] = (1.-a)*q0 + a*qT;
  }
}<|MERGE_RESOLUTION|>--- conflicted
+++ resolved
@@ -12,12 +12,6 @@
 //
 
 void threeStepGraspHeuristic(arr& x, MotionProblem& MP, const arr& x0, uint shapeId, uint verbose) {
-<<<<<<< HEAD
-  OpenGL gl;
-  bindOrsToOpenGL(MP.world, gl);
-
-=======
->>>>>>> 0d21dc73
   uint T = MP.T;
   //double duration = sys.getTau() * T;
   
@@ -34,11 +28,7 @@
       cost_side(side) = keyframeOptimizer(x, MP, false, verbose);
       listDelete(MP.taskCosts());
       if (verbose>=2) {
-<<<<<<< HEAD
-        displayState(x, MP.world, gl, STRING("posture estimate phase 0 side " <<side));
-=======
         displayState(x, MP.world, STRING("posture estimate phase 0 side " <<side));
->>>>>>> 0d21dc73
       }
       x_side[side]() = x;
     }
@@ -50,11 +40,7 @@
     keyframeOptimizer(x, MP, false, verbose);
     listDelete(MP.taskCosts());
     if (verbose>=2) {
-<<<<<<< HEAD
-      displayState(x, MP.world, gl, "posture estimate phase 0");
-=======
       displayState(x, MP.world, "posture estimate phase 0");
->>>>>>> 0d21dc73
     }
   }
   
@@ -64,22 +50,14 @@
   x(MP.world.getJointByName("finger_l_r")->qIndex) = 1.;
 
   if (verbose>=2) {
-<<<<<<< HEAD
-    displayState(x, MP.world, gl, "posture estimate phase 1");
-=======
     displayState(x, MP.world, "posture estimate phase 1");
->>>>>>> 0d21dc73
   }
   
   //-- reoptimize with close hand
   setGraspGoals_PR2(MP, T, shapeId, side, 1);
   keyframeOptimizer(x, MP, true, verbose);
   //listDelete(M.vars); //DON'T delete the grasp goals - the system should keep them for the planner
-<<<<<<< HEAD
-  if (verbose>=1) displayState(x, MP.world, gl, "posture estimate phase 2");
-=======
   if (verbose>=1) displayState(x, MP.world, "posture estimate phase 2");
->>>>>>> 0d21dc73
 //  M.displayCurrentState("posture estimate phase 2", false, false);
   //if (verbose>=2) M.gl->watch();
 }
