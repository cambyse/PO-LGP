--- conflicted
+++ resolved
@@ -20,17 +20,6 @@
 #include "motion.h"
 #include "taskMap_default.h"
 #include <Gui/opengl.h>
-<<<<<<< HEAD
-#include <devTools/logging.h>
-SET_LOG(motion, DEBUG);
-
-MotionProblem::MotionProblem(ors::Graph *_ors, SwiftInterface *_swift) {
-  if(_ors)   ors   = _ors;   else { ors=new ors::Graph;        ors  ->init(MT::getParameter<MT::String>("orsFile")); } // ormakeLinkTree(); }
-  if(_swift) swift = _swift; else { swift=new SwiftInterface;  swift->init(*ors, 2.*MT::getParameter<double>("swiftCutoff", 0.11)); }
-  ors->getJointState(x0, v0);
-  x_current = x0;
-  v_current = v0;
-=======
 #include <Ors/ors_swift.h>
 
 MotionProblem::MotionProblem(ors::KinematicWorld& _world, bool _useSwift)
@@ -39,7 +28,6 @@
   if(useSwift) world.swift().setCutoff(2.*MT::getParameter<double>("swiftCutoff", 0.11));
   world.getJointState(x0, v0);
   if(!v0.N){ v0.resizeAs(x0).setZero(); world.setJointState(x0, v0); }
->>>>>>> 06b955f2
 }
 
 void MotionProblem::loadTransitionParameters() {
@@ -171,20 +159,9 @@
 }
 
 void MotionProblem::setState(const arr& q, const arr& v) {
-<<<<<<< HEAD
-  if(&v) v_current = v;
-  x_current = q;
-  ors->setJointState(q);
-//  if(q_external.N)
-//    ors->setExternalState(q_external[0]);
-  ors->calcBodyFramesFromJoints();
-  ors->calcBodyFramesFromJoints();
-  swift->computeProxies(*ors, false);
-=======
   world.setJointState(q, v);
   world.calcBodyFramesFromJoints();
   if(useSwift) world.computeProxies();
->>>>>>> 06b955f2
   if(transitionType == realDynamic) {
     NIY;
     //requires computation of the real dynamics, i.e. of M and F
@@ -526,7 +503,6 @@
   }
 
   if(&J) CHECK(J.d0==phi.N,"");
-<<<<<<< HEAD
 
   //store in CostMatrix
   if(!MP.costMatrix.N) {
@@ -536,7 +512,6 @@
   
   CHECK(MP.costMatrix.d1==phi.N,"");
   MP.costMatrix[MP.T]() = phi;
-=======
 }
 
 //===========================================================================
@@ -566,5 +541,4 @@
   a[0] = 0.;
   for(uint t=1; t<T; t++)  a[t] = (q[t+1] + q[t-1] - 2.*q[t])/(tau*tau);
   a[T] = 0.;
->>>>>>> 06b955f2
 }