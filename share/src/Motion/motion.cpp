/*  ---------------------------------------------------------------------
    Copyright 2013 Marc Toussaint
    email: mtoussai@cs.tu-berlin.de

    This program is free software: you can redistribute it and/or modify
    it under the terms of the GNU General Public License as published by
    the Free Software Foundation, either version 3 of the License, or
    (at your option) any later version.

    This program is distributed in the hope that it will be useful,
    but WITHOUT ANY WARRANTY; without even the implied warranty of
    MERCHANTABILITY or FITNESS FOR A PARTICULAR PURPOSE.  See the
    GNU General Public License for more details.

    You should have received a COPYING file of the GNU General Public License
    along with this program. If not, see <http://www.gnu.org/licenses/>
    -----------------------------------------------------------------  */


#include "motion.h"
#include "taskMap_default.h"
#include <Gui/opengl.h>
#include <Ors/ors_swift.h>

double stickyWeight=1.;

<<<<<<< HEAD
MotionProblem::MotionProblem(ors::KinematicWorld& _world, bool _useSwift)
  : world(_world), useSwift(_useSwift), makeContactsAttractive(false) {
  if(useSwift) world.swift().setCutoff(2.*MT::getParameter<double>("swiftCutoff", 0.11));
=======
MotionProblem::MotionProblem(ors::KinematicWorld& _world, bool useSwift)
    : world(_world) , useSwift(useSwift)
{
  if(useSwift) {
    makeConvexHulls(world.shapes);
    world.swift().setCutoff(2.*MT::getParameter<double>("swiftCutoff", 0.11));
  }
>>>>>>> f83aa36a
  world.getJointState(x0, v0);
  if(!v0.N){ v0.resizeAs(x0).setZero(); world.setJointState(x0, v0); }
}

MotionProblem& MotionProblem::operator=(const MotionProblem& other) {
  world = const_cast<ors::KinematicWorld&>(other.world);
  useSwift = other.useSwift;
  taskCosts = other.taskCosts;
  transitionType = other.transitionType;
  H_rate_diag = other.H_rate_diag;
  T = other.T;
  tau = other.tau;
  x0 = other.x0;
  v0 = other.v0;
  prefix = other.prefix;
  costMatrix = other.costMatrix;
  dualMatrix = other.dualMatrix;
  return *this;
}

void MotionProblem::loadTransitionParameters() {
  //transition type
  transitionType = (TransitionType)MT::getParameter<int>("transitionType");
  
  //time and steps
  double duration = MT::getParameter<double>("duration");
  T = MT::getParameter<uint>("timeSteps");
  tau = duration/T;
  
  //transition cost metric
  arr W_diag;
  if(MT::checkParameter<arr>("Wdiag")) {
    W_diag = MT::getParameter<arr>("Wdiag");
  } else {
    W_diag = world.naturalQmetric();
  }
  H_rate_diag = MT::getParameter<double>("Hrate")*W_diag;
}

TaskCost* MotionProblem::addTask(const char* name, TaskMap *m){
  TaskCost *t = new TaskCost(m);
  t->name=name;
  taskCosts.append(t);
  return t;
}

void MotionProblem::setInterpolatingCosts(
  TaskCost *c,
  TaskCostInterpolationType inType,
  const arr& y_finalTarget, double y_finalPrec, const arr& y_midTarget, double y_midPrec, double earlyFraction) {
  uint m=c->map.dim_phi(world);
  setState(x0,v0);
  arr y0;
  c->map.phi(y0, NoArr, world);
  arr midTarget(m),finTarget(m);
  if(&y_finalTarget){ if(y_finalTarget.N==1) finTarget = y_finalTarget(0); else finTarget=y_finalTarget; }
  if(&y_midTarget){   if(y_midTarget.N==1)   midTarget = y_midTarget(0);   else midTarget=y_midTarget; }
  switch(inType) {
    case constant: {
      c->target = replicate(finTarget, T+1);
      c->prec.resize(T+1) = y_finalPrec;
    } break;
    case finalOnly: {
      c->target.resize(T+1, m).setZero();
      c->target[T]() = finTarget;
      c->prec.resize(T+1).setZero();
      c->prec(T) = y_finalPrec;
    } break;
    case final_restConst: {
      c->target = replicate(midTarget, T+1);
      c->target[T]() = finTarget;
      c->prec.resize(T+1) = y_midPrec<=0. ? 0. : y_midPrec;
      c->prec(T) = y_finalPrec;
    } break;
    case final_restLinInterpolated: {
      c->target.resize(T+1, m).setZero();
      for(uint t=0; t<=T; t++) {
        double a = (double)t/T;
        c->target[t]() = ((double)1.-a)*y0 + a*finTarget;
      }
      c->prec.resize(T+1) = y_midPrec<0. ? y_finalPrec : y_midPrec;
      c->prec(T) = y_finalPrec;
    } break;
  case early_restConst: {
    uint t;
    CHECK(earlyFraction>=0. && earlyFraction<=1.,"");
    uint Tearly=earlyFraction*T;
    c->target.resize(T+1, m).setZero();
    for(t=0; t<Tearly; t++) c->target[t]() = midTarget;
    for(t=Tearly; t<=T; t++) c->target[t]() = finTarget;
    c->prec.resize(T+1).setZero();
    for(t=0; t<Tearly; t++) c->prec(t) = y_midPrec<=0. ? 0. : y_midPrec;
    for(t=Tearly; t<=T; t++) c->prec(t) = y_finalPrec;
  } break;
  }
}

//void MotionProblem::setInterpolatingVelCosts(
//  TaskCost *c,
//  TaskCostInterpolationType inType,
//  const arr& v_finalTarget, double v_finalPrec, const arr& v_midTarget, double v_midPrec) {
//  uint m=c->map.dim_phi(world);
//  setState(x0,v0);
//  arr y0,yv0,J;
//  c->map.phi(y0, J, world);
//  yv0 = J * v0;
//  arr midTarget(m), finTarget(m);
//  if(&v_finalTarget){ if(v_finalTarget.N==1) finTarget = v_finalTarget(0); else finTarget=v_finalTarget; }
//  if(&v_midTarget){   if(v_midTarget.N==1)   midTarget = v_midTarget(0); else midTarget=v_midTarget; }
//  switch(inType) {
//    case constant: {
//      c->v_target = replicate(finTarget, T+1);
//      c->v_prec.resize(T+1) = v_finalPrec;
//    } break;
//    case finalOnly: {
//      c->v_target.resize(T+1, m).setZero();
//      c->v_target[T]() = finTarget;
//      c->v_prec.resize(T+1).setZero();
//      c->v_prec(T) = v_finalPrec;
//    } break;
//    case final_restConst: {
//      c->v_target = replicate(midTarget, T+1);
//      c->v_target[T]() = finTarget;
//      c->v_prec.resize(T+1) = v_midPrec<=0. ? 0. : v_midPrec;
//      c->v_prec(T) = v_finalPrec;
//    } break;
//    case final_restLinInterpolated: {
//      c->v_target.resize(T+1, m);
//      for(uint t=0; t<=T; t++) {
//        double a = (double)t/T;
//        c->v_target[t]() = ((double)1.-a)*yv0 + a*finTarget;
//      }
//      c->v_prec.resize(T+1);
//      c->v_prec = v_midPrec<0. ? v_finalPrec : v_midPrec;
//      c->v_prec(T) = v_finalPrec;
//    } break;
//  case early_restConst: NIY;
//  }
//}

void MotionProblem::setState(const arr& q, const arr& v) {
  world.setJointState(q, v);
  if(useSwift) world.computeProxies();
  if(transitionType == realDynamic) {
    NIY;
    //requires computation of the real dynamics, i.e. of M and F
  }
}


uint MotionProblem::dim_phi(uint t) {
  uint m=0;
  for(uint i=0; i<taskCosts.N; i++) {
    TaskCost *c = taskCosts(i);
    if(c->active) {
      if(c->target.N || c->map.constraint) m += c->map.dim_phi(world);
      //if(transitionType!=kinematic && c->v_target.N)  m += c->map.dim_phi(world);
//#define STICK 1
if(makeContactsAttractive){
      if(c->active && c->map.constraint)  m += c->map.dim_phi(world);
}
    }
  }
  return m;
}

uint MotionProblem::dim_g(uint t) {
  uint m=0;
  for(uint i=0; i<taskCosts.N; i++) {
    TaskCost *c = taskCosts(i);
    if(c->active && c->map.constraint)  m += c->map.dim_phi(world);
  }
  return m;
}


bool MotionProblem::getTaskCosts(arr& phi, arr& J_x, arr& J_v, uint t) {
  phi.clear();
  bool feasible = true;
  if(&J_x) J_x.clear();
  if(&J_v) J_v.clear();
  arr y,J;
  for(uint i=0; i<taskCosts.N; i++) {
    TaskCost *c = taskCosts(i);
    if(c->active && !c->map.constraint) {
      c->map.phi(y, J, world);
      if(absMax(y)>1e10)  MT_MSG("WARNING y=" <<y);
      CHECK(c->target.N, "active task costs "<< c->name <<" have no targets defined");
      CHECK(c->map.order==0 || c->map.order==1,"");
      if(c->map.order==0) { //pose costs
        phi.append(sqrt(c->prec(t))*(y - c->target[t]));
        if(phi.last() > c->threshold) feasible = false;
        if(&J_x) J_x.append(sqrt(c->prec(t))*J);
        if(&J_v) J_v.append(0.*J);
      }
      if(c->map.order==1) { //velocity costs
        phi.append(sqrt(c->prec(t))*(J*world.qdot - c->target[t]));
        if(&J_x) J_x.append(0.*J);
        if(&J_v) J_v.append(sqrt(c->prec(t))*J);
      }
      if(phi.last() > c->threshold) feasible = false;
    }
if(makeContactsAttractive){ //push into constraints
    if(c->active && c->map.constraint) {
      CHECK(!c->target.N/* && !c->v_target.N*/,"constraints cannot have targets");
      c->map.phi(y, J, world);
      CHECK(y.N==J.d0,"");
      for(uint j=0;j<y.N;j++) y(j) = -y(j)+.1; //MT::sigmoid(y(j));
      if(J.N) for(uint j=0;j<J.d0;j++) J[j]() *= -1.; // ( y(j)*(1.-y(j)) );
      phi.append(stickyWeight*y);
      if(phi.last() > c->threshold) feasible = false;
      if(&J_x) J_x.append(stickyWeight*J);
      if(&J_v) J_v.append(0.*J);
    }
}
  }
  for(uint i=0; i<taskCosts.N; i++) {
    TaskCost *c = taskCosts(i);
    if(c->active && c->map.constraint) {
      CHECK(!c->target.N/* && !c->v_target.N*/,"constraints cannot have targets");
      c->map.phi(y, J, world);
      phi.append(y);
      if(phi.last() > c->threshold) feasible = false;
      if(&J_x) J_x.append(J);
      if(&J_v) J_v.append(0.*J);
    }
  }
  if(&J_x) J_x.reshape(phi.N, world.q.N);
  if(&J_v) J_v.reshape(phi.N, world.q.N);

  return feasible;
}

uint MotionProblem::dim_psi() {
  return x0.N;
}

void MotionProblem::activateAllTaskCosts(bool active) {
  for(TaskCost *c: taskCosts) c->active=active;
}

void MotionProblem::costReport(bool gnuplt) {
  CHECK(costMatrix.d1 == dim_psi() + dim_phi(0),"");
  cout <<"*** MotionProblem -- CostReport" <<endl;
  
  double transC=0., taskC=0., constraintViolations=0.;
  cout <<" * transition costs:" <<endl;
  transC=sumOfSqr(costMatrix.sub(0,-1,0,dim_psi()-1));
  cout <<"\t total=" <<transC <<endl;
  
  uint m=dim_psi();
  
  cout <<" * task costs:" <<endl;
  for(uint i=0; i<taskCosts.N; i++) {
    TaskCost *c = taskCosts(i);
    uint d=c->map.dim_phi(world);
    
    cout <<"\t '" <<c->name <<"' [" <<d <<"] ";
    
    if(!c->map.constraint){
      double tc=sumOfSqr(costMatrix.sub(0,-1,m,m+d-1));
      taskC+=tc;
      if(c->map.order==0) cout <<"\t state=" <<tc;
      if(c->map.order==1) cout <<"\t vel=" <<tc;
      m += d;
    }
    if(c->map.constraint){
if(makeContactsAttractive){
      double tc=sumOfSqr(costMatrix.sub(0,-1,m,m+d-1));
      taskC+=tc;
      cout <<"\t sticky=" <<tc;
      m += d;
}
      double gpos=0.;
      for(uint t=0;t<=T;t++) for(uint j=0;j<d;j++){
        double g=costMatrix(t,m+j);
        if(g>0.) gpos+=g;
      }
      constraintViolations+=gpos;
      cout <<"\t cons=" <<gpos;
      m += d;
    }
    cout <<endl;
  }
  CHECK(m == costMatrix.d1, "");

  cout <<"\t total task        = " <<taskC <<endl;
  cout <<"\t total trans       = " <<transC <<endl;
  cout <<"\t total task+trans  = " <<taskC+transC <<endl;
  cout <<"\t total constraints = " <<constraintViolations <<endl;

  if(dualMatrix.N) dualMatrix.reshape(T+1, dualMatrix.N/(T+1));

  //-- write a nice gnuplot file
  ofstream fil("z.costReport");
  fil <<"trans[" <<dim_psi() <<"] ";
  for(auto c:taskCosts){
    uint d=c->map.dim_phi(world);
    fil <<c->name <<'[' <<d <<"] ";
    if(c->map.constraint){
if(makeContactsAttractive){
      fil <<c->name <<"_stick[" <<d <<"] ";
}
      fil <<c->name <<"_constr[" <<d <<"] ";
      if(dualMatrix.N) fil <<c->name <<"_dual[" <<d <<"] ";
    }
  }
  fil <<endl;
  for(uint t=0;t<costMatrix.d0;t++){
    double tc=sumOfSqr(costMatrix.sub(t,t,0,dim_psi()-1));
    fil <<sqrt(tc) <<' ';
    m=dim_psi();
    uint m_dual=0;
    for(auto c:taskCosts){
      uint d=c->map.dim_phi(world);
      if(!c->map.constraint){
        fil <<sqrt(sumOfSqr(costMatrix.sub(t,t,m,m+d-1))) <<' ';
        m += d;
      }
      if(c->map.constraint){
  if(makeContactsAttractive){
        fil <<sqrt(sumOfSqr(costMatrix.sub(t,t,m,m+d-1))) <<' ';
        m += d;
  }
        fil <<sum(costMatrix.sub(t,t,m,m+d-1)) <<' ';
        m += d;
        if(dualMatrix.N){
          fil <<sum(dualMatrix.sub(t,t,m_dual,m_dual+d-1));
          m_dual += d;
        }
      }
    }
    fil <<endl;
  }
  fil.close();

  ofstream fil2("z.costReport.plt");
  fil2 <<"set key autotitle columnheader" <<endl;
  fil2 <<"set title 'costReport ( plotting sqrt(costs) )'" <<endl;
  fil2 <<"plot 'z.costReport' u 0:1 w l \\" <<endl;
  uint i=1;
  for(auto c:taskCosts){
    i++; fil2 <<"  ,'' u 0:"<<i<<" w l \\" <<endl;
if(makeContactsAttractive){
    if(c->map.constraint){ i++; fil2 <<"  ,'' u 0:"<<i<<" w l \\" <<endl; }
}
    if(c->map.constraint){ i++; fil2 <<"  ,'' u 0:"<<i<<" w l \\" <<endl; }
    if(c->map.constraint && dualMatrix.N){ i++; fil2 <<"  ,'' u 0:"<<i<<" w l \\" <<endl; }
  }
  fil2 <<endl;
  fil2.close();

  if(gnuplt) gnuplot("load 'z.costReport.plt'");

}

arr MotionProblem::getInitialization(){
  arr x;
  x.resize(T+1, dim_x());
  for(uint i=0;i<x.d0;i++) x[i]() = x0;
  return x;
}

//===========================================================================

arr MotionProblemFunction::get_prefix() {
  if(!MP.prefix.N){
    MP.prefix.resize(get_k(), dim_x());
    for(uint i=0; i<MP.prefix.d0; i++) MP.prefix[i]() = MP.x0;
  }
  CHECK(MP.prefix.d0==get_k() && MP.prefix.d1==dim_x(), "the prefix you set has wrong dimension");
  return MP.prefix;
}

arr MotionProblemFunction::get_postfix() {
  if(!MP.postfix.N) return arr();
  CHECK(MP.postfix.d0==get_k() && MP.postfix.d1==dim_x(), "the postfix you set has wrong dimension");
  return MP.postfix;
}

void MotionProblemFunction::phi_t(arr& phi, arr& J, uint t, const arr& x_bar) {
  uint T=get_T(), n=dim_x(), k=get_k();

  //assert some dimensions
  CHECK(x_bar.d0==k+1,"");
  CHECK(x_bar.d1==n,"");
  CHECK(t<=T,"");

  double tau=MP.tau;
  double tau2=tau*tau, tau3=tau2*tau;
  
  //-- transition costs
  arr h = sqrt(MP.H_rate_diag)*sqrt(tau);
  if(k==1)  phi = (x_bar[1]-x_bar[0])/tau; //penalize velocity
  if(k==2)  phi = (x_bar[2]-2.*x_bar[1]+x_bar[0])/tau2; //penalize acceleration
  if(k==3)  phi = (x_bar[3]-3.*x_bar[2]+3.*x_bar[1]-x_bar[0])/tau3; //penalize jerk
  phi = h % phi;

  if(&J) {
    J.resize(phi.N, k+1, n);
    J.setZero();
    for(uint i=0;i<n;i++){
      if(k==1){ J(i,1,i) = 1.;  J(i,0,i) = -1.; }
      if(k==2){ J(i,2,i) = 1.;  J(i,1,i) = -2.;  J(i,0,i) = 1.; }
      if(k==3){ J(i,3,i) = 1.;  J(i,2,i) = -3.;  J(i,1,i) = +3.;  J(i,0,i) = -1.; }
    }
    if(k==1) J/=tau;
    if(k==2) J/=tau2;
    if(k==3) J/=tau3;
    J.reshape(phi.N, (k+1)*n);
    for(uint i=0; i<n; i++) J[i]() *= h(i);
  }
  
  if(&J) CHECK(J.d0==phi.N,"");

  //-- task cost (which are taken w.r.t. x_bar[k])
  arr _phi, J_x, J_v;
  if(k>0) MP.setState(x_bar[k], (x_bar[k]-x_bar[k-1])/tau);
  else    MP.setState(x_bar[k], NoArr); //don't set velocities
  MP.getTaskCosts(_phi, (&J?J_x:NoArr), (&J?J_v:NoArr), t);
  phi.append(_phi);
  if(&J && _phi.N) {
    arr Japp(_phi.N, (k+1)*n);
    Japp.setZero();
    Japp.setMatrixBlock(J_x + (1./tau)*J_v, 0,  k*n   ); //w.r.t. x_bar[k]
    Japp.setMatrixBlock(     (-1./tau)*J_v, 0, (k-1)*n); //w.r.t. x_bar[k-1]
    J.append(Japp);
  }
  
  if(&J) CHECK(J.d0==phi.N,"");
  
  //store in CostMatrix
  if(!MP.costMatrix.N) {
    MP.costMatrix.resize(get_T()+1,phi.N);
    MP.costMatrix.setZero();
  }
  
  CHECK(MP.costMatrix.d1==phi.N,"");
  MP.costMatrix[t]() = phi;
}

//===========================================================================

void MotionProblem_EndPoseFunction::fv(arr& phi, arr& J, const arr& x){
  //-- transition costs
  arr h = MP.H_rate_diag;
  if(MP.transitionType==MotionProblem::kinematic){
    h *= MP.tau/double(MP.T);
    h=sqrt(h);
  } else {
    double D = MP.tau*MP.T;
    h *= 16./D/D/D;
    h=sqrt(h);
  }
  phi = h%(x-MP.x0);
  if(&J) J.setDiag(h);

  //-- task costs
  arr _phi, J_x;
  MP.setState(x, zeros(x.N, 1).reshape(x.N));
  MP.getTaskCosts(_phi, J_x, NoArr, MP.T);
  phi.append(_phi);
  if(&J && _phi.N) {
    J.append(J_x);
  }

  if(absMax(phi)>1e10){
    MT_MSG("\nx=" <<x <<"\nphi=" <<phi <<"\nJ=" <<J);
    MP.setState(x, NoArr);
    MP.getTaskCosts(_phi, J_x, NoArr, MP.T);
  }

  if(&J) CHECK(J.d0==phi.N,"");

  //store in CostMatrix
  MP.costMatrix.resize(MP.T+1,phi.N);
  MP.costMatrix.setZero();
  MP.costMatrix[MP.T]() = phi;
}

//===========================================================================

void sineProfile(arr& q, const arr& q0, const arr& qT,uint T){
  q.resize(T+1,q0.N);
  for(uint t=0; t<=T; t++) q[t] = q0 + .5 * (1.-cos(MT_PI*t/T)) * (qT-q0);
}

arr reverseTrajectory(const arr& q){
  uint T=q.d0-1;
  arr r(T+1, q.d1);
  for(uint t=0; t<=T; t++) r[T-t] = q[t];
  return r;
}

void getVel(arr& v, const arr& q, double tau){
  uint T=q.d0-1;
  v.resizeAs(q);
  for(uint t=1; t<T; t++)  v[t] = (q[t+1] - q[t-1])/(2.*tau);
  v[0] = (q[1] - q[0])/tau;
  v[T] = (q[T] - q[T-1])/tau;
}

void getAcc(arr& a, const arr& q, double tau){
  uint T=q.d0-1;
  a.resizeAs(q);
  for(uint t=1; t<T; t++)  a[t] = (q[t+1] + q[t-1] - 2.*q[t])/(tau*tau);
  a[0] = a[1]/2.;
  a[T] = a[T-1]/2.;
}<|MERGE_RESOLUTION|>--- conflicted
+++ resolved
@@ -24,19 +24,13 @@
 
 double stickyWeight=1.;
 
-<<<<<<< HEAD
-MotionProblem::MotionProblem(ors::KinematicWorld& _world, bool _useSwift)
-  : world(_world), useSwift(_useSwift), makeContactsAttractive(false) {
-  if(useSwift) world.swift().setCutoff(2.*MT::getParameter<double>("swiftCutoff", 0.11));
-=======
 MotionProblem::MotionProblem(ors::KinematicWorld& _world, bool useSwift)
-    : world(_world) , useSwift(useSwift)
+    : world(_world) , useSwift(useSwift), makeContactsAttractive(false)
 {
   if(useSwift) {
     makeConvexHulls(world.shapes);
     world.swift().setCutoff(2.*MT::getParameter<double>("swiftCutoff", 0.11));
   }
->>>>>>> f83aa36a
   world.getJointState(x0, v0);
   if(!v0.N){ v0.resizeAs(x0).setZero(); world.setJointState(x0, v0); }
 }
