/*  ---------------------------------------------------------------------
    Copyright 2013 Marc Toussaint
    email: mtoussai@cs.tu-berlin.de

    This program is free software: you can redistribute it and/or modify
    it under the terms of the GNU General Public License as published by
    the Free Software Foundation, either version 3 of the License, or
    (at your option) any later version.

    This program is distributed in the hope that it will be useful,
    but WITHOUT ANY WARRANTY; without even the implied warranty of
    MERCHANTABILITY or FITNESS FOR A PARTICULAR PURPOSE.  See the
    GNU General Public License for more details.

    You should have received a COPYING file of the GNU General Public License
    along with this program. If not, see <http://www.gnu.org/licenses/>
    -----------------------------------------------------------------  */

#ifndef _MT_taskMap_constrained_h
#define _MT_taskMap_constrained_h

#include "motion.h"

<<<<<<< HEAD
=======
//===========================================================================

>>>>>>> 6192422d
struct CollisionConstraint:public TaskMap {
  double margin;

  CollisionConstraint():margin(.1){ constraint=true; }

  virtual void phi(arr& y, arr& J, const ors::KinematicWorld& G);
  virtual uint dim_phi(const ors::KinematicWorld& G){ return 1; }
};

<<<<<<< HEAD
struct PairCollisionConstraint:public TaskMap {
  int i;       ///< which shapes does it refer to?
  int j;       ///< which shapes does it refer to?
  double margin;

  PairCollisionConstraint(const ors::KinematicWorld& G, const char* iShapeName, const char* jShapeName):
    i(G.getShapeByName(iShapeName)->index),
    j(G.getShapeByName(jShapeName)->index),
    margin(.02)
  {
    constraint=true;
  }

  virtual void phi(arr& y, arr& J, const ors::KinematicWorld& G);
  virtual uint dim_phi(const ors::KinematicWorld& G){ return 1; }
};

struct PlaneConstraint:public TaskMap {
  int i;       ///< which shapes does it refer to?
  arr planeParams;  ///< parameters of the variable (e.g., liner coefficients, limits, etc)

  PlaneConstraint(const ors::KinematicWorld& G, const char* iShapeName, const arr& _planeParams):
    i(G.getShapeByName(iShapeName)->index), planeParams(_planeParams){ constraint=true; }
=======
//===========================================================================

struct LimitsConstraint:public TaskMap {
  double margin;
  arr limits;

  LimitsConstraint():margin(.05){ constraint=true; }
>>>>>>> 6192422d

  virtual void phi(arr& y, arr& J, const ors::KinematicWorld& G);
  virtual uint dim_phi(const ors::KinematicWorld& G){ return 1; }
};

//===========================================================================

struct PairCollisionConstraint:public TaskMap {
  int i;       ///< which shapes does it refer to?
  int j;       ///< which shapes does it refer to?
  double margin;

  PairCollisionConstraint(const ors::KinematicWorld& G, const char* iShapeName, const char* jShapeName):
    i(G.getShapeByName(iShapeName)->index),
    j(G.getShapeByName(jShapeName)->index),
    margin(.02)
  {
    constraint=true;
  }

  virtual void phi(arr& y, arr& J, const ors::KinematicWorld& G);
  virtual uint dim_phi(const ors::KinematicWorld& G){ return 1; }
};

//===========================================================================

struct PlaneConstraint:public TaskMap {
  int i;       ///< which shapes does it refer to?
  arr planeParams;  ///< parameters of the variable (e.g., liner coefficients, limits, etc)

  PlaneConstraint(const ors::KinematicWorld& G, const char* iShapeName, const arr& _planeParams):
    i(G.getShapeByName(iShapeName)->index), planeParams(_planeParams){ constraint=true; }

  virtual void phi(arr& y, arr& J, const ors::KinematicWorld& G);
  virtual uint dim_phi(const ors::KinematicWorld& G){ return 1; }
};

//===========================================================================

#endif<|MERGE_RESOLUTION|>--- conflicted
+++ resolved
@@ -21,11 +21,8 @@
 
 #include "motion.h"
 
-<<<<<<< HEAD
-=======
 //===========================================================================
 
->>>>>>> 6192422d
 struct CollisionConstraint:public TaskMap {
   double margin;
 
@@ -35,31 +32,6 @@
   virtual uint dim_phi(const ors::KinematicWorld& G){ return 1; }
 };
 
-<<<<<<< HEAD
-struct PairCollisionConstraint:public TaskMap {
-  int i;       ///< which shapes does it refer to?
-  int j;       ///< which shapes does it refer to?
-  double margin;
-
-  PairCollisionConstraint(const ors::KinematicWorld& G, const char* iShapeName, const char* jShapeName):
-    i(G.getShapeByName(iShapeName)->index),
-    j(G.getShapeByName(jShapeName)->index),
-    margin(.02)
-  {
-    constraint=true;
-  }
-
-  virtual void phi(arr& y, arr& J, const ors::KinematicWorld& G);
-  virtual uint dim_phi(const ors::KinematicWorld& G){ return 1; }
-};
-
-struct PlaneConstraint:public TaskMap {
-  int i;       ///< which shapes does it refer to?
-  arr planeParams;  ///< parameters of the variable (e.g., liner coefficients, limits, etc)
-
-  PlaneConstraint(const ors::KinematicWorld& G, const char* iShapeName, const arr& _planeParams):
-    i(G.getShapeByName(iShapeName)->index), planeParams(_planeParams){ constraint=true; }
-=======
 //===========================================================================
 
 struct LimitsConstraint:public TaskMap {
@@ -67,7 +39,6 @@
   arr limits;
 
   LimitsConstraint():margin(.05){ constraint=true; }
->>>>>>> 6192422d
 
   virtual void phi(arr& y, arr& J, const ors::KinematicWorld& G);
   virtual uint dim_phi(const ors::KinematicWorld& G){ return 1; }
