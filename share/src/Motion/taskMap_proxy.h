--- conflicted
+++ resolved
@@ -44,16 +44,10 @@
                uintA _shapes,
                double _margin=.02,
                bool _useCenterDist=true);
+  virtual ~ProxyTaskMap() {};
   
-<<<<<<< HEAD
   virtual void phi(arr& y, arr& J, const ors::KinematicWorld& G);
   virtual uint dim_phi(const ors::KinematicWorld& G);
-=======
-  virtual void phi(arr& y, arr& J, const ors::Graph& G);
-  virtual uint dim_phi(const ors::Graph& G);
-
-  virtual ~ProxyTaskMap() {};
->>>>>>> cbd49d95
 };
 
 /** proxy align task variable */
