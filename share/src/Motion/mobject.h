/*  ---------------------------------------------------------------------
    Copyright 2014 Marc Toussaint
    email: marc.toussaint@informatik.uni-stuttgart.de
    
    This program is free software: you can redistribute it and/or modify
    it under the terms of the GNU General Public License as published by
    the Free Software Foundation, either version 3 of the License, or
    (at your option) any later version.
    
    This program is distributed in the hope that it will be useful,
    but WITHOUT ANY WARRANTY; without even the implied warranty of
    MERCHANTABILITY or FITNESS FOR A PARTICULAR PURPOSE.  See the
    GNU General Public License for more details.
    
    You should have received a COPYING file of the GNU General Public License
    along with this program. If not, see <http://www.gnu.org/licenses/>
    -----------------------------------------------------------------  */

#ifndef MOBJECT_H
#define MOBJECT_H

#include <Core/util.h>
#include <Core/array.h>
#include <Ors/ors.h>

/* M(oving)Objects represents an object in the scene and moves or rotates the object
 */

struct MObject {
  enum ObjectType {OBSTACLE, GOAL};

  ors::KinematicWorld *world;
  MT::String name;
  ObjectType objectType;
  double stepLength;

  arr position;
  arr orientation;
  arr direction;
  arr prediction;
  arr positionHistory; // save positions of object
  arr orientationHistory;

<<<<<<< HEAD
  MObject(ors::KinematicWorld *_world,MT::String _name, ObjectType _objectType, double _stepLength, const arr& _direction);
=======
  MObject(ors::KinematicWorld *_world,MT::String _name, ObjectType _objectType, double _stepLength=0.001, const arr& _direction = ARR(1.,0.,0.));
>>>>>>> e52740c7
  ~MObject();

  void predict(uint _T); // predict _T time steps ahead
  void move();  // simulate object for one time step along direction
  void move(const arr& _offset);  // simulate object for one time step
  void rotate(const arr& _offset);

  // Getter
  void setPosition(const arr& _position);
  void setOrientation(const arr& _orientation);
};

#endif // MOBJECT_H<|MERGE_RESOLUTION|>--- conflicted
+++ resolved
@@ -41,11 +41,7 @@
   arr positionHistory; // save positions of object
   arr orientationHistory;
 
-<<<<<<< HEAD
-  MObject(ors::KinematicWorld *_world,MT::String _name, ObjectType _objectType, double _stepLength, const arr& _direction);
-=======
   MObject(ors::KinematicWorld *_world,MT::String _name, ObjectType _objectType, double _stepLength=0.001, const arr& _direction = ARR(1.,0.,0.));
->>>>>>> e52740c7
   ~MObject();
 
   void predict(uint _T); // predict _T time steps ahead
