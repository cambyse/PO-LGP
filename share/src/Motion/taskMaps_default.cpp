--- conflicted
+++ resolved
@@ -40,7 +40,6 @@
 
 DefaultTaskMap::DefaultTaskMap(const Graph& specs, const ors::KinematicWorld& G)
   :type(noTMT), i(-1), j(-1){
-<<<<<<< HEAD
   Node *it=specs["type"];
   if(it){
     mlr::String Type=it->V<mlr::String>();
@@ -85,22 +84,6 @@
     if((it=params->getNode("vec1"))) ivec = ors::Vector(it->V<arr>());  else ivec.setZero();
     if((it=params->getNode("vec2"))) jvec = ors::Vector(it->V<arr>());  else jvec.setZero();
   }
-=======
-  Node *it=NULL;
-  if((it=params["type"])){
-    MT::String Type=it->V<MT::String>();
-    if(Type=="pos") type=posTMT;
-    if(Type=="vec") type=vecTMT;
-    if(Type=="gazeAt") type=gazeAtTMT;
-    if(Type=="quat") type=quatTMT;
-  }
-
-  CHECK(type!=noTMT,"unknown type");
-  if((it=params["ref1"])) i = G.getShapeByName(it->V<MT::String>())->index;
-  if((it=params["ref2"])) j = G.getShapeByName(it->V<MT::String>())->index;
-  if((it=params["vec1"])) ivec = ors::Vector(it->V<arr>());  else ivec.setZero();
-  if((it=params["vec2"])) jvec = ors::Vector(it->V<arr>());  else jvec.setZero();
->>>>>>> 0e9b329e
 }
 
 
@@ -220,18 +203,15 @@
   }
 
   if(type==gazeAtTMT){
-<<<<<<< HEAD
     CHECK(i>=0, "ref1 is not set!");
     if(ivec.length()<1e-10) ivec.set(0.,0.,-1.);
-=======
 
     // i    := index of shape to look with (i.e. the shape with the camera)
     // ivec := where in the shape is the camera
     // j    := index of shape to look at
     // jvec := where in the target shape should we look. If jvec is not set,
     //         this is a vector in world coordinates
-    
->>>>>>> 0e9b329e
+
     ors::Vector vec_i = G.shapes(i)->rel.rot*ivec;
     ors::Vector vec_xi = G.shapes(i)->rel.rot*Vector_x;
     ors::Vector vec_yi = G.shapes(i)->rel.rot*Vector_y;
