/*  ---------------------------------------------------------------------
    Copyright 2014 Marc Toussaint
    email: marc.toussaint@informatik.uni-stuttgart.de
    
    This program is free software: you can redistribute it and/or modify
    it under the terms of the GNU General Public License as published by
    the Free Software Foundation, either version 3 of the License, or
    (at your option) any later version.
    
    This program is distributed in the hope that it will be useful,
    but WITHOUT ANY WARRANTY; without even the implied warranty of
    MERCHANTABILITY or FITNESS FOR A PARTICULAR PURPOSE.  See the
    GNU General Public License for more details.
    
    You should have received a COPYING file of the GNU General Public License
    along with this program. If not, see <http://www.gnu.org/licenses/>
    -----------------------------------------------------------------  */

#include "taskMaps.h"

DefaultTaskMap::DefaultTaskMap(DefaultTaskMapType _type,
                               int iShape, const ors::Vector& _ivec,
                               int jShape, const ors::Vector& _jvec)
  :type(_type), i(iShape), j(jShape){
  if(&_ivec) ivec=_ivec; else ivec.setZero();
  if(&_jvec) jvec=_jvec; else jvec.setZero();
}

DefaultTaskMap::DefaultTaskMap(DefaultTaskMapType _type, const ors::KinematicWorld &G,
                               const char* iShapeName, const ors::Vector& _ivec,
                               const char* jShapeName, const ors::Vector& _jvec)
  :type(_type), i(-1), j(-1){
  ors::Shape *a = iShapeName ? G.getShapeByName(iShapeName):NULL;
  ors::Shape *b = jShapeName ? G.getShapeByName(jShapeName):NULL;
  if(a) i=a->index;
  if(b) j=b->index;
  if(&_ivec) ivec=_ivec; else ivec.setZero();
  if(&_jvec) jvec=_jvec; else jvec.setZero();
}

DefaultTaskMap::DefaultTaskMap(const Graph& specs, const ors::KinematicWorld& G)
  :type(noTMT), i(-1), j(-1){
<<<<<<< HEAD
  Node *it=specs["type"];
  if(it){
    mlr::String Type=it->V<mlr::String>();
         if(Type=="pos") type=posTMT;
    else if(Type=="vec") type=vecTMT;
    else if(Type=="quat") type=quatTMT;
    else if(Type=="posDiff") type=posDiffTMT;
    else if(Type=="vecDiff") type=vecDiffTMT;
    else if(Type=="quatDiff") type=quatDiffTMT;
    else if(Type=="vecAlign") type=vecAlignTMT;
    else if(Type=="gazeAt") type=gazeAtTMT;
    else HALT("unknown type " <<Type);
  }else HALT("no type given");
  if((it=specs["ref1"])){ auto name=it->V<mlr::String>(); auto *s=G.getShapeByName(name); CHECK(s,"shape name '" <<name <<"' does not exist"); i=s->index; }
  if((it=specs["ref2"])){ auto name=it->V<mlr::String>(); auto *s=G.getShapeByName(name); CHECK(s,"shape name '" <<name <<"' does not exist"); j=s->index; }
  if((it=specs["vec1"])) ivec = ors::Vector(it->V<arr>());  else ivec.setZero();
  if((it=specs["vec2"])) jvec = ors::Vector(it->V<arr>());  else jvec.setZero();
=======
  Node *it=NULL;
  if((it=params["type"])){
    MT::String Type=it->V<MT::String>();
    if(Type=="pos") type=posTMT;
    if(Type=="vec") type=vecTMT;
    if(Type=="gazeAt") type=gazeAtTMT;
    if(Type=="vecAlign") type=vecAlignTMT;
    if(Type=="vecDiff") type=vecDiffTMT;
    if(Type=="posDiff") type=posDiffTMT;
  }
  CHECK(type!=noTMT,"unknown type");
  if((it=params["ref1"])) i = G.getShapeByName(it->V<MT::String>())->index;
  if((it=params["ref2"])) j = G.getShapeByName(it->V<MT::String>())->index;
  if((it=params["vec1"])) ivec = ors::Vector(it->V<arr>());  else ivec.setZero();
  if((it=params["vec2"])) jvec = ors::Vector(it->V<arr>());  else jvec.setZero();
>>>>>>> 34dc581b
}


void DefaultTaskMap::phi(arr& y, arr& J, const ors::KinematicWorld& G, int t) {
  if(t>=0 && referenceIds.N){
    if(referenceIds.nd==1){  i=referenceIds(t); j=-1; }
    if(referenceIds.nd==2){  i=referenceIds(t,0); j=referenceIds(t,1); }
  }

  ors::Body *body_i = i<0?NULL: G.shapes(i)->body;
  ors::Body *body_j = j<0?NULL: G.shapes(j)->body;

  if(type==posTMT){
    ors::Vector vec_i = i<0?ivec: G.shapes(i)->rel*ivec;
    ors::Vector vec_j = j<0?jvec: G.shapes(j)->rel*jvec;
    if(body_j==NULL) { //simple, no j reference
      G.kinematicsPos(y, J, body_i, vec_i);
      y -= conv_vec2arr(vec_j);
      return;
    }//else...
    ors::Vector pi = body_i->X * vec_i;
    ors::Vector pj = body_j->X * vec_j;
    y = conv_vec2arr(body_j->X.rot / (pi-pj));
    if(&J) {
      arr Ji, Jj, JRj;
      G.kinematicsPos(NoArr, Ji, body_i, vec_i);
      G.kinematicsPos(NoArr, Jj, body_j, vec_j);
      G.jacobianR(JRj, body_j);
      J.resize(3, Jj.d1);
      for(uint k=0; k<Jj.d1; k++) {
        ors::Vector vi(Ji(0, k), Ji(1, k), Ji(2, k));
        ors::Vector vj(Jj(0, k), Jj(1, k), Jj(2, k));
        ors::Vector r (JRj(0, k), JRj(1, k), JRj(2, k));
        ors::Vector jk =  body_j->X.rot / (vi-vj);
        jk -= body_j->X.rot / (r ^ (pi-pj));
        J(0, k)=jk.x;
        J(1, k)=jk.y;
        J(2, k)=jk.z;
      }
    }
    return;
  }

  if(type==posDiffTMT){
    ors::Vector vec_i = i<0?ivec: G.shapes(i)->rel*ivec;
    ors::Vector vec_j = j<0?jvec: G.shapes(j)->rel*jvec;
    G.kinematicsPos(y, J, body_i, vec_i);
    if(!body_j){ //relative to world
      y -= conv_vec2arr(vec_j);
    }else{
      arr y2, J2;
      G.kinematicsPos(y2, (&J?J2:NoArr), body_j, vec_j);
      y -= y2;
      if(&J) J -= J2;
    }
    return;
  }

  if(type==vecTMT){
    ors::Vector vec_i = i<0?ivec: G.shapes(i)->rel.rot*ivec;
//    ors::Vector vec_j = j<0?jvec: G.shapes(j)->rel.rot*jvec;
    if(body_j==NULL) { //simple, no j reference
      G.kinematicsVec(y, J, body_i, vec_i);
      return;
    }//else...
    //relative
    MLR_MSG("warning - don't have a correct Jacobian for this TMType yet");
    //      fi = G.bodies(body_i)->X; fi.appendTransformation(irel);
    //      fj = G.bodies(body_j)->X; fj.appendTransformation(jrel);
    //      f.setDifference(fi, fj);
    //      f.rot.getZ(c);
    //      y = conv_vec2arr(c);
    NIY; //TODO: Jacobian?
    return;
  }

  if(type==vecDiffTMT){
    ors::Vector vec_i = i<0?ivec: G.shapes(i)->rel.rot*ivec;
    ors::Vector vec_j = j<0?jvec: G.shapes(j)->rel.rot*jvec;
    G.kinematicsVec(y, J, body_i, vec_i);
    if(!body_j){ //relative to world
      y -= conv_vec2arr(vec_j);
    }else{
      arr y2, J2;
      G.kinematicsVec(y2, J2, body_j, vec_j);
      y -= y2;
      J -= J2;
    }
    return;
  }

  if(type==vecAlignTMT) {
    CHECK(fabs(ivec.length()-1.)<1e-10,"vector references must be normalized");
    CHECK(fabs(jvec.length()-1.)<1e-10,"vector references must be normalized");
    ors::Vector vec_i = i<0?ivec: G.shapes(i)->rel.rot*ivec;
    ors::Vector vec_j = j<0?jvec: G.shapes(j)->rel.rot*jvec;
    arr zi,Ji,zj,Jj;
    G.kinematicsVec(zi, Ji, body_i, vec_i);
    if(body_j==NULL) {
      zj = conv_vec2arr(vec_j);
      if(&J) { Jj.resizeAs(Ji); Jj.setZero(); }
    } else {
      G.kinematicsVec(zj, Jj, body_j, vec_j);
    }
    y.resize(1);
    y(0) = scalarProduct(zi, zj);
    if(&J) {
      J = ~zj * Ji + ~zi * Jj;
      J.reshape(1, G.getJointStateDimension());
    }
    return;
  }

  if(type==gazeAtTMT){
    CHECK(i>=0, "ref1 is not set!");
    if(ivec.length()<1e-10) ivec.set(0.,0.,-1.);
    ors::Vector vec_i = G.shapes(i)->rel.rot*ivec;
    ors::Vector vec_xi = G.shapes(i)->rel.rot*Vector_x;
    ors::Vector vec_yi = G.shapes(i)->rel.rot*Vector_y;
    ors::Vector vec_j = j<0?jvec: G.shapes(j)->rel*jvec;
    arr pi,Jpi, xi,Jxi, yi,Jyi, pj,Jpj;
    G.kinematicsPos(pi, Jpi, body_i, vec_i);
    G.kinematicsVec(xi, Jxi, body_i, vec_xi);
    G.kinematicsVec(yi, Jyi, body_i, vec_yi);
    if(body_j==NULL) {
      pj = conv_vec2arr(vec_j);
      if(&J) { Jpj.resizeAs(Jpi); Jpj.setZero(); }
    } else {
      G.kinematicsPos(pj, Jpj, body_j, vec_j);
    }
    y.resize(2);
    y(0) = scalarProduct(xi, (pj-pi));
    y(1) = scalarProduct(yi, (pj-pi));
    if(&J) {
      J = cat( ~xi * (Jpj-Jpi) + ~(pj-pi) * Jxi,
               ~yi * (Jpj-Jpi) + ~(pj-pi) * Jyi );
      J.reshape(2, G.getJointStateDimension());
    }
    return;
  }

  if(type==quatTMT){
    if(body_j==NULL) { //simple, no j reference
      G.kinematicsQuat(y, J, body_i);
      return;
    }//else...
    NIY;
  }

  if(type==quatDiffTMT){
    ors::Quaternion q_i; if(i>=0) q_i=G.shapes(i)->rel.rot; else q_i.setZero();
    ors::Quaternion q_j; if(j>=0) q_j=G.shapes(j)->rel.rot; else q_j.setZero();
    G.kinematicsQuat(y, J, body_i);
    if(!body_j){ //relative to world
//      arr y2 = conv_vec2arr(q_j);
//      if(scalarProduct(y,y2)>=0.){
//        y -= y2;
//      }else{
//        y += y2;
//      }
    }else{
      arr y2, J2;
      G.kinematicsQuat(y2, J2, body_j);
      if(scalarProduct(y,y2)>=0.){
        y -= y2;
        J -= J2;
      }else{
        y += y2;
        J += J2;
      }
    }
    return;
  }

  HALT("no such TVT");
}

uint DefaultTaskMap::dim_phi(const ors::KinematicWorld& G) {
  switch(type) {
    case posTMT: return 3;
    case vecTMT: return 3;
    case quatTMT: return 4;
    case posDiffTMT: return 3;
    case vecDiffTMT: return 3;
    case quatDiffTMT: return 4;
    case vecAlignTMT: return 1;
    case gazeAtTMT: return 2;
    default:  HALT("no such TMT");
  }
}

//===========================================================================

void TaskMap_qItself::phi(arr& q, arr& J, const ors::KinematicWorld& G, int t) {
  G.getJointState(q);
  if(moduloTwoPi) for(ors::Joint *j: G.joints) {
    if(j->agent == G.q_agent) {
      if (j->type == ors::JT_hingeX or
          j->type == ors::JT_hingeY or
          j->type == ors::JT_hingeZ) { 
        ors::Vector rotv;
        j->Q.rot.getRad(q(j->qIndex), rotv);
        while(q(j->qIndex)>MT_PI) q(j->qIndex)-=MT_2PI;
        if(j->type==ors::JT_hingeX && rotv*Vector_x<0.) q(j->qIndex)=-q(j->qIndex);
        if(j->type==ors::JT_hingeY && rotv*Vector_y<0.) q(j->qIndex)=-q(j->qIndex);
        if(j->type==ors::JT_hingeZ && rotv*Vector_z<0.) q(j->qIndex)=-q(j->qIndex);
      }
    }
  }
  //cout << "TM world: " << &G << endl;
  //cout << "q: " << q << endl;
  if(M.N){
    if(M.nd==1){
      q=M%q; if(&J) J.setDiag(M);
    }else{
      q=M*q; if(&J) J=M;
    }
  }else{
    if(&J) J.setId(q.N);
  }
}

uint TaskMap_qItself::dim_phi(const ors::KinematicWorld& G) {
  if(M.nd==2) return M.d0;
  return G.getJointStateDimension();
}

//===========================================================================

void TaskMap_qLimits::phi(arr& y, arr& J, const ors::KinematicWorld& G, int t) {
  if(!limits.N) limits=G.getLimits();
  G.kinematicsLimitsCost(y, J, limits);
}

//===========================================================================<|MERGE_RESOLUTION|>--- conflicted
+++ resolved
@@ -40,7 +40,6 @@
 
 DefaultTaskMap::DefaultTaskMap(const Graph& specs, const ors::KinematicWorld& G)
   :type(noTMT), i(-1), j(-1){
-<<<<<<< HEAD
   Node *it=specs["type"];
   if(it){
     mlr::String Type=it->V<mlr::String>();
@@ -58,23 +57,6 @@
   if((it=specs["ref2"])){ auto name=it->V<mlr::String>(); auto *s=G.getShapeByName(name); CHECK(s,"shape name '" <<name <<"' does not exist"); j=s->index; }
   if((it=specs["vec1"])) ivec = ors::Vector(it->V<arr>());  else ivec.setZero();
   if((it=specs["vec2"])) jvec = ors::Vector(it->V<arr>());  else jvec.setZero();
-=======
-  Node *it=NULL;
-  if((it=params["type"])){
-    MT::String Type=it->V<MT::String>();
-    if(Type=="pos") type=posTMT;
-    if(Type=="vec") type=vecTMT;
-    if(Type=="gazeAt") type=gazeAtTMT;
-    if(Type=="vecAlign") type=vecAlignTMT;
-    if(Type=="vecDiff") type=vecDiffTMT;
-    if(Type=="posDiff") type=posDiffTMT;
-  }
-  CHECK(type!=noTMT,"unknown type");
-  if((it=params["ref1"])) i = G.getShapeByName(it->V<MT::String>())->index;
-  if((it=params["ref2"])) j = G.getShapeByName(it->V<MT::String>())->index;
-  if((it=params["vec1"])) ivec = ors::Vector(it->V<arr>());  else ivec.setZero();
-  if((it=params["vec2"])) jvec = ors::Vector(it->V<arr>());  else jvec.setZero();
->>>>>>> 34dc581b
 }
 
 
