#pragma once

#include <Core/array.h>
#include <Core/graph.h>
#include <Core/thread.h>
#include <Motion/taskMaps.h>
#include <Control/taskController.h>


struct CtrlTask;
struct Roopi_Path;
struct TaskReferenceInterpolAct;
typedef mlr::Array<CtrlTask*> CtrlTaskL;
//struct RelationalMachineModule;

//==============================================================================

struct Roopi {
  struct Roopi_private* s;

  CtrlTaskL activeTasks;
<<<<<<< HEAD
  ors::KinematicWorld planWorld; ///< kinematic world for pose optimization, external degrees of freedom etc.
=======
  mlr::KinematicWorld testWorld;
>>>>>>> acb5b209

  CtrlTask* holdPositionTask;

  Roopi(ors::KinematicWorld& world = NoWorld);
  ~Roopi();

  //-- control tasks

  /// creates a new CtrlTask; pass a 'newed' map as argument, it will be deleted later; after creation it is inactive
  CtrlTask *createCtrlTask(const char* name, TaskMap* map, bool active=false);

  /// activate a control task after you've set parameters, etc
  void activateCtrlTask(CtrlTask* t, bool reinitializeReferences = false);
  /// deactivate a control task
  void deactivateCtrlTask(CtrlTask* t);

  /// removes a CtrlTask and deletes also the task map
  void destroyCtrlTask(CtrlTask* t);

  /// modifies CtrlTasks
  void modifyCtrlTaskReference(CtrlTask* ct, const arr& yRef, const arr& yDotRef = NoArr);
  void modifyCtrlTaskGains(CtrlTask* ct, const arr& Kp, const arr& Kd, const double maxVel = 0.0, const double maxAcc = 0.0);
  void modifyCtrlTaskGains(CtrlTask* ct, const double& Kp, const double& Kd, const double maxVel = 0.0, const double maxAcc = 0.0);
  void modifyCtrlC(CtrlTask* ct, const arr& C);
  /// force related
  void modifyForceRef(CtrlTask* ct, const arr& fRef);
  void modifyForceAlpha(CtrlTask* ct, double fAlpha);
  void modifyForceGamma(CtrlTask* ct, double fGamma);
  void modifyForce(CtrlTask* ct, const arr& fRef, const double& fAlpha, const double& fGamma);

  /// holds all joints in position. Desactivates all other tasks
  void holdPosition();
  /// release hold position task. Has no effect on other tasks
  void releasePosition();

  /// returns whether a CtrlTask has converged
  bool converged(CtrlTask* ct, double tolerance = 1e-2);

  /// wait for all given CtrlTasks to be converged
  bool waitForConv(CtrlTask* ct, double maxTime = -1, double tolerance = 1e-2);
  bool waitForConv(const CtrlTaskL& cts, double maxTime = -1, double tolerance = 1e-2);

  /// wait for a CtrlTask to be at a specific state;
  bool waitForConvTo(CtrlTask* ct, const arr& desState, double maxTime = -1, double tolerance = 1e-2);

  // low-level ctr - use is discouraged!!
  struct TaskControllerModule* tcm(); //low-level access of the tcm - really necessary? Danny: yes
//  void addCtrlTask(CtrlTask* ct); ///< adds CtrlTask directly to the taskController
//  void addCtrlTasks(CtrlTaskL cts); ///< adds multiple CtrlTasks directly to the taskController

  // shortcuts to crate standard CtrlTasks (mt) I'd remove this for now
  //  /// adds qItself task to the taskController
  //  CtrlTask* _addQItselfCtrlTask(const arr& qRef, const arr& Kp = ARR(30.0), const arr& Kd = ARR(5.0));

  //  /// creates inactive default task with zero gains and adds it to the taskController
  //  CtrlTask* _addDefaultCtrlTask(const char* name,
  //                               const TaskMap_DefaultType type,
  //                               const char* iShapeName, const ors::Vector& iVec = NoVector,
  //                               const char* jShapeName = NULL, const ors::Vector& jVec = NoVector);

  //-- trajectory tasks

  void interpolateToReferenceThread(CtrlTask *task, double executionTime, const arr &reference, const arr &start);

  TaskReferenceInterpolAct* createTaskReferenceInterpolAct(const char* name, CtrlTask* task);
  void interpolateToReference(TaskReferenceInterpolAct* t, double executionTime, const arr& reference, const arr& start = NoArr);
  bool waitForFinishedTaskReferenceInterpolAct(TaskReferenceInterpolAct* t, double maxTime = -1);

  void interpolateToReference(CtrlTask* task, double executionTime, const arr& reference, const arr& start = NoArr);

<<<<<<< HEAD
  void followTaskTrajectory(CtrlTask* task, double executionTime, const arr& trajectory);
  void followTaskTrajectories(const CtrlTaskL& tasks, double executionTime, const arrA& trajY, const arrA& trajYDot = {}, const arrA& trajYDDot = {});
  void followQTrajectory(const Roopi_Path* path);

  //-- planning tasks

  Roopi_Path* createPathInJointSpace(CtrlTask* task, double executionTime, bool verbose = false);
  Roopi_Path* createPathInJointSpace(const CtrlTaskL& tasks, double executionTime, bool verbose = false);

  //-- macros

  /// move "shape" to "pos" using a motion planner.
  bool goToPosition(const arr& pos, const char* shape, double executionTime, bool verbose = false);

  /// move to joint configuration using a motion planner
  bool gotToJointConfiguration(const arr& jointConfig, double executionTime, bool verbose = false);

  //-- low-level access

  arr getJointState();
  arr getJointSign();
  arr getTorques();
  arr getFTLeft();
  arr getFTRight();

  /// get current value of the underlying task map
  arr getTaskValue(CtrlTask* task);

  /// sync the joint configuration of the model world into the planWorld
  void syncPlanWorld();
  ors::KinematicWorld& getPlanWorld();

  double getLimitConstraint(double margin = 0.05);
  double getCollisionConstraint(double margin = 0.1);

  //-- TODO

  //getModelWorld() what return type?
=======
//  CtrlTask* task(const Graph& specs);
//  CtrlTask* task(const char* name,
//                 TaskMap_DefaultType type,
//                 const char* iShapeName, const mlr::Vector& ivec,
//                 const char* jShapeName, const mlr::Vector& jvec,
//                 const arr& target,
//                 double decayTime, double dampingRatio, double maxVel, double maxAcc);
  CtrlTask* modify(CtrlTask* t, const Graph& specs);
  CtrlTask* modifyTarget(CtrlTask* t, const arr& target);
>>>>>>> acb5b209

//  //-- wait for & stop tasks
  void stop(const CtrlTaskL& tasks);
  void waitConv(const CtrlTaskL& tasks);

};

//==============================================================================

struct Roopi_CtrlTask{
  Roopi &roopi;
  CtrlTask *task;
  Roopi_CtrlTask(Roopi& r, CtrlTask *t) : roopi(r), task(t) {}
};

<<<<<<< HEAD
//==============================================================================
=======
//  //-- get position closest cluster
//  mlr::Vector closestCluster();
//  mlr::Vector arPose();
>>>>>>> acb5b209

struct Roopi_Path{
  Roopi &roopi;
  arr path;
  double executionTime;
  double cost;
  double constraints;
  bool isGood;
  Roopi_Path(Roopi& r, double executionTime) : roopi(r), executionTime(executionTime), isGood(false){}
};


<<<<<<< HEAD
=======
//  const mlr::KinematicWorld& getKinematicWorld();
>>>>>>> acb5b209

//==============================================================================

struct TaskReferenceInterpolAct : Thread {
  Roopi& roopi;
  CtrlTask* task;
  double executionTime;
  arr reference;
  arr initialRef;
  double startTime;

  TaskReferenceInterpolAct(Roopi& roopi, const char* name, CtrlTask* task);
  ~TaskReferenceInterpolAct();

  void startExecution(double executionTime, const arr& reference, const arr& startState = NoArr);
  void stopExecution();

  void open();
  void step();
  void close();
};
<|MERGE_RESOLUTION|>--- conflicted
+++ resolved
@@ -19,11 +19,7 @@
   struct Roopi_private* s;
 
   CtrlTaskL activeTasks;
-<<<<<<< HEAD
-  ors::KinematicWorld planWorld; ///< kinematic world for pose optimization, external degrees of freedom etc.
-=======
-  mlr::KinematicWorld testWorld;
->>>>>>> acb5b209
+  mlr::KinematicWorld planWorld; ///< kinematic world for pose optimization, external degrees of freedom etc.
 
   CtrlTask* holdPositionTask;
 
@@ -94,7 +90,6 @@
 
   void interpolateToReference(CtrlTask* task, double executionTime, const arr& reference, const arr& start = NoArr);
 
-<<<<<<< HEAD
   void followTaskTrajectory(CtrlTask* task, double executionTime, const arr& trajectory);
   void followTaskTrajectories(const CtrlTaskL& tasks, double executionTime, const arrA& trajY, const arrA& trajYDot = {}, const arrA& trajYDDot = {});
   void followQTrajectory(const Roopi_Path* path);
@@ -133,17 +128,6 @@
   //-- TODO
 
   //getModelWorld() what return type?
-=======
-//  CtrlTask* task(const Graph& specs);
-//  CtrlTask* task(const char* name,
-//                 TaskMap_DefaultType type,
-//                 const char* iShapeName, const mlr::Vector& ivec,
-//                 const char* jShapeName, const mlr::Vector& jvec,
-//                 const arr& target,
-//                 double decayTime, double dampingRatio, double maxVel, double maxAcc);
-  CtrlTask* modify(CtrlTask* t, const Graph& specs);
-  CtrlTask* modifyTarget(CtrlTask* t, const arr& target);
->>>>>>> acb5b209
 
 //  //-- wait for & stop tasks
   void stop(const CtrlTaskL& tasks);
@@ -159,13 +143,7 @@
   Roopi_CtrlTask(Roopi& r, CtrlTask *t) : roopi(r), task(t) {}
 };
 
-<<<<<<< HEAD
 //==============================================================================
-=======
-//  //-- get position closest cluster
-//  mlr::Vector closestCluster();
-//  mlr::Vector arPose();
->>>>>>> acb5b209
 
 struct Roopi_Path{
   Roopi &roopi;
@@ -178,10 +156,6 @@
 };
 
 
-<<<<<<< HEAD
-=======
-//  const mlr::KinematicWorld& getKinematicWorld();
->>>>>>> acb5b209
 
 //==============================================================================
 
