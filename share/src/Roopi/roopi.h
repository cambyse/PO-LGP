#pragma once

#include <Core/array.h>
#include <Core/graph.h>
#include <Core/module.h>
#include <Motion/taskMaps.h>
#include <Control/taskController.h>


struct CtrlTask;
struct Roopi_Path;
struct TaskReferenceInterpolAct;
typedef mlr::Array<CtrlTask*> CtrlTaskL;
//struct RelationalMachineModule;

//==============================================================================

struct Roopi {
  struct Roopi_private* s;

  CtrlTaskL activeTasks;
  ors::KinematicWorld planWorld; ///< kinematic world for pose optimization, external degrees of freedom etc.

  CtrlTask* holdPositionTask;

  Roopi(ors::KinematicWorld& world = NoWorld);
  ~Roopi();

  //-- control tasks

  /// creates a new CtrlTask; pass a 'newed' map as argument, it will be deleted later; after creation it is inactive
  CtrlTask *createCtrlTask(const char* name, TaskMap* map, bool active=false);

  /// activate a control task after you've set parameters, etc
  void activateCtrlTask(CtrlTask* t, bool reinitializeReferences = false);
  /// deactivate a control task
  void deactivateCtrlTask(CtrlTask* t);

  /// removes a CtrlTask and deletes also the task map
  void destroyCtrlTask(CtrlTask* t);

  /// modifies CtrlTasks
  void modifyCtrlTaskReference(CtrlTask* ct, const arr& yRef, const arr& yDotRef = NoArr);
  void modifyCtrlTaskGains(CtrlTask* ct, const arr& Kp, const arr& Kd, const double maxVel = 0.0, const double maxAcc = 0.0);
  void modifyCtrlTaskGains(CtrlTask* ct, const double& Kp, const double& Kd, const double maxVel = 0.0, const double maxAcc = 0.0);
  void modifyCtrlC(CtrlTask* ct, const arr& C);
  /// force related
  void modifyForceRef(CtrlTask* ct, const arr& fRef);
  void modifyForceAlpha(CtrlTask* ct, double fAlpha);
  void modifyForceGamma(CtrlTask* ct, double fGamma);
  void modifyForce(CtrlTask* ct, const arr& fRef, const double& fAlpha, const double& fGamma);

  /// holds all joints in position. Desactivates all other tasks
  void holdPosition();
  /// release hold position task. Has no effect on other tasks
  void releasePosition();

  /// returns whether a CtrlTask has converged
  bool converged(CtrlTask* ct, double tolerance = 1e-2);

  /// wait for all given CtrlTasks to be converged
  bool waitForConv(CtrlTask* ct, double maxTime = -1, double tolerance = 1e-2);
  bool waitForConv(const CtrlTaskL& cts, double maxTime = -1, double tolerance = 1e-2);

  /// wait for a CtrlTask to be at a specific state;
  bool waitForConvTo(CtrlTask* ct, const arr& desState, double maxTime = -1, double tolerance = 1e-2);

  // low-level ctr - use is discouraged!!
  struct TaskControllerModule* tcm(); //low-level access of the tcm - really necessary? Danny: yes
//  void addCtrlTask(CtrlTask* ct); ///< adds CtrlTask directly to the taskController
//  void addCtrlTasks(CtrlTaskL cts); ///< adds multiple CtrlTasks directly to the taskController

  // shortcuts to crate standard CtrlTasks (mt) I'd remove this for now
  //  /// adds qItself task to the taskController
  //  CtrlTask* _addQItselfCtrlTask(const arr& qRef, const arr& Kp = ARR(30.0), const arr& Kd = ARR(5.0));

  //  /// creates inactive default task with zero gains and adds it to the taskController
  //  CtrlTask* _addDefaultCtrlTask(const char* name,
  //                               const TaskMap_DefaultType type,
  //                               const char* iShapeName, const ors::Vector& iVec = NoVector,
  //                               const char* jShapeName = NULL, const ors::Vector& jVec = NoVector);

  //-- trajectory tasks

  void interpolateToReferenceThread(CtrlTask *task, double executionTime, const arr &reference, const arr &start);

<<<<<<< HEAD
  //getModelWorld

  //followTaskTrajectory(const arrL& trajectory, CtrlTaskL& t);

//  CtrlTask* task(const Graph& specs);
//  CtrlTask* task(const char* name,
//                 TaskMap_DefaultType type,
//                 const char* iShapeName, const ors::Vector& ivec,
//                 const char* jShapeName, const ors::Vector& jvec,
//                 const arr& target,
//                 double decayTime, double dampingRatio, double maxVel, double maxAcc);
  CtrlTask* modify(CtrlTask* t, const Graph& specs);
  CtrlTask* modifyTarget(CtrlTask* t, const arr& target);
=======
  TaskReferenceInterpolAct* createTaskReferenceInterpolAct(const char* name, CtrlTask* task);
  void interpolateToReference(TaskReferenceInterpolAct* t, double executionTime, const arr& reference, const arr& start = NoArr);
  bool waitForFinishedTaskReferenceInterpolAct(TaskReferenceInterpolAct* t, double maxTime = -1);

  void interpolateToReference(CtrlTask* task, double executionTime, const arr& reference, const arr& start = NoArr);

  void followTaskTrajectory(CtrlTask* task, double executionTime, const arr& trajectory);
  void followTaskTrajectories(const CtrlTaskL& tasks, double executionTime, const arrA& trajY, const arrA& trajYDot = {}, const arrA& trajYDDot = {});
  void followQTrajectory(const Roopi_Path* path);

  //-- planning tasks

  Roopi_Path* createPathInJointSpace(CtrlTask* task, double executionTime, bool verbose = false);
  Roopi_Path* createPathInJointSpace(const CtrlTaskL& tasks, double executionTime, bool verbose = false);

  //-- macros

  /// move "shape" to "pos" using a motion planner.
  bool goToPosition(const arr& pos, const char* shape, double executionTime, bool verbose = false);

  /// move to joint configuration using a motion planner
  bool gotToJointConfiguration(const arr& jointConfig, double executionTime, bool verbose = false);

  //-- low-level access

  arr getJointState();
  arr getJointSign();
  arr getTorques();
  arr getFTLeft();
  arr getFTRight();

  /// get current value of the underlying task map
  arr getTaskValue(CtrlTask* task);

  /// sync the joint configuration of the model world into the planWorld
  void syncPlanWorld();
  ors::KinematicWorld& getPlanWorld();

  double getLimitConstraint(double margin = 0.05);
  double getCollisionConstraint(double margin = 0.1);

  //-- TODO

  //getModelWorld() what return type?
>>>>>>> 3b59b22f

//  //-- wait for & stop tasks
  void stop(const CtrlTaskL& tasks);
  void waitConv(const CtrlTaskL& tasks);

};

//==============================================================================

struct Roopi_CtrlTask{
  Roopi &roopi;
  CtrlTask *task;
  Roopi_CtrlTask(Roopi& r, CtrlTask *t) : roopi(r), task(t) {}
};

//==============================================================================

struct Roopi_Path{
  Roopi &roopi;
  arr path;
  double executionTime;
  double cost;
  double constraints;
  bool isGood;
  Roopi_Path(Roopi& r, double executionTime) : roopi(r), executionTime(executionTime), isGood(false){}
};



//==============================================================================

struct TaskReferenceInterpolAct : Module {
  Roopi& roopi;
  CtrlTask* task;
  double executionTime;
  arr reference;
  arr initialRef;
  double startTime;

  TaskReferenceInterpolAct(Roopi& roopi, const char* name, CtrlTask* task);
  ~TaskReferenceInterpolAct();

  void startExecution(double executionTime, const arr& reference, const arr& startState = NoArr);
  void stopExecution();

  void open();
  void step();
  void close();
};
<|MERGE_RESOLUTION|>--- conflicted
+++ resolved
@@ -84,21 +84,6 @@
 
   void interpolateToReferenceThread(CtrlTask *task, double executionTime, const arr &reference, const arr &start);
 
-<<<<<<< HEAD
-  //getModelWorld
-
-  //followTaskTrajectory(const arrL& trajectory, CtrlTaskL& t);
-
-//  CtrlTask* task(const Graph& specs);
-//  CtrlTask* task(const char* name,
-//                 TaskMap_DefaultType type,
-//                 const char* iShapeName, const ors::Vector& ivec,
-//                 const char* jShapeName, const ors::Vector& jvec,
-//                 const arr& target,
-//                 double decayTime, double dampingRatio, double maxVel, double maxAcc);
-  CtrlTask* modify(CtrlTask* t, const Graph& specs);
-  CtrlTask* modifyTarget(CtrlTask* t, const arr& target);
-=======
   TaskReferenceInterpolAct* createTaskReferenceInterpolAct(const char* name, CtrlTask* task);
   void interpolateToReference(TaskReferenceInterpolAct* t, double executionTime, const arr& reference, const arr& start = NoArr);
   bool waitForFinishedTaskReferenceInterpolAct(TaskReferenceInterpolAct* t, double maxTime = -1);
@@ -143,7 +128,6 @@
   //-- TODO
 
   //getModelWorld() what return type?
->>>>>>> 3b59b22f
 
 //  //-- wait for & stop tasks
   void stop(const CtrlTaskL& tasks);
