#pragma once

#include <Core/array.h>
#include <Core/graph.h>
#include <Core/thread.h>
#include <Motion/taskMaps.h>
#include <Control/taskController.h>

<<<<<<< HEAD

struct CtrlTask;
struct Roopi_Path;
typedef mlr::Array<CtrlTask*> CtrlTaskL;
//struct RelationalMachineModule;

//==============================================================================

struct Roopi {
  struct Roopi_private* s;

  CtrlTaskL activeTasks;
  ors::KinematicWorld planWorld; ///< kinematic world for pose optimization, external degrees of freedom etc.

  CtrlTask* holdPositionTask;
=======

struct Act;
struct CtrlTaskAct;
typedef mlr::Array<Act*> ActL;


struct CtrlTask;
struct Roopi_Path;
struct TaskReferenceInterpolAct;
typedef mlr::Array<CtrlTask*> CtrlTaskL;
//struct RelationalMachineModule;

struct act{
  mlr::String name;
  Thread* th;
};

//==============================================================================

struct Roopi {
  struct Roopi_private* s;
>>>>>>> 7c69dd8c

  Roopi(bool autoStartup=false);
  Roopi(mlr::KinematicWorld& world);
  ~Roopi();

<<<<<<< HEAD
  //-- control tasks

  /// creates a new CtrlTask; pass a 'newed' map as argument, it will be deleted later; after creation it is inactive
  CtrlTask *createCtrlTask(const char* name, TaskMap* map, bool active=false);

  /// activate a control task after you've set parameters, etc
  void activateCtrlTask(CtrlTask* t, bool active=true);

  /// removes a CtrlTask and deletes also the task map
  void destroyCtrlTask(CtrlTask* t);

  void modifyCtrlTaskReference(CtrlTask* ct, const arr& yRef, const arr& yDotRef = NoArr);
  void modifyCtrlTaskGains(CtrlTask* ct, const arr& Kp, const arr& Kd, const double maxVel = 0.0, const double maxAcc = 0.0);
  void modifyCtrlTaskGains(CtrlTask* ct, const double& Kp, const double& Kd, const double maxVel = 0.0, const double maxAcc = 0.0);
  void modifyCtrlC(CtrlTask* ct, const arr& C);

  /// holds all joints in position. Desactivates all other tasks
  void holdPosition();
  /// release hold position task. Has no effect for other tasks
  void releasePosition();

=======
  void setKinematics(const char* filename);
  void setKinematics(const mlr::KinematicWorld& K);
  act startTaskController();
  act startControllerLog();
  void startRosCommunication();

  void startRobotCommunication(const char* robot);
  act sendGamepadToCtrlTasks();

  void hold(bool still);


  WToken<mlr::KinematicWorld> setKinematics();
  RToken<mlr::KinematicWorld> getKinematics();

  CtrlTaskAct newCtrlTask();
  CtrlTaskAct newCtrlTask(TaskMap *map, const arr& PD={1.,.9}, const arr& target={0.}, const arr& prec={100.});
  CtrlTaskAct newCtrlTask(const char* specs);
  bool waitAnd(std::initializer_list<Act*> acts, double timeout=5.);

  //-- starting up controllers/communications/views
  void newCameraView();

  //-- kinematic editing
  mlr::Shape* newMarker(const char* name, const arr& pos);


  //-- control tasks

  /// creates a new CtrlTask; pass a 'newed' map as argument, it will be deleted later; after creation it is inactive
  CtrlTask *createCtrlTask(const char* name, TaskMap* map, bool active=false);

  /// activate a control task after you've set parameters, etc
  void activateCtrlTask(CtrlTask* t, bool reinitializeReferences = false);
  /// deactivate a control task
  void deactivateCtrlTask(CtrlTask* t);

  /// removes a CtrlTask and deletes also the task map
  void destroyCtrlTask(CtrlTask* t);

  /// modifies CtrlTasks
  void modifyCtrlTaskReference(CtrlTask* ct, const arr& yRef, const arr& yDotRef = NoArr);

  /// holds all joints in position. Desactivates all other tasks
  void holdPosition();
  /// release hold position task. Has no effect on other tasks
  void releasePosition();

  /// returns whether a CtrlTask has converged
  bool converged(CtrlTask* ct, double tolerance = 1e-2);

  /// wait for all given CtrlTasks to be converged
  bool waitForConv(CtrlTask* ct, double maxTime = -1, double tolerance = 1e-2);
  bool waitForConv(const CtrlTaskL& cts, double maxTime = -1, double tolerance = 1e-2);

  /// wait for a CtrlTask to be at a specific state;
  bool waitForConvTo(CtrlTask* ct, const arr& desState, double maxTime = -1, double tolerance = 1e-2);

  // low-level ctr - use is discouraged!!
  struct TaskControllerModule* tcm(); //low-level access of the tcm - really necessary? Danny: yes
//  void addCtrlTask(CtrlTask* ct); ///< adds CtrlTask directly to the taskController
//  void addCtrlTasks(CtrlTaskL cts); ///< adds multiple CtrlTasks directly to the taskController

  // shortcuts to crate standard CtrlTasks (mt) I'd remove this for now
  //  /// adds qItself task to the taskController
  //  CtrlTask* _addQItselfCtrlTask(const arr& qRef, const arr& Kp = ARR(30.0), const arr& Kd = ARR(5.0));

  //  /// creates inactive default task with zero gains and adds it to the taskController
  //  CtrlTask* _addDefaultCtrlTask(const char* name,
  //                               const TaskMap_DefaultType type,
  //                               const char* iShapeName, const mlr::Vector& iVec = NoVector,
  //                               const char* jShapeName = NULL, const mlr::Vector& jVec = NoVector);

  //-- trajectory tasks

  void interpolateToReferenceThread(CtrlTask *task, double executionTime, const arr &reference, const arr &start);

  TaskReferenceInterpolAct* createTaskReferenceInterpolAct(const char* name, CtrlTask* task);
  void interpolateToReference(TaskReferenceInterpolAct* t, double executionTime, const arr& reference, const arr& start = NoArr);
  bool waitForFinishedTaskReferenceInterpolAct(TaskReferenceInterpolAct* t, double maxTime = -1);

  void interpolateToReference(CtrlTask* task, double executionTime, const arr& reference, const arr& start = NoArr);

  void followTaskTrajectory(CtrlTask* task, double executionTime, const arr& trajectory);
  void followTaskTrajectories(const CtrlTaskL& tasks, double executionTime, const arrA& trajY, const arrA& trajYDot = {}, const arrA& trajYDDot = {});
  void followQTrajectory(const Roopi_Path* path);

  //-- planning tasks

  Roopi_Path* createPathInJointSpace(CtrlTask* task, double executionTime, bool verbose = false);
  Roopi_Path* createPathInJointSpace(const CtrlTaskL& tasks, double executionTime, bool verbose = false);

  //-- macros

  /// move "shape" to "pos" using a motion planner.
  bool goToPosition(const arr& pos, const char* shape, double executionTime, bool verbose = false);

  /// move to joint configuration using a motion planner
  bool gotToJointConfiguration(const arr& jointConfig, double executionTime, bool verbose = false);

  //-- low-level access

  arr getJointState();
  arr getJointSign();
  arr getTorques();
  arr getFTLeft();
  arr getFTRight();

  /// get current value of the underlying task map
  arr getTaskValue(CtrlTask* task);

  /// sync the joint configuration of the model world into the planWorld
  void syncWorldWithReal(mlr::KinematicWorld& K);
  mlr::KinematicWorld& getPlanWorld();
  void copyModelWorld(mlr::KinematicWorld& K);

  double getLimitConstraint(double margin = 0.05);
  double getCollisionConstraint(double margin = 0.1);

  //-- TODO

  //getModelWorld() what return type?
>>>>>>> 7c69dd8c

  // low-level ctr - use is discouraged!!
  struct TaskControllerModule* tcm(); //low-level access of the tcm - really necessary?
//  void addCtrlTask(CtrlTask* ct); ///< adds CtrlTask directly to the taskController
//  void addCtrlTasks(CtrlTaskL cts); ///< adds multiple CtrlTasks directly to the taskController

  // shortcuts to crate standard CtrlTasks (mt) I'd remove this for now
  //  /// adds qItself task to the taskController
  //  CtrlTask* _addQItselfCtrlTask(const arr& qRef, const arr& Kp = ARR(30.0), const arr& Kd = ARR(5.0));

  //  /// creates inactive default task with zero gains and adds it to the taskController
  //  CtrlTask* _addDefaultCtrlTask(const char* name,
  //                               const TaskMap_DefaultType type,
  //                               const char* iShapeName, const ors::Vector& iVec = NoVector,
  //                               const char* jShapeName = NULL, const ors::Vector& jVec = NoVector);

  //-- trajectory tasks

  void followTaskTrajectory(CtrlTask* task, double executionTime, const arr& trajectory);
  void followTaskTrajectories(const CtrlTaskL& tasks, double executionTime, const arrA& trajY, const arrA& trajYDot = {}, const arrA& trajYDDot = {});
  void followQTrajectory(const Roopi_Path* path);

  //-- planning tasks

<<<<<<< HEAD
  Roopi_Path* createPathInJointSpace(CtrlTask* task, double executionTime, bool verbose = false);
  Roopi_Path* createPathInJointSpace(const CtrlTaskL& tasks, double executionTime, bool verbose = false);

  //-- macros

  /// move "shape" to "pos" using a motion planner.
  bool goToPosition(const arr& pos, const char* shape, double executionTime, bool verbose = false);

  /// move to joint configuration using a motion planner
  bool gotToJointConfiguration(const arr& jointConfig, double executionTime, bool verbose = false);

  //-- low-level access

  arr getJointState();
  arr getJointSign();
  arr getTorques();
  arr getFTLeft();
  arr getFTRight();

  /// get current value of the underlying task map
  arr getTaskValue(CtrlTask* task);

  /// sync the joint configuration of the model world into the planWorld
  void syncPlanWorld();
  ors::KinematicWorld& getPlanWorld();

  double getLimitConstraint(double margin = 0.05);
  double getCollisionConstraint(double margin = 0.1);

  //-- TODO

  //getModelWorld() what return type?

//  //-- wait for & stop tasks
//  void stop(const CtrlTaskL& tasks);
//  void waitConv(const CtrlTaskL& tasks);

};

//==============================================================================

struct Roopi_CtrlTask{
  Roopi &roopi;
  CtrlTask *task;
  Roopi_CtrlTask(Roopi& r, CtrlTask *t) : roopi(r), task(t) {}
};

//==============================================================================

struct Roopi_Path{
  Roopi &roopi;
  arr path;
  double executionTime;
  double cost;
  double constraints;
  bool isGood;
  Roopi_Path(Roopi& r, double executionTime) : roopi(r), executionTime(executionTime), isGood(false){}
=======
};

//==============================================================================

struct Roopi_CtrlTask{
  Roopi &roopi;
  CtrlTask *task;
  Roopi_CtrlTask(Roopi& r, CtrlTask *t) : roopi(r), task(t) {}
};

//==============================================================================

struct Roopi_Path{
  Roopi &roopi;
  mlr::KinematicWorld K;
  arr path;
  double executionTime;
  double cost;
  double constraints;
  bool isGood;
  Roopi_Path(Roopi& r, double executionTime) : roopi(r), executionTime(executionTime), isGood(false){
    roopi.copyModelWorld(K);
  }
};



//==============================================================================

struct TaskReferenceInterpolAct : Thread {
  Roopi& roopi;
  CtrlTask* task;
  double executionTime;
  arr reference;
  arr initialRef;
  double startTime;

  TaskReferenceInterpolAct(Roopi& roopi, const char* name, CtrlTask* task);
  ~TaskReferenceInterpolAct();

  void startExecution(double executionTime, const arr& reference, const arr& startState = NoArr);
  void stopExecution();

  void open();
  void step();
  void close();
>>>>>>> 7c69dd8c
};

//==============================================================================<|MERGE_RESOLUTION|>--- conflicted
+++ resolved
@@ -6,23 +6,6 @@
 #include <Motion/taskMaps.h>
 #include <Control/taskController.h>
 
-<<<<<<< HEAD
-
-struct CtrlTask;
-struct Roopi_Path;
-typedef mlr::Array<CtrlTask*> CtrlTaskL;
-//struct RelationalMachineModule;
-
-//==============================================================================
-
-struct Roopi {
-  struct Roopi_private* s;
-
-  CtrlTaskL activeTasks;
-  ors::KinematicWorld planWorld; ///< kinematic world for pose optimization, external degrees of freedom etc.
-
-  CtrlTask* holdPositionTask;
-=======
 
 struct Act;
 struct CtrlTaskAct;
@@ -44,35 +27,11 @@
 
 struct Roopi {
   struct Roopi_private* s;
->>>>>>> 7c69dd8c
 
   Roopi(bool autoStartup=false);
   Roopi(mlr::KinematicWorld& world);
   ~Roopi();
 
-<<<<<<< HEAD
-  //-- control tasks
-
-  /// creates a new CtrlTask; pass a 'newed' map as argument, it will be deleted later; after creation it is inactive
-  CtrlTask *createCtrlTask(const char* name, TaskMap* map, bool active=false);
-
-  /// activate a control task after you've set parameters, etc
-  void activateCtrlTask(CtrlTask* t, bool active=true);
-
-  /// removes a CtrlTask and deletes also the task map
-  void destroyCtrlTask(CtrlTask* t);
-
-  void modifyCtrlTaskReference(CtrlTask* ct, const arr& yRef, const arr& yDotRef = NoArr);
-  void modifyCtrlTaskGains(CtrlTask* ct, const arr& Kp, const arr& Kd, const double maxVel = 0.0, const double maxAcc = 0.0);
-  void modifyCtrlTaskGains(CtrlTask* ct, const double& Kp, const double& Kd, const double maxVel = 0.0, const double maxAcc = 0.0);
-  void modifyCtrlC(CtrlTask* ct, const arr& C);
-
-  /// holds all joints in position. Desactivates all other tasks
-  void holdPosition();
-  /// release hold position task. Has no effect for other tasks
-  void releasePosition();
-
-=======
   void setKinematics(const char* filename);
   void setKinematics(const mlr::KinematicWorld& K);
   act startTaskController();
@@ -195,90 +154,11 @@
   //-- TODO
 
   //getModelWorld() what return type?
->>>>>>> 7c69dd8c
-
-  // low-level ctr - use is discouraged!!
-  struct TaskControllerModule* tcm(); //low-level access of the tcm - really necessary?
-//  void addCtrlTask(CtrlTask* ct); ///< adds CtrlTask directly to the taskController
-//  void addCtrlTasks(CtrlTaskL cts); ///< adds multiple CtrlTasks directly to the taskController
-
-  // shortcuts to crate standard CtrlTasks (mt) I'd remove this for now
-  //  /// adds qItself task to the taskController
-  //  CtrlTask* _addQItselfCtrlTask(const arr& qRef, const arr& Kp = ARR(30.0), const arr& Kd = ARR(5.0));
-
-  //  /// creates inactive default task with zero gains and adds it to the taskController
-  //  CtrlTask* _addDefaultCtrlTask(const char* name,
-  //                               const TaskMap_DefaultType type,
-  //                               const char* iShapeName, const ors::Vector& iVec = NoVector,
-  //                               const char* jShapeName = NULL, const ors::Vector& jVec = NoVector);
-
-  //-- trajectory tasks
-
-  void followTaskTrajectory(CtrlTask* task, double executionTime, const arr& trajectory);
-  void followTaskTrajectories(const CtrlTaskL& tasks, double executionTime, const arrA& trajY, const arrA& trajYDot = {}, const arrA& trajYDDot = {});
-  void followQTrajectory(const Roopi_Path* path);
-
-  //-- planning tasks
-
-<<<<<<< HEAD
-  Roopi_Path* createPathInJointSpace(CtrlTask* task, double executionTime, bool verbose = false);
-  Roopi_Path* createPathInJointSpace(const CtrlTaskL& tasks, double executionTime, bool verbose = false);
-
-  //-- macros
-
-  /// move "shape" to "pos" using a motion planner.
-  bool goToPosition(const arr& pos, const char* shape, double executionTime, bool verbose = false);
-
-  /// move to joint configuration using a motion planner
-  bool gotToJointConfiguration(const arr& jointConfig, double executionTime, bool verbose = false);
-
-  //-- low-level access
-
-  arr getJointState();
-  arr getJointSign();
-  arr getTorques();
-  arr getFTLeft();
-  arr getFTRight();
-
-  /// get current value of the underlying task map
-  arr getTaskValue(CtrlTask* task);
-
-  /// sync the joint configuration of the model world into the planWorld
-  void syncPlanWorld();
-  ors::KinematicWorld& getPlanWorld();
-
-  double getLimitConstraint(double margin = 0.05);
-  double getCollisionConstraint(double margin = 0.1);
-
-  //-- TODO
-
-  //getModelWorld() what return type?
 
 //  //-- wait for & stop tasks
-//  void stop(const CtrlTaskL& tasks);
-//  void waitConv(const CtrlTaskL& tasks);
-
-};
-
-//==============================================================================
-
-struct Roopi_CtrlTask{
-  Roopi &roopi;
-  CtrlTask *task;
-  Roopi_CtrlTask(Roopi& r, CtrlTask *t) : roopi(r), task(t) {}
-};
-
-//==============================================================================
-
-struct Roopi_Path{
-  Roopi &roopi;
-  arr path;
-  double executionTime;
-  double cost;
-  double constraints;
-  bool isGood;
-  Roopi_Path(Roopi& r, double executionTime) : roopi(r), executionTime(executionTime), isGood(false){}
-=======
+  void stop(const CtrlTaskL& tasks);
+  void waitConv(const CtrlTaskL& tasks);
+
 };
 
 //==============================================================================
@@ -325,7 +205,6 @@
   void open();
   void step();
   void close();
->>>>>>> 7c69dd8c
 };
 
 //==============================================================================