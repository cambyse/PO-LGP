#include "roopi.h"
#include "roopi-private.h"

#include <Gui/viewer.h>
#include <Kin/PhysXThread.h>
#include <Kin/kin_swift.h>
#include <Control/GamepadControlThread.h>
#include <RosCom/spinner.h>

#define baxter 0

//==============================================================================

Roopi_private::Roopi_private(Roopi* roopi)
  : modelWorld(NULL, "modelWorld"){
}

Roopi_private::~Roopi_private(){
  threadReportCycleTimes();

  //delete persistant acts
//  if(_tweets) delete _tweets; _tweets=NULL; //somehow the tweeter crashes to tweet the other's kill...
//  if(_ComRos) delete _ComRos; _ComRos=NULL; //shut of the spinner BEFORE you close the pubs/subscribers..
//  if(_ComPR2) delete _ComPR2; _ComPR2=NULL;
//  if(_holdPositionTask) delete _holdPositionTask; _holdPositionTask=NULL;
//  if(_watchTask) delete _watchTask; _watchTask=NULL;
//  if(_collTask) delete _collTask; _collTask=NULL;
//  if(_taskController) delete _taskController; _taskController=NULL;
//  if(_taskUpdater) delete _taskUpdater; _taskUpdater=NULL;
//  if(_ctrlView) delete _ctrlView; _ctrlView=NULL;
  threadCloseModules();
  cout << "bye bye" << endl;
}

//==============================================================================

Roopi::Roopi(bool autoStartup, bool controlView)
  : s(new Roopi_private(this)), acts(NULL, "acts"){
  s->model = mlr::getParameter<mlr::String>("model", "model.g");
  s->robot = mlr::getParameter<mlr::String>("robot", "pr2");
  s->useRos = mlr::getParameter<bool>("useRos", false);

  if(autoStartup){
    if(s->useRos){
      s->_ComRos = ptr<Act_Thread>(new Act_Thread(this, new RosCom_Spinner()));
      s->_ComPR2 = ptr<Act_ComPR2>(new Act_ComPR2(this));
    }

    startTweets();
    setKinematics(s->model, controlView);
    startTaskController();
  }
}

Roopi::~Roopi(){
  delete s;
}

void Roopi::setKinematics(const char* filename, bool controlView){
  mlr::String name(filename);
  mlr::KinematicWorld K;
  if(name=="pr2") {
    K.init(mlr::mlrPath("data/pr2_model/pr2_model.ors").p);
  } else if(name=="baxter") {
    K.init(mlr::mlrPath("data/baxter_model/baxter.ors").p);
  } else {
    K.init(name);
  }

  setKinematics(K, controlView);
}

void Roopi::setKinematics(const mlr::KinematicWorld& K, bool controlView){
  s->modelWorld.set() = K;
  s->q0 = K.q;

  if(controlView){
    if(s->useRos){
      s->_ctrlView = ptr<Act_Thread>(new Act_Thread(this, new OrsPoseViewer("modelWorld", {"ctrl_q_ref", "ctrl_q_real"}, .1)));
    } else {
      s->_ctrlView = ptr<Act_Thread>(new Act_Thread(this, new OrsPoseViewer("modelWorld", {"ctrl_q_ref"}, .1)));
    }
  }
}

ptr<Act_TaskController> Roopi::startTaskController(){
//  s->_taskUpdater = new Act_Thread(this, new CtrlTaskUpdater);
  s->_taskController = ptr<Act_TaskController>(new Act_TaskController(this));
  return s->_taskController;
}

ptr<Act_Tweets> Roopi::startTweets(bool go){
  if(!s->_tweets && go) s->_tweets = ptr<Act_Tweets>(new Act_Tweets(this));
  if(s->_tweets && !go) s->_tweets.reset();
  return s->_tweets;
}

Act_TaskController& Roopi::getTaskController(){
  return *s->_taskController;
}

Act_ComPR2& Roopi::getComPR2(){
  return *s->_ComPR2;
}

void Roopi::reportCycleTimes(){
  threadReportCycleTimes();
}

arr Roopi::get_q0(){
  CHECK(s->q0.N, "kinematics needs to be set first");
  return s->q0;
}

WToken<mlr::KinematicWorld> Roopi::setK(){
  return s->modelWorld.set();
}

RToken<mlr::KinematicWorld> Roopi::getK(){
  return s->modelWorld.get();
}


Act_CtrlTask::Ptr Roopi::home(){
  return Act_CtrlTask::Ptr(new Act_CtrlTask(this, new TaskMap_qItself(), {2., .9, 1.}, get_q0()));
}

<<<<<<< HEAD
Act_CtrlTask::Ptr Roopi::lookAt(const char* shapeName, double prec){
  int cam = getK()->getShapeByName("endeffKinect")->index;
=======
Act_CtrlTask Roopi::lookAt(const char* shapeName, double prec, const char* endeff_name){
  if(!endeff_name) endeff_name="endeffKinect";
  int cam = getK()->getShapeByName(endeff_name)->index;
>>>>>>> 7e8ae063
  int obj = getK()->getShapeByName(shapeName)->index;
  return Act_CtrlTask::Ptr(new Act_CtrlTask(this, new TaskMap_Default(gazeAtTMT, cam, NoVector, obj), {}, {}, {prec}));
}

Act_CtrlTask::Ptr Roopi::newHoldingTask(){
  auto hold = Act_CtrlTask::Ptr(new Act_CtrlTask(this));
  hold->setMap(new TaskMap_qItself);
  hold->task->PD().setTarget( hold->y0 );
  hold->task->PD().setGains(30., 10.);
  hold->start();
  return hold;
}

Act_CtrlTask::Ptr Roopi::newCollisionAvoidance(){
  return Act_CtrlTask::Ptr(new Act_CtrlTask(this, new TaskMap_Proxy(allPTMT, {}, .05), {.1, .9}, {}, {1e2}));
}

Act_CtrlTask::Ptr Roopi::newLimitAvoidance(){
  return Act_CtrlTask::Ptr(new Act_CtrlTask(this, new TaskMap_qLimits(getK()->getLimits()), {.1, .9}, {}, {1e2}));
}

//Act_CtrlTask* Roopi::lookAt(const char* shapeName){
//  if(!shapeName){
//    if(s->_watchTask) s->_watchTask->stop();
//  }else{
//    if(!s->_watchTask){
//      int cam = getKinematics()->getShapeByName("endeffKinect")->index;
//      int obj = getKinematics()->getShapeByName(shapeName)->index;
//      s->_watchTask = new Act_CtrlTask(this, new TaskMap_Default(gazeAtTMT, cam, NoVector, obj));
//    }else{
//      auto task = s->_watchTask->set();
//      TaskMap_Default *map = dynamic_cast<TaskMap_Default*>(task->map);
//      CHECK(map,"");
//      map->j = getKinematics()->getShapeByName(shapeName)->index;
//      task->PD().setTarget( zeros(2) );
//    }
//    s->_watchTask->start();
//  }
//  return s->_watchTask;
//}

void Roopi::hold(bool still){
  if(!s->_holdPositionTask) s->_holdPositionTask = newHoldingTask();

  if(still){
    s->_holdPositionTask->set()->PD().setTarget(s->_holdPositionTask->task->y);
    s->_holdPositionTask->set()->PD().setGains(30., 10.);
    s->_holdPositionTask->start();
  }else{
    s->_holdPositionTask->stop();
  }
}

Act_CtrlTask::Ptr Roopi::collisions(bool on){
  if(!s->_collTask) s->_collTask = newCollisionAvoidance();
  if(on) s->_collTask->start();
  else s->_collTask->stop();
  return s->_collTask;
}

void Roopi::deactivateCollisions(const char* s1, const char* s2){
  s->modelWorld.writeAccess();
  mlr::Shape *sh1 = s->modelWorld().getShapeByName(s1);
  mlr::Shape *sh2 = s->modelWorld().getShapeByName(s2);
  if(sh1 && sh2) s->modelWorld().swift().deactivate(sh1, sh2);
  s->modelWorld.deAccess();
}

//==============================================================================
//
// basic CtrlTask management

Act_CtrlTask::Ptr Roopi::newCtrlTask(TaskMap* map, const arr& PD, const arr& target, const arr& prec){
  return Act_CtrlTask::Ptr(new Act_CtrlTask(this, map, PD, target, prec));
}

Act_CtrlTask::Ptr Roopi::newCtrlTask(const char* specs){
  return Act_CtrlTask::Ptr(new Act_CtrlTask(this, GRAPH(specs)));
}

bool Roopi::wait(std::initializer_list<Act*> acts, double timeout){
#if 0
  double startTime = mlr::realTime();
  for(;;){
    bool allConv = true;
    for(Act *act : acts) if(act->getStatus()<=0){ allConv=false; break; }
    if(allConv) return true;

    if(timeout>0 && mlr::realTime() - startTime > timeout) {
      cout << "not converged, timeout reached" << endl;
      return false;
    }

    mlr::wait(0.1);
  }
  return false;
#else
  double startTime = mlr::realTime();
  ConditionVariable waiter;
  for(Act* act : acts) waiter.listenTo(*act);
  for(;;){
    bool allConv = true;
    for(Act* act : acts) if(act->getStatus()<=0) allConv=false;
    if(allConv) return true;

    waiter.statusLock();
    // The typical pattern (also in Thread): CondVar status==0 -> idle; CondVar status>0 -> there is work to do (and 'messengers' lists who set it to 1)
    if(waiter.status==0){ //no new signals
      if(timeout>0.){
        if(mlr::realTime()-startTime > timeout){ waiter.mutex.unlock(); return false; }
        if(!waiter.waitForSignal(timeout, true)){
          LOG(0) <<"timeout reached";
          waiter.statusUnlock(); return false;
        }
      }else{
        waiter.waitForSignal(true);
      }
    }
    waiter.status=0;
    waiter.statusUnlock();

  }
  return true;
#endif
}

Act_Script::Ptr Roopi::runScript(const std::function<int ()>& script){
  return Act_Script::Ptr(new Act_Script(this, script));
}

Act_AtEvent Roopi::atEvent(const ConditionVariableL& signalers, const EventBoolean& event, const std::function<int ()>& script){
  shared_ptr<Act_Event> E(new Act_Event(this, signalers, event));
  return Act_AtEvent(this, E, script);
}

Act_AtEvent Roopi::atEvent(shared_ptr<Act_Event>& event, const std::function<int ()>& script){
  return Act_AtEvent(this, event, script);
}

RevisionedRWLock* Roopi::variableStatus(const char* var_name){
  Node *n = registry().findNode({"AccessData", var_name});
  if(n){
    RevisionedRWLock *v = n->getValue<RevisionedRWLock>();
    if(v) return v;
  }
  LOG(-1) <<"Variable '" <<var_name <<"' does not exist!";
  return NULL;
}

bool Roopi::useRos(){
  return s->useRos;
}

const mlr::String& Roopi::getRobot(){
  return s->robot;
}

Act_Th<struct RosCom_Spinner> Roopi::RosCom(){
  return Act_Th<RosCom_Spinner>(this, new RosCom_Spinner());
}

Act_Thread::Ptr Roopi::CameraView(bool view, const char* modelWorld_name){
  if(!view) return Act_Thread::Ptr(new Act_Thread(this, {new ComputeCameraView(.2, modelWorld_name)}));
  return Act_Thread::Ptr(new Act_Thread(this, {new ComputeCameraView(.2, modelWorld_name), new ImageViewer("kinect_rgb")}));
}

Act_PclPipeline Roopi::PclPipeline(bool view){
//  return Act_Thread(this, ::newPclPipeline(view));
  return Act_PclPipeline(this, view);
}

#if 0
Act_Group Roopi::PclPipeline(bool view){
  Act_Group G(this);
  G.append(new Kinect2PointCloud());
           threads.append(new Conv_arr_pcl("pclRawInput", "kinect_points", "kinect_rgb"));
           threads.append(new PclPipeline("pclRawInput"));
           if(view) threads.append(new PointCloudViewer());
         //  if(view) threads.append(new PclViewer("pclRawInput"));

}
#endif

Act_PerceptionFilter Roopi::PerceptionFilter(bool view){
//  return Act_Thread(this, ::newPerceptionFilter(view));
  return Act_PerceptionFilter(this, view);
}

Act_Thread::Ptr Roopi::PhysX(){
  return Act_Thread::Ptr(new Act_Thread(this, {newPhysXThread()}));
//  return Act_Th2<PhysXThread>(this, newPhysXThread());
}

Act_Thread::Ptr Roopi::GamepadControl(){
  return Act_Thread::Ptr(new Act_Thread(this, new GamepadControlThread()));
}


mlr::Shape* Roopi::newMarker(const char* name, const arr& pos){
  mlr::Shape *sh;
  {
    auto K = setK();
    sh = new mlr::Shape(K, NoBody);
    sh->name = name;
    sh->type = mlr::ST_marker;
    sh->mesh.C = {.8,0,0}; //color[0]=.8; sh->color[1]=sh->color[2]=.0; sh->color[3]=1.;
    sh->size[0]=.1;
    sh->X.pos = sh->rel.pos = pos;
  }
  resyncView();
  return sh;
}

void Roopi::resyncView(){
  if(s->_ctrlView)
    s->_ctrlView->get<OrsPoseViewer>()->recopyKinematics();
}

void Roopi::kinematicSwitch(const char* object, const char* attachTo, bool placing){
  {
    auto K = setK();
    {
      mlr::KinematicSwitch sw1(mlr::KinematicSwitch::deleteJoint, mlr::JT_none, NULL, object, K, 0);
      sw1.apply(K);
    }
    if(!placing){
      mlr::KinematicSwitch sw2(mlr::KinematicSwitch::addJointAtTo, mlr::JT_rigid, attachTo, object, K, 0);
      sw2.apply(K);
    }else{
      mlr::KinematicSwitch sw2(mlr::KinematicSwitch::addJointAtTo, mlr::JT_transXYPhi, attachTo, object, K, 0, NoTransformation, NoTransformation, 1);
      sw2.apply(K);
    }
    K().getJointState(); //enforces that the q & qdot are recalculated!
//    s->_ctrlView->get<OrsPoseViewer>()->recopyKinematics(K);
  }
  resyncView();
}

<|MERGE_RESOLUTION|>--- conflicted
+++ resolved
@@ -125,14 +125,9 @@
   return Act_CtrlTask::Ptr(new Act_CtrlTask(this, new TaskMap_qItself(), {2., .9, 1.}, get_q0()));
 }
 
-<<<<<<< HEAD
 Act_CtrlTask::Ptr Roopi::lookAt(const char* shapeName, double prec){
-  int cam = getK()->getShapeByName("endeffKinect")->index;
-=======
-Act_CtrlTask Roopi::lookAt(const char* shapeName, double prec, const char* endeff_name){
   if(!endeff_name) endeff_name="endeffKinect";
   int cam = getK()->getShapeByName(endeff_name)->index;
->>>>>>> 7e8ae063
   int obj = getK()->getShapeByName(shapeName)->index;
   return Act_CtrlTask::Ptr(new Act_CtrlTask(this, new TaskMap_Default(gazeAtTMT, cam, NoVector, obj), {}, {}, {prec}));
 }
