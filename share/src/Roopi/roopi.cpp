#include "roopi.h"
#include "roopi-private.h"

#include <Algo/spline.h>
<<<<<<< HEAD
#include <RosCom/roscom.h>
#include <RosCom/spinner.h>
#include <Control/TaskControllerModule.h>
#include <Hardware/gamepad/gamepad.h>
#include <Ors/orsviewer.h>
#include <Motion/motion.h>
//#include <Actions/RelationalMachineModule.h>
//#include <Actions/ActivitySpinnerModule.h>
#include <RosCom/serviceRAP.h>
#include <RosCom/baxter.h>

#include <RosCom/subscribeAlvarMarkers.h>
#include <RosCom/subscribeTabletop.h>
#include <RosCom/perceptionCollection.h>
#include <RosCom/perceptionFilter.h>
#include <RosCom/filterObject.h>
#include <RosCom/publishDatabase.h>

#include <Roopi/loggingModule.h>


#define baxter 0

//==============================================================================
/*

(mt) The mid-term concept should be: Roopi allows you to create (and return) little
handles on 'tasks' or 'things'. These tasks or things can be:
-- control tasks
-- a task following
-- trajectories
-- motion planning problems
-- system level processes (like subscriptions, perceptual processes, etc)
-- interfaces (gamepad, orsviewers, etc)

The template for now is

auto* handle = Roopi::createX(...)
handle->setParameters
handle->run
handle->quit or Roopi::destroyX(handle)

Maybe plan:
-- first just control tasks & motion planning
-- make path following a thread
-- make logging just such a thread and 'handle'
-- next the system processes (perception threads)
-- the activities we already have

*/
//==============================================================================

struct Roopi_private {

  Access_typed<sensor_msgs::JointState> jointState;
  Access_typed<CtrlMsg> ctrl_ref;
  Access_typed<CtrlMsg> ctrl_obs;
  Access_typed<arr>     pr2_odom;

  //-- perception
  ACCESSname(FilterObjects, object_database)

  //-- controller process
  TaskControllerModule tcm;

  //-- logging
  LoggingModule loggingModule;

  //-- ROS initialization
  RosInit rosInit;

  //TODO
  //-- RAP framework
  #if 0
  RelationalMachineModule rm;
  ActivitySpinnerModule aspin;
  ServiceRAP rapservice;
  #endif

  //-- sensor processes
  #if 0
  SubscribeTabletop tabletop_subscriber;
  SubscribeAlvar alvar_subscriber;
  Collector data_collector;
  Filter myFilter;
  PublishDatabase myPublisher;
  #endif

  //-- display and interaction
  GamepadInterface gamepad;
  //OrsViewer view;
  OrsPoseViewer* ctrlView;

  //-- sync'ing with ROS
  Subscriber<sensor_msgs::JointState> subJointState;

  #if baxter
  SendPositionCommandsToBaxter spctb;
  #endif

  //PR2
  SubscriberConvNoHeader<marc_controller_pkg::JointState, CtrlMsg, &conv_JointState2CtrlMsg> subCtrl;
  PublisherConv<marc_controller_pkg::JointState, CtrlMsg, &conv_CtrlMsg2JointState>          pubCtrl;
  SubscriberConv<geometry_msgs::PoseWithCovarianceStamped, arr, &conv_pose2transXYPhi>       subOdom;

  RosCom_Spinner spinner; //the spinner MUST come last: otherwise, during closing of all, it is closed before others that need messages

  Roopi_private()
    : jointState(NULL, "jointState"),
      ctrl_ref(NULL, "ctrl_ref"),
      ctrl_obs(NULL, "ctrl_obs"),
      pr2_odom(NULL, "pr2_odom"),
      tcm("pr2"),
      rosInit("Roopi"),
      subJointState("/robot/joint_states", jointState),
      #if baxter
      spctb(tcm.realWorld),
      #endif
      subCtrl("/marc_rt_controller/jointState", ctrl_obs),
      pubCtrl("/marc_rt_controller/jointReference", ctrl_ref),
      subOdom("/robot_pose_ekf/odom_combined", pr2_odom)
  {
    #if baxter
    if(mlr::getParameter<bool>("useRos", false)){
      nh = new ros::NodeHandle;
      pub = nh->advertise<baxter_core_msgs::JointCommand>("robot/limb/right/joint_command", 1);
    }
    #endif

    if(mlr::getParameter<bool>("oldfashinedTaskControl")) {
      ctrlView = new OrsPoseViewer({"ctrl_q_real", "ctrl_q_ref"}, tcm.realWorld);
    } else {
      ctrlView = new OrsPoseViewer({"ctrl_q_real"}, tcm.realWorld);
    }

    threadOpenModules(true);
    mlr::wait(1.0);
    cout << "Go!" << endl;
  }

  ~Roopi_private(){
    threadCloseModules();
    delete ctrlView;
    cout << "bye bye" << endl;
=======
#include <Control/TaskControllerModule.h>
#include <Motion/motion.h>
#include <Optim/lagrangian.h>
#include <Perception/viewer.h>


#define baxter 0

//==============================================================================
/*

(mt) The mid-term concept should be: Roopi allows you to create (and return) little
handles on 'tasks' or 'things'. These tasks or things can be:
-- control tasks
-- a task following
-- trajectories
-- motion planning problems
-- system level processes (like subscriptions, perceptual processes, etc)
-- interfaces (gamepad, orsviewers, etc)

The template for now is

auto* handle = Roopi::createX(...)
handle->setParameters
handle->run
handle->quit or Roopi::destroyX(handle)

Maybe plan:
-- first just control tasks & motion planning
-- make path following a thread
-- make logging just such a thread and 'handle'
-- next the system processes (perception threads)
-- the activities we already have

*/
//==============================================================================


//==============================================================================

Roopi::Roopi(bool autoStartup)
  : s(new Roopi_private(this)) {
  if(autoStartup){
    mlr::String robot = mlr::getParameter<mlr::String>("robot", "pr2");
    bool useRos = mlr::getParameter<bool>("useRos",false);

    setKinematics(robot);
    startTaskController();
    if(useRos){
      startRosCommunication();
      startRobotCommunication(robot);
    }
>>>>>>> 7c69dd8c
  }
}

//==============================================================================

<<<<<<< HEAD
Roopi::Roopi()
  : s(new Roopi_private){
  planWorld = s->tcm.realWorld; // TODO something is wrong with planWorld
  mlr::timerStart(true); //TODO is that necessary? Is the timer global?

  holdPositionTask = createCtrlTask("HoldPosition", new TaskMap_qItself);
  modifyCtrlTaskGains(holdPositionTask, 30.0, 5.0);
  modifyCtrlC(holdPositionTask, ARR(1000.0));
  activateCtrlTask(holdPositionTask);
=======
Roopi::Roopi(mlr::KinematicWorld& world)
  : s(new Roopi_private(this)){
  setKinematics(world);
  startTaskController();
>>>>>>> 7c69dd8c
}


Roopi::~Roopi(){
  delete s;
  delete holdPositionTask;
}

<<<<<<< HEAD
//==============================================================================
//
// basic CtrlTask management

CtrlTask* Roopi::createCtrlTask(const char* name, TaskMap* map, bool active) {
  CtrlTask* ct = new CtrlTask(name, map);
  map->phi(ct->y, NoArr, tcm()->modelWorld.get()()); // initialize with the current value. TODO taskControllerModule updates these only if they are active
  ct->y_ref = ct->y;
  ct->setGains(0.0,0.0);
  ct->active = active;
  tcm()->ctrlTasks.set()->append(ct);
  return ct;
}

void Roopi::activateCtrlTask(CtrlTask* t, bool active){
  tcm()->ctrlTasks.set(), t->active = active;  //(mt) very unusual syntax.... check if that works!
  //TODO maybe initialize here with actual value again for safety reasons??!?!?
}

void Roopi::destroyCtrlTask(CtrlTask* t) {
  tcm()->ctrlTasks.set()->removeValue(t);
  delete &t->map;
  delete t;
}


void Roopi::modifyCtrlTaskReference(CtrlTask* ct, const arr& yRef, const arr& yDotRef) {
  tcm()->ctrlTasks.writeAccess();
  ct->setTarget(yRef, yDotRef);
  tcm()->ctrlTasks.deAccess();
}

void Roopi::modifyCtrlTaskGains(CtrlTask* ct, const arr& Kp, const arr& Kd, const double maxVel, const double maxAcc) {
  tcm()->ctrlTasks.writeAccess();
  ct->setGains(Kp, Kd);
  ct->maxVel = maxVel;
  ct->maxAcc = maxAcc;
  tcm()->ctrlTasks.deAccess();
}

void Roopi::modifyCtrlTaskGains(CtrlTask* ct, const double& Kp, const double& Kd, const double maxVel, const double maxAcc) {
  tcm()->ctrlTasks.writeAccess();
  ct->setGains(Kp, Kd);
  ct->maxVel = maxVel;
  ct->maxAcc = maxAcc;
  tcm()->ctrlTasks.deAccess();
}

void Roopi::modifyCtrlC(CtrlTask* ct, const arr& C) {
  tcm()->ctrlTasks.writeAccess();
  ct->setC(C);
  tcm()->ctrlTasks.deAccess();
}

void Roopi::holdPosition() {
  tcm()->ctrlTasks.writeAccess();
  for(CtrlTask *t:tcm()->ctrlTasks()) t->active=false;
  tcm()->ctrlTasks.deAccess();

  /*CtrlTask* ct = createCtrlTask("HoldPosition", new TaskMap_qItself);
  modifyCtrlTaskGains(ct, 30.0, 5.0);
  modifyCtrlC(ct, ARR(1000.0));
  activateCtrlTask(ct);*/

  modifyCtrlTaskReference(holdPositionTask, tcm()->modelWorld.get()->getJointState());
  activateCtrlTask(holdPositionTask);
}

void Roopi::releasePosition() {
  activateCtrlTask(holdPositionTask, false);
}

//CtrlTask* Roopi::_addQItselfCtrlTask(const arr& qRef, const arr& Kp, const arr& Kd) {
//  CtrlTask* ct = createCtrlTask("qItself", new TaskMap_qItself);
//  ct->setTarget(qRef);
//  ct->setC(ARR(1000.0));
//  ct->setGains(Kp, Kd);
//  //(mt): automatically activate the task??
//  //addCtrlTask(ct);
//  return ct;
//}

//CtrlTask* Roopi::_addDefaultCtrlTask(const char* name, const TaskMap_DefaultType type, const char* iShapeName, const ors::Vector& iVec, const char* jShapeName, const ors::Vector& jVec) {
//  CtrlTask* ct = createCtrlTask(name, new TaskMap_Default(type, tcm()->modelWorld.get()(), iShapeName, iVec, jShapeName, jVec), false);
//  return ct;
//}

TaskControllerModule* Roopi::tcm() {
  return &s->tcm;
}

//==============================================================================

arr Roopi::getJointState() {
  if(tcm()->oldfashioned && !tcm()->useRos) {
    return tcm()->modelWorld.get()->getJointState();
  }
  return tcm()->ctrl_obs.get()->q;
}

arr Roopi::getJointSign() {
  return tcm()->qSign.get();
}

arr Roopi::getTorques() {
  return tcm()->ctrl_obs.get()->u_bias;
}

arr Roopi::getFTLeft() {
  return tcm()->ctrl_obs.get()->fL;
}

arr Roopi::getFTRight() {
  return tcm()->ctrl_obs.get()->fR;
}

arr Roopi::getTaskValue(CtrlTask* task) {
  arr y;
  task->map.phi(y, NoArr, tcm()->modelWorld.get()()); //TODO or better with realWorld?
  return y;
}

//==============================================================================

void Roopi::syncPlanWorld() {
  arr qPlan;
  //this syncs with the real world, except for the case where no real world is available. TODO does this make sense?
  if(tcm()->oldfashioned && !tcm()->useRos) {
    transferQbetweenTwoWorlds(qPlan, tcm()->modelWorld.get()->getJointState(), planWorld, tcm()->modelWorld.get()());
  } else {
    transferQbetweenTwoWorlds(qPlan, tcm()->ctrl_obs.get()->q, planWorld, tcm()->modelWorld.get()());
=======
void Roopi::setKinematics(const char* filename){
  mlr::String name(filename);
  mlr::KinematicWorld K;
  if(name=="pr2") {
    K.init(mlr::mlrPath("data/pr2_model/pr2_model.ors").p);
  } else if(name=="baxter") {
    K.init(mlr::mlrPath("data/baxter_model/baxter.ors").p);
  } else {
    K.init(name);
  }

  setKinematics(K);
}

void Roopi::setKinematics(const mlr::KinematicWorld& K){
  CHECK(s->modelWorld.get()->q.N==0, "has been set before???");
  s->modelWorld.set() = K;

  if(mlr::getParameter<bool>("oldfashinedTaskControl")) {
    s->ctrlView = new OrsPoseViewer({"ctrl_q_ref", "ctrl_q_real"}, s->modelWorld.set());
  } else {
    s->ctrlView = new OrsPoseViewer({"ctrl_q_real"}, s->modelWorld.set());
  }
}

act Roopi::startTaskController(){
  CHECK(!s->tcm,"");
  s->tcm = new TaskControllerModule("none", NoWorld);

//  s->holdPositionTask = createCtrlTask("HoldPosition", new TaskMap_qItself);
//  modifyCtrlTaskGains(s->holdPositionTask, 30.0, 5.0);
//  modifyCtrlC(s->holdPositionTask, ARR(1000.0));
//  activateCtrlTask(s->holdPositionTask);

  s->holdPositionTask2.setMap(new TaskMap_qItself);
  s->holdPositionTask2.set()->y_ref = s->holdPositionTask2.y0;
  s->holdPositionTask2.set()->setGainsAsNatural(1., .9);
  s->holdPositionTask2.start();

  s->tcm->threadLoop();
  s->tcm->waitForOpened();

  return {s->tcm->name, s->tcm};
}

void Roopi::startRosCommunication(){
  if(!s->rosInit) s->rosInit = new RosInit("Roopi");
  if(!s->rosSpinner) s->rosSpinner = new RosCom_Spinner();
  if(!s->subJointState) s->subJointState = new Subscriber<sensor_msgs::JointState>("/robot/joint_states", s->jointState);
}

void Roopi::startRobotCommunication(const char* robot){
  startRosCommunication();
  if(!strcmp(robot,"pr2")){
    s->subCtrl = new SubscriberConvNoHeader<marc_controller_pkg::JointState, CtrlMsg, &conv_JointState2CtrlMsg>("/marc_rt_controller/jointState", s->ctrl_obs);
    s->pubCtrl = new PublisherConv<marc_controller_pkg::JointState, CtrlMsg, &conv_CtrlMsg2JointState>("/marc_rt_controller/jointReference", s->ctrl_ref);
    s->subOdom = new SubscriberConv<geometry_msgs::PoseWithCovarianceStamped, arr, &conv_pose2transXYPhi>("/robot_pose_ekf/odom_combined", s->pr2_odom);
>>>>>>> 7c69dd8c
  }
  planWorld.setJointState(qPlan);
}

ors::KinematicWorld& Roopi::getPlanWorld() {
  return planWorld;
}

<<<<<<< HEAD
double Roopi::getLimitConstraint(double margin) {
  LimitsConstraint limit(margin);
  arr y;
  syncPlanWorld();
  limit.phi(y, NoArr, planWorld);
  return y.first();
}

double Roopi::getCollisionConstraint(double margin) {
  CollisionConstraint collisions(margin);
  arr y;
  syncPlanWorld();
  collisions.phi(y, NoArr, planWorld);
  return y.first();
}

void Roopi::followTaskTrajectory(CtrlTask* task, double executionTime, const arr& trajectory) {
  followTaskTrajectories(CtrlTaskL({task}), executionTime, {trajectory});
}

void Roopi::followTaskTrajectories(const CtrlTaskL& tasks, double executionTime, const arrA& trajY, const arrA& trajYDot, const arrA& trajYDDot) {
  //TODO not reasonable yet
  mlr::Array<mlr::Spline> ySplines;
  mlr::Array<mlr::Spline> yDotSplines;
  mlr::Array<mlr::Spline> yDDotSplines;

  for(uint i = 0; i < tasks.N; i++) { //Not sure if the iterator returns elements in FIFO order, therefore "for" loop
    if(trajY.N) {
      ySplines.append(mlr::Spline(trajY(i).d0, trajY(i)));
    }
    if(trajYDot.N) {
      yDotSplines.append(mlr::Spline(trajYDot(i).d0, trajYDot(i)));
    }
    if(trajYDDot.N) {
      yDDotSplines.append(mlr::Spline(trajYDDot(i).d0, trajYDDot(i)));
    }
  }

#if 1 //marc's version
  tcm()->ctrlTasks.writeAccess();
  for(CtrlTask *t:tcm()->ctrlTasks()) t->active=false;
  for(CtrlTask *t:tasks) t->active=true; //they were 'added' to the ctrlTasks list on creation!!
//  tcm()->verbose=1;
  tcm()->ctrlTasks.deAccess();
#else //danny's
  tcm()->ctrlTasks.set()->clear(); // TODO memory leak! The question is if it is a good idea to delete all tasks here, because one could still use them in the main.cpp
  addCtrlTasks(tasks);
#endif

  double startTime = mlr::timerRead();
  double time = 0.0;
  uint n = 0;
  cout << "start execution of trajectory" << endl;
  while(true) { //(mt) oh no! This goes full throttle!!
    time = mlr::timerRead() - startTime;
//    cout << time << endl;
    double s = time/executionTime;
    if(s > 1.) {
      cout << "finished execution of trajectory" << endl;
      break;
    }
    for(uint i = 0; i < tasks.N; i++) {
      modifyCtrlTaskReference(tasks(i), ySplines(i).eval(s));
    }
    n++;
  }
}

void Roopi::followQTrajectory(const Roopi_Path* path) {
  CtrlTask* ct = createCtrlTask("followQTrajectory", new TaskMap_qItself);
  ct->setC(ARR(1000.0));
  ct->setGains(ARR(30.0), ARR(5.0));
  followTaskTrajectory(ct, path->executionTime, path->path);
  destroyCtrlTask(ct); //TODO this is a bit unsmooth, because then no task is active anymore! Calling holdPosition directly afterwards works, bit is a bit unsmmooth
}

Roopi_Path* Roopi::createPathInJointSpace(CtrlTask* task, double executionTime, bool verbose) {
  return createPathInJointSpace(CtrlTaskL({task}), executionTime, verbose);
}

Roopi_Path* Roopi::createPathInJointSpace(const CtrlTaskL& tasks, double executionTime, bool verbose) {
  Roopi_Path *path = new Roopi_Path(*this, executionTime);

  syncPlanWorld();
  MotionProblem MP(planWorld);

  Task *t;
  t = MP.addTask("transitions", new TaskMap_Transition(MP.world), sumOfSqrTT);
  t->map.order=2; //acceleration task
  t->setCostSpecs(0, MP.T, {0.}, 1.0);

  t = MP.addTask("collisions", new CollisionConstraint(0.11), ineqTT);
  t->setCostSpecs(0., MP.T, {0.}, 1.0);
  t = MP.addTask("qLimits", new LimitsConstraint(0.1), ineqTT); //TODO!!!!!!!!!!!!!!! margin
  t->setCostSpecs(5, MP.T, {0.}, 1.0);

  for(CtrlTask* ct : tasks) {
    t = MP.addTask(ct->name, &ct->map, sumOfSqrTT);
    t->setCostSpecs(MP.T-5, MP.T, ct->y_ref, 5.0); //TODO MP.T-how many? TODO ct->get_y_ref refactor!
  }

  path->path = MP.getInitialization();

  optConstrained(path->path , NoArr, Convert(MP), OPT(verbose=verbose)); //TODO options
  if(verbose) MP.costReport();
  Graph result = MP.getReport();
  path->path.reshape(MP.T, path->path.N/MP.T);
  path->cost = result.get<double>({"total","sqrCosts"});
  path->constraints = result.get<double>({"total","constraints"});

  if(path->constraints < .1 && path->cost < 5.) {
    path->isGood=true;
  } else {
    path->isGood=false;
    cout << "No reasonable trajectory found!" << endl;
  }

  return path;
}

bool Roopi::goToPosition(const arr& pos, const char* shape, double executionTime, bool verbose) {
  CtrlTask* ct = new CtrlTask("pos", new TaskMap_Default(posTMT, tcm()->modelWorld.get()(), shape));
  ct->setTarget(pos);
  auto* path = createPathInJointSpace(ct, executionTime, verbose);
  delete ct;
  bool goodPath = false;
  if(path->isGood) {
    followQTrajectory(path);
    goodPath = true;
  }
  delete path;
  return goodPath;
}

bool Roopi::gotToJointConfiguration(const arr &jointConfig, double executionTime, bool verbose) {
  CtrlTask* ct = new CtrlTask("q", new TaskMap_qItself);
  ct->setTarget(jointConfig);
  Roopi_Path* path = createPathInJointSpace(ct, executionTime, verbose); //TODO why was there a auto*
  delete ct;
  bool goodPath = false;
  if(path->isGood) {
    followQTrajectory(path);
    goodPath = true;
  }
  delete path;
  return goodPath;
}


/*
void Roopi::waitConv(const CtrlTaskL& tasks){
=======
act Roopi::sendGamepadToCtrlTasks(){
  if(!s->gamepad) s->gamepad = new GamepadInterface();
  return {s->gamepad->name,s->gamepad};
}

void Roopi::hold(bool still){
  if(still){
    s->ctrlTasks.writeAccess();
    for(CtrlTask *t:s->ctrlTasks()) t->active=false;
    s->ctrlTasks.deAccess();

  /*CtrlTask* ct = createCtrlTask("HoldPosition", new TaskMap_qItself);
  modifyCtrlTaskGains(ct, 30.0, 5.0);
  modifyCtrlC(ct, ARR(1000.0));
  activateCtrlTask(ct);*/

  //modifyCtrlTaskReference(holdPositionTask, getKinematics()->getJointState());
    s->holdPositionTask2.start();

  }else{
    s->holdPositionTask2.stop();
//    deactivateCtrlTask(s->holdPositionTask);
  }

}

WToken<mlr::KinematicWorld> Roopi::setKinematics(){
  return s->modelWorld.set();
}

RToken<mlr::KinematicWorld> Roopi::getKinematics(){
  return s->modelWorld.get();
}


//==============================================================================
//
// basic CtrlTask management

CtrlTaskAct Roopi::newCtrlTask(){
  return CtrlTaskAct(this);
}

CtrlTaskAct Roopi::newCtrlTask(TaskMap* map, const arr& PD, const arr& target, const arr& prec){
  return CtrlTaskAct(this, map, PD, target, prec);
}

CtrlTaskAct Roopi::newCtrlTask(const char* specs){
  return CtrlTaskAct(this, GRAPH(specs));
}

bool Roopi::waitAnd(std::initializer_list<Act*> acts, double timeout){
  double startTime = mlr::realTime();
>>>>>>> 7c69dd8c
  for(;;){
    bool allConv = true;
    for(Act *act : acts){
      if(act->status()<=0){
        allConv = false;
        break;
      }
    }
    if(allConv) return true;

    if(timeout>0 && mlr::realTime() - startTime > timeout) {
      cout << "not converged, timeout reached" << endl;
      return false;
    }

    mlr::wait(0.1);
  }
  return false;
}

void Roopi::newCameraView(){
  ImageViewer *v = new ImageViewer("cameraView");
  v->flipImage = true;
  v->threadOpen(true);
  new ComputeCameraView(30);
}

mlr::Shape* Roopi::newMarker(const char* name, const arr& pos){
  s->modelWorld.writeAccess();
  mlr::Shape *sh = new mlr::Shape(s->modelWorld(), NoBody);
  sh->name = name;
  sh->type = mlr::ST_marker;
  sh->color[0]=.8; sh->color[1]=sh->color[2]=.0;
  sh->size[0]=.1;
  sh->X.pos = sh->rel.pos = pos;
  s->ctrlView->recopyKinematics(s->modelWorld());
  s->modelWorld.deAccess();
  return sh;
}

CtrlTask* Roopi::createCtrlTask(const char* name, TaskMap* map, bool active) {
  CtrlTask* ct = new CtrlTask(name, map);
  map->phi(ct->y, NoArr, getKinematics()); // initialize with the current value. TODO taskControllerModule updates these only if they are active
  ct->y_ref = ct->y;
  ct->active = active;
  if(active) ct->setGainsAsNatural(1., .8);
  else       ct->setGains(0.0,0.0);
  ct->setC(eye(ct->y_ref.d0)*1000.0); //TODO
  s->ctrlTasks.set()->append(ct);
  return ct;
}

void Roopi::activateCtrlTask(CtrlTask* t, bool reinitializeReferences){
  s->ctrlTasks.writeAccess();
  if(reinitializeReferences) {
    arr currentValue = getTaskValue(t);
    t->y = currentValue;
    t->y_ref = currentValue;
  }
  t->active = true;
  s->ctrlTasks.deAccess();
}

void Roopi::deactivateCtrlTask(CtrlTask* t) {
  s->ctrlTasks.writeAccess();
  t->active = false;
  s->ctrlTasks.deAccess();
}

void Roopi::destroyCtrlTask(CtrlTask* t) {
  s->ctrlTasks.set()->removeValue(t);
  delete &t->map;
  delete t;
}

void Roopi::modifyCtrlTaskReference(CtrlTask* ct, const arr& yRef, const arr& yDotRef) {
  s->ctrlTasks.writeAccess();
  ct->setTarget(yRef, yDotRef);
  s->ctrlTasks.deAccess();
}

void Roopi::holdPosition() {
  s->ctrlTasks.writeAccess();
  for(CtrlTask *t:s->ctrlTasks()) t->active=false;
  s->ctrlTasks.deAccess();

  /*CtrlTask* ct = createCtrlTask("HoldPosition", new TaskMap_qItself);
  modifyCtrlTaskGains(ct, 30.0, 5.0);
  modifyCtrlC(ct, ARR(1000.0));
  activateCtrlTask(ct);*/

  //modifyCtrlTaskReference(holdPositionTask, getKinematics()->getJointState());
//  activateCtrlTask(s->holdPositionTask, true);
  s->holdPositionTask2.start();
}

void Roopi::releasePosition() {
//  deactivateCtrlTask(s->holdPositionTask);
  s->holdPositionTask2.stop();
}

bool Roopi::converged(CtrlTask* ct, double tolerance) {
  bool conv = false;
  s->ctrlTasks.readAccess();
  if(ct->isConverged(tolerance)) conv = true;
  s->ctrlTasks.deAccess();
  return conv;
}

bool Roopi::waitForConv(CtrlTask* ct, double maxTime, double tolerance) {
  return waitForConv(CtrlTaskL({ct}), maxTime, tolerance);
}

bool Roopi::waitForConv(const CtrlTaskL& cts, double maxTime, double tolerance) {
  double startTime = mlr::timerRead();
  while(true) {
    bool allConv = true;
    s->ctrlTasks.readAccess();
    for(CtrlTask* t : cts) {
      if(!t->isConverged(tolerance)) {
        allConv = false;
        break;
      } else {
        cout << t->name << " has converged" << endl;
      }
    }
    s->ctrlTasks.deAccess();
    if(allConv) return true;
    double actTime = mlr::timerRead() - startTime;
    if(maxTime > -1.0 && actTime > maxTime) {
      cout << "not converged, timeout reached" << endl;
      return false;
    }
    mlr::wait(0.1);
  }
  return false;
}

bool Roopi::waitForConvTo(CtrlTask* ct, const arr& desState, double maxTime, double tolerance) {
  double startTime = mlr::timerRead();
  while(true) {
    bool conv = false;
    s->ctrlTasks.readAccess();
    if((ct->y.N && maxDiff(ct->y, desState) < tolerance)) conv = true;
    cout << ct->error() << endl;
    s->ctrlTasks.deAccess();
    if(conv) return true;
    double actTime = mlr::timerRead() - startTime;
    if(maxTime > -1.0 && actTime > maxTime) {
      cout << "not converged, timeout reached" << endl;
      return false;
    }
    mlr::wait(0.1);
  }
  return false;
}



TaskControllerModule* Roopi::tcm() {
  return s->tcm;
}

void Roopi::interpolateToReferenceThread(CtrlTask* task, double executionTime, const arr& reference, const arr& start) {

}

TaskReferenceInterpolAct*Roopi::createTaskReferenceInterpolAct(const char* name, CtrlTask* task) {
  return new TaskReferenceInterpolAct(*this, name, task);
}

void Roopi::interpolateToReference(TaskReferenceInterpolAct* t, double executionTime, const arr& reference, const arr& start) {
  t->startExecution(executionTime, reference, start);
}

bool Roopi::waitForFinishedTaskReferenceInterpolAct(TaskReferenceInterpolAct* t, double maxTime) {
  double startTime = mlr::timerRead();
  while(true) {
    mlr::wait(0.1);
    if(t->isIdle() || t->isClosed()) break;
    double actTime = mlr::timerRead() - startTime;
    if(maxTime > -1.0 && maxTime > actTime) {
      return false;
    }
  }
  return true;
}

void Roopi::interpolateToReference(CtrlTask* task, double executionTime, const arr& reference, const arr& start) {
  cout << "start interpolating to target" << endl;
  arr initialRef;
  if(&start) {
    initialRef = start;
  } else {
    initialRef = getTaskValue(task);
  }
  double startTime = mlr::timerRead();
  double time = 0.0;
  while(true) {
    time = mlr::timerRead() - startTime;
    double s = time/executionTime;
    if(s > 1.0) {
      cout << "finished interpolating to target" << endl;
      break;
    }
    arr actRef = initialRef + (reference - initialRef)*0.5*(1.0-cos(MLR_PI*s)); //TODO is this a good motion profile? Robotics lecture says yes :-)
    modifyCtrlTaskReference(task, actRef);
  }
  modifyCtrlTaskReference(task, reference);
}

//==============================================================================

arr Roopi::getJointState() {
  if(tcm()->oldfashioned && !tcm()->useRos) {
    return getKinematics()->getJointState();
  }
  return tcm()->ctrl_obs.get()->q;
}

arr Roopi::getJointSign() {
  return tcm()->qSign.get();
}

arr Roopi::getTorques() {
  return tcm()->ctrl_obs.get()->u_bias;
}

arr Roopi::getFTLeft() {
  return tcm()->ctrl_obs.get()->fL;
}

arr Roopi::getFTRight() {
  return tcm()->ctrl_obs.get()->fR;
}

arr Roopi::getTaskValue(CtrlTask* task) {
  arr y;
  task->map.phi(y, NoArr, getKinematics()); //TODO or better with realWorld?
  return y;
}

//==============================================================================

void Roopi::copyModelWorld(mlr::KinematicWorld& K) {
  K = s->modelWorld.get();
}

void Roopi::syncWorldWithReal(mlr::KinematicWorld& K) {
  arr qK;
  //this syncs with the real world, except for the case where no real world is available. TODO does this make sense?
  if(tcm()->oldfashioned && !tcm()->useRos) {
    transferQbetweenTwoWorlds(qK, getKinematics()->getJointState(), K, getKinematics());
  } else {
    transferQbetweenTwoWorlds(qK, tcm()->ctrl_obs.get()->q, K, getKinematics());
  }
  K.setJointState(qK);
}

#if 0 //planWorld!!

mlr::KinematicWorld& Roopi::getPlanWorld() {
  return planWorld;
}

double Roopi::getLimitConstraint(double margin) {
  LimitsConstraint limit(margin);
  arr y;
  syncPlanWorld();
  limit.phi(y, NoArr, planWorld);
  return y.first();
}

double Roopi::getCollisionConstraint(double margin) {
  CollisionConstraint collisions(margin);
  arr y;
  syncPlanWorld();
  collisions.phi(y, NoArr, planWorld);
  return y.first();
}
#endif

void Roopi::followTaskTrajectory(CtrlTask* task, double executionTime, const arr& trajectory) {
  followTaskTrajectories(CtrlTaskL({task}), executionTime, {trajectory});
}
*/

<<<<<<< HEAD
#if 0 //(mt) no such low-level operations -- only createCtrlTask should be used!!
void Roopi::addCtrlTask(CtrlTask* ct) {
  tcm()->ctrlTasks.set()->append(ct);
}

void Roopi::addCtrlTasks(CtrlTaskL cts) {
  /*for(CtrlTask* t : cts) {
    addCtrlTask(t);
  }*/
  tcm()->ctrlTasks.set()->append(cts);
}
#endif
=======
void Roopi::followTaskTrajectories(const CtrlTaskL& tasks, double executionTime, const arrA& trajY, const arrA& trajYDot, const arrA& trajYDDot) {
  //TODO not reasonable yet
  mlr::Array<mlr::Spline> ySplines;
  mlr::Array<mlr::Spline> yDotSplines;
  mlr::Array<mlr::Spline> yDDotSplines;

  for(uint i = 0; i < tasks.N; i++) { //Not sure if the iterator returns elements in FIFO order, therefore "for" loop
    if(trajY.N) {
      ySplines.append(mlr::Spline(trajY(i).d0, trajY(i)));
    }
    if(trajYDot.N) {
      yDotSplines.append(mlr::Spline(trajYDot(i).d0, trajYDot(i)));
    }
    if(trajYDDot.N) {
      yDDotSplines.append(mlr::Spline(trajYDDot(i).d0, trajYDDot(i)));
    }
  }

#if 1 //marc's version
  s->ctrlTasks.writeAccess();
  for(CtrlTask *t:s->ctrlTasks()) t->active=false;
  for(CtrlTask *t:tasks) t->active=true; //they were 'added' to the ctrlTasks list on creation!!
//  tcm()->verbose=1;
  s->ctrlTasks.deAccess();
#else //danny's
  s->ctrlTasks.set()->clear(); // TODO memory leak! The question is if it is a good idea to delete all tasks here, because one could still use them in the main.cpp
  addCtrlTasks(tasks);
#endif

  double startTime = mlr::timerRead();
  double time = 0.0;
  uint n = 0;
  cout << "start execution of trajectory" << endl;
  while(true) { //(mt) oh no! This goes full throttle!!
    time = mlr::timerRead() - startTime;
//    cout << time << endl;
    double s = time/executionTime;
    if(s > 1.) {
      cout << "finished execution of trajectory" << endl;
      break;
    }
    for(uint i = 0; i < tasks.N; i++) {
      modifyCtrlTaskReference(tasks(i), ySplines(i).eval(s));
    }
    n++;
  }
  for(uint i = 0; i < tasks.N; i++) {
    modifyCtrlTaskReference(tasks(i), ySplines(i).eval(1.0));
  }
}

void Roopi::followQTrajectory(const Roopi_Path* path) {
  CtrlTask* ct = createCtrlTask("followQTrajectory", new TaskMap_qItself);
  ct->setC(ARR(1000.0));
  ct->setGains(ARR(30.0), ARR(5.0));
  followTaskTrajectory(ct, path->executionTime, path->path);
  destroyCtrlTask(ct); //TODO this is a bit unsmooth, because then no task is active anymore! Calling holdPosition directly afterwards works, bit is a bit unsmmooth
}

Roopi_Path* Roopi::createPathInJointSpace(CtrlTask* task, double executionTime, bool verbose) {
  return createPathInJointSpace(CtrlTaskL({task}), executionTime, verbose);
}

Roopi_Path* Roopi::createPathInJointSpace(const CtrlTaskL& tasks, double executionTime, bool verbose) {
  Roopi_Path *path = new Roopi_Path(*this, executionTime);

  syncWorldWithReal(path->K);
  MotionProblem MP(path->K);

  Task *t;
  t = MP.addTask("transitions", new TaskMap_Transition(MP.world), OT_sumOfSqr);
  t->map.order=2; //acceleration task
  t->setCostSpecs(0, MP.T, {0.}, 1.0);

  t = MP.addTask("collisions", new CollisionConstraint(0.11), OT_ineq);
  t->setCostSpecs(0., MP.T, {0.}, 1.0);
  t = MP.addTask("qLimits", new LimitsConstraint(0.05), OT_ineq); //TODO!!!!!!!!!!!!!!! margin
  t->setCostSpecs(5, MP.T, {0.}, 1.0);

  for(CtrlTask* ct : tasks) {
    t = MP.addTask(ct->name, &ct->map, OT_sumOfSqr);
    t->setCostSpecs(MP.T-5, MP.T, ct->y_ref, 5.0); //TODO MP.T-how many? TODO ct->get_y_ref refactor!
  }

  path->path = MP.getInitialization();

  optConstrained(path->path , NoArr, Convert(MP.komo_problem), OPT(verbose=verbose)); //TODO options
  //if(verbose) MP.reportFull(); //TODO fails
  Graph result = MP.getReport();
  path->path.reshape(MP.T, path->path.N/MP.T);
  path->cost = result.get<double>({"total","sqrCosts"});
  path->constraints = result.get<double>({"total","constraints"});

  if(path->constraints < .1 && path->cost < 5.) {
    path->isGood=true;
  } else {
    path->isGood=false;
    cout << "No reasonable trajectory found!" << endl;
  }

  return path;
}

bool Roopi::goToPosition(const arr& pos, const char* shape, double executionTime, bool verbose) {
  CtrlTask* ct = new CtrlTask("pos", new TaskMap_Default(posTMT, getKinematics(), shape));
  ct->setTarget(pos);
  auto* path = createPathInJointSpace(ct, executionTime, verbose);
  delete ct;
  bool goodPath = false;
  if(path->isGood) {
    followQTrajectory(path);
    goodPath = true;
  }
  delete path;
  return goodPath;
}

bool Roopi::gotToJointConfiguration(const arr &jointConfig, double executionTime, bool verbose) {
  CtrlTask* ct = new CtrlTask("q", new TaskMap_qItself);
  ct->setTarget(jointConfig);
  Roopi_Path* path = createPathInJointSpace(ct, executionTime, verbose); //TODO why was there a auto*
  delete ct;
  bool goodPath = false;
  if(path->isGood) {
    followQTrajectory(path);
    goodPath = true;
  }
  delete path;
  return goodPath;
}

//==============================================================================

TaskReferenceInterpolAct::TaskReferenceInterpolAct(Roopi& roopi, const char* name, CtrlTask* task)
  : Thread(name, 0.01)
  , roopi(roopi)
  , task(task) {
  this->verbose = false;
}

TaskReferenceInterpolAct::~TaskReferenceInterpolAct() {
  threadClose();
}

void TaskReferenceInterpolAct::startExecution(double executionTime, const arr& reference, const arr& startState) {
  this->executionTime = executionTime;
  this->reference = reference;
  if(&startState) {
    initialRef = startState;
  } else {
    initialRef = roopi.getTaskValue(task);
  }
  startTime = mlr::timerRead();
  this->threadLoop();
}

void TaskReferenceInterpolAct::stopExecution() {
  this->threadStop();
}

void TaskReferenceInterpolAct::open() {}

void TaskReferenceInterpolAct::step() {
  double time = mlr::timerRead() - startTime;
  double s = time/executionTime;
  if(s > 1.0) {
    //cout << "finished" << endl;
    roopi.modifyCtrlTaskReference(task, reference);
    s = 1.0;
    this->state.setValue(tsCLOSE); //TODO I have no glue if this is save :-)
  }
  arr actRef = initialRef + (reference - initialRef)*0.5*(1.0-cos(MLR_PI*s)); //TODO is this a good motion profile? Robotics lecture says yes :-)
  roopi.modifyCtrlTaskReference(task, actRef);
}

void TaskReferenceInterpolAct::close() {
  //delete this;
}

>>>>>>> 7c69dd8c
<|MERGE_RESOLUTION|>--- conflicted
+++ resolved
@@ -2,26 +2,10 @@
 #include "roopi-private.h"
 
 #include <Algo/spline.h>
-<<<<<<< HEAD
-#include <RosCom/roscom.h>
-#include <RosCom/spinner.h>
 #include <Control/TaskControllerModule.h>
-#include <Hardware/gamepad/gamepad.h>
-#include <Ors/orsviewer.h>
 #include <Motion/motion.h>
-//#include <Actions/RelationalMachineModule.h>
-//#include <Actions/ActivitySpinnerModule.h>
-#include <RosCom/serviceRAP.h>
-#include <RosCom/baxter.h>
-
-#include <RosCom/subscribeAlvarMarkers.h>
-#include <RosCom/subscribeTabletop.h>
-#include <RosCom/perceptionCollection.h>
-#include <RosCom/perceptionFilter.h>
-#include <RosCom/filterObject.h>
-#include <RosCom/publishDatabase.h>
-
-#include <Roopi/loggingModule.h>
+#include <Optim/lagrangian.h>
+#include <Perception/viewer.h>
 
 
 #define baxter 0
@@ -55,136 +39,6 @@
 */
 //==============================================================================
 
-struct Roopi_private {
-
-  Access_typed<sensor_msgs::JointState> jointState;
-  Access_typed<CtrlMsg> ctrl_ref;
-  Access_typed<CtrlMsg> ctrl_obs;
-  Access_typed<arr>     pr2_odom;
-
-  //-- perception
-  ACCESSname(FilterObjects, object_database)
-
-  //-- controller process
-  TaskControllerModule tcm;
-
-  //-- logging
-  LoggingModule loggingModule;
-
-  //-- ROS initialization
-  RosInit rosInit;
-
-  //TODO
-  //-- RAP framework
-  #if 0
-  RelationalMachineModule rm;
-  ActivitySpinnerModule aspin;
-  ServiceRAP rapservice;
-  #endif
-
-  //-- sensor processes
-  #if 0
-  SubscribeTabletop tabletop_subscriber;
-  SubscribeAlvar alvar_subscriber;
-  Collector data_collector;
-  Filter myFilter;
-  PublishDatabase myPublisher;
-  #endif
-
-  //-- display and interaction
-  GamepadInterface gamepad;
-  //OrsViewer view;
-  OrsPoseViewer* ctrlView;
-
-  //-- sync'ing with ROS
-  Subscriber<sensor_msgs::JointState> subJointState;
-
-  #if baxter
-  SendPositionCommandsToBaxter spctb;
-  #endif
-
-  //PR2
-  SubscriberConvNoHeader<marc_controller_pkg::JointState, CtrlMsg, &conv_JointState2CtrlMsg> subCtrl;
-  PublisherConv<marc_controller_pkg::JointState, CtrlMsg, &conv_CtrlMsg2JointState>          pubCtrl;
-  SubscriberConv<geometry_msgs::PoseWithCovarianceStamped, arr, &conv_pose2transXYPhi>       subOdom;
-
-  RosCom_Spinner spinner; //the spinner MUST come last: otherwise, during closing of all, it is closed before others that need messages
-
-  Roopi_private()
-    : jointState(NULL, "jointState"),
-      ctrl_ref(NULL, "ctrl_ref"),
-      ctrl_obs(NULL, "ctrl_obs"),
-      pr2_odom(NULL, "pr2_odom"),
-      tcm("pr2"),
-      rosInit("Roopi"),
-      subJointState("/robot/joint_states", jointState),
-      #if baxter
-      spctb(tcm.realWorld),
-      #endif
-      subCtrl("/marc_rt_controller/jointState", ctrl_obs),
-      pubCtrl("/marc_rt_controller/jointReference", ctrl_ref),
-      subOdom("/robot_pose_ekf/odom_combined", pr2_odom)
-  {
-    #if baxter
-    if(mlr::getParameter<bool>("useRos", false)){
-      nh = new ros::NodeHandle;
-      pub = nh->advertise<baxter_core_msgs::JointCommand>("robot/limb/right/joint_command", 1);
-    }
-    #endif
-
-    if(mlr::getParameter<bool>("oldfashinedTaskControl")) {
-      ctrlView = new OrsPoseViewer({"ctrl_q_real", "ctrl_q_ref"}, tcm.realWorld);
-    } else {
-      ctrlView = new OrsPoseViewer({"ctrl_q_real"}, tcm.realWorld);
-    }
-
-    threadOpenModules(true);
-    mlr::wait(1.0);
-    cout << "Go!" << endl;
-  }
-
-  ~Roopi_private(){
-    threadCloseModules();
-    delete ctrlView;
-    cout << "bye bye" << endl;
-=======
-#include <Control/TaskControllerModule.h>
-#include <Motion/motion.h>
-#include <Optim/lagrangian.h>
-#include <Perception/viewer.h>
-
-
-#define baxter 0
-
-//==============================================================================
-/*
-
-(mt) The mid-term concept should be: Roopi allows you to create (and return) little
-handles on 'tasks' or 'things'. These tasks or things can be:
--- control tasks
--- a task following
--- trajectories
--- motion planning problems
--- system level processes (like subscriptions, perceptual processes, etc)
--- interfaces (gamepad, orsviewers, etc)
-
-The template for now is
-
-auto* handle = Roopi::createX(...)
-handle->setParameters
-handle->run
-handle->quit or Roopi::destroyX(handle)
-
-Maybe plan:
--- first just control tasks & motion planning
--- make path following a thread
--- make logging just such a thread and 'handle'
--- next the system processes (perception threads)
--- the activities we already have
-
-*/
-//==============================================================================
-
 
 //==============================================================================
 
@@ -200,169 +54,21 @@
       startRosCommunication();
       startRobotCommunication(robot);
     }
->>>>>>> 7c69dd8c
-  }
-}
-
-//==============================================================================
-
-<<<<<<< HEAD
-Roopi::Roopi()
-  : s(new Roopi_private){
-  planWorld = s->tcm.realWorld; // TODO something is wrong with planWorld
-  mlr::timerStart(true); //TODO is that necessary? Is the timer global?
-
-  holdPositionTask = createCtrlTask("HoldPosition", new TaskMap_qItself);
-  modifyCtrlTaskGains(holdPositionTask, 30.0, 5.0);
-  modifyCtrlC(holdPositionTask, ARR(1000.0));
-  activateCtrlTask(holdPositionTask);
-=======
+  }
+}
+
+
 Roopi::Roopi(mlr::KinematicWorld& world)
   : s(new Roopi_private(this)){
   setKinematics(world);
   startTaskController();
->>>>>>> 7c69dd8c
 }
 
 
 Roopi::~Roopi(){
   delete s;
-  delete holdPositionTask;
-}
-
-<<<<<<< HEAD
-//==============================================================================
-//
-// basic CtrlTask management
-
-CtrlTask* Roopi::createCtrlTask(const char* name, TaskMap* map, bool active) {
-  CtrlTask* ct = new CtrlTask(name, map);
-  map->phi(ct->y, NoArr, tcm()->modelWorld.get()()); // initialize with the current value. TODO taskControllerModule updates these only if they are active
-  ct->y_ref = ct->y;
-  ct->setGains(0.0,0.0);
-  ct->active = active;
-  tcm()->ctrlTasks.set()->append(ct);
-  return ct;
-}
-
-void Roopi::activateCtrlTask(CtrlTask* t, bool active){
-  tcm()->ctrlTasks.set(), t->active = active;  //(mt) very unusual syntax.... check if that works!
-  //TODO maybe initialize here with actual value again for safety reasons??!?!?
-}
-
-void Roopi::destroyCtrlTask(CtrlTask* t) {
-  tcm()->ctrlTasks.set()->removeValue(t);
-  delete &t->map;
-  delete t;
-}
-
-
-void Roopi::modifyCtrlTaskReference(CtrlTask* ct, const arr& yRef, const arr& yDotRef) {
-  tcm()->ctrlTasks.writeAccess();
-  ct->setTarget(yRef, yDotRef);
-  tcm()->ctrlTasks.deAccess();
-}
-
-void Roopi::modifyCtrlTaskGains(CtrlTask* ct, const arr& Kp, const arr& Kd, const double maxVel, const double maxAcc) {
-  tcm()->ctrlTasks.writeAccess();
-  ct->setGains(Kp, Kd);
-  ct->maxVel = maxVel;
-  ct->maxAcc = maxAcc;
-  tcm()->ctrlTasks.deAccess();
-}
-
-void Roopi::modifyCtrlTaskGains(CtrlTask* ct, const double& Kp, const double& Kd, const double maxVel, const double maxAcc) {
-  tcm()->ctrlTasks.writeAccess();
-  ct->setGains(Kp, Kd);
-  ct->maxVel = maxVel;
-  ct->maxAcc = maxAcc;
-  tcm()->ctrlTasks.deAccess();
-}
-
-void Roopi::modifyCtrlC(CtrlTask* ct, const arr& C) {
-  tcm()->ctrlTasks.writeAccess();
-  ct->setC(C);
-  tcm()->ctrlTasks.deAccess();
-}
-
-void Roopi::holdPosition() {
-  tcm()->ctrlTasks.writeAccess();
-  for(CtrlTask *t:tcm()->ctrlTasks()) t->active=false;
-  tcm()->ctrlTasks.deAccess();
-
-  /*CtrlTask* ct = createCtrlTask("HoldPosition", new TaskMap_qItself);
-  modifyCtrlTaskGains(ct, 30.0, 5.0);
-  modifyCtrlC(ct, ARR(1000.0));
-  activateCtrlTask(ct);*/
-
-  modifyCtrlTaskReference(holdPositionTask, tcm()->modelWorld.get()->getJointState());
-  activateCtrlTask(holdPositionTask);
-}
-
-void Roopi::releasePosition() {
-  activateCtrlTask(holdPositionTask, false);
-}
-
-//CtrlTask* Roopi::_addQItselfCtrlTask(const arr& qRef, const arr& Kp, const arr& Kd) {
-//  CtrlTask* ct = createCtrlTask("qItself", new TaskMap_qItself);
-//  ct->setTarget(qRef);
-//  ct->setC(ARR(1000.0));
-//  ct->setGains(Kp, Kd);
-//  //(mt): automatically activate the task??
-//  //addCtrlTask(ct);
-//  return ct;
-//}
-
-//CtrlTask* Roopi::_addDefaultCtrlTask(const char* name, const TaskMap_DefaultType type, const char* iShapeName, const ors::Vector& iVec, const char* jShapeName, const ors::Vector& jVec) {
-//  CtrlTask* ct = createCtrlTask(name, new TaskMap_Default(type, tcm()->modelWorld.get()(), iShapeName, iVec, jShapeName, jVec), false);
-//  return ct;
-//}
-
-TaskControllerModule* Roopi::tcm() {
-  return &s->tcm;
-}
-
-//==============================================================================
-
-arr Roopi::getJointState() {
-  if(tcm()->oldfashioned && !tcm()->useRos) {
-    return tcm()->modelWorld.get()->getJointState();
-  }
-  return tcm()->ctrl_obs.get()->q;
-}
-
-arr Roopi::getJointSign() {
-  return tcm()->qSign.get();
-}
-
-arr Roopi::getTorques() {
-  return tcm()->ctrl_obs.get()->u_bias;
-}
-
-arr Roopi::getFTLeft() {
-  return tcm()->ctrl_obs.get()->fL;
-}
-
-arr Roopi::getFTRight() {
-  return tcm()->ctrl_obs.get()->fR;
-}
-
-arr Roopi::getTaskValue(CtrlTask* task) {
-  arr y;
-  task->map.phi(y, NoArr, tcm()->modelWorld.get()()); //TODO or better with realWorld?
-  return y;
-}
-
-//==============================================================================
-
-void Roopi::syncPlanWorld() {
-  arr qPlan;
-  //this syncs with the real world, except for the case where no real world is available. TODO does this make sense?
-  if(tcm()->oldfashioned && !tcm()->useRos) {
-    transferQbetweenTwoWorlds(qPlan, tcm()->modelWorld.get()->getJointState(), planWorld, tcm()->modelWorld.get()());
-  } else {
-    transferQbetweenTwoWorlds(qPlan, tcm()->ctrl_obs.get()->q, planWorld, tcm()->modelWorld.get()());
-=======
+}
+
 void Roopi::setKinematics(const char* filename){
   mlr::String name(filename);
   mlr::KinematicWorld K;
@@ -420,168 +126,9 @@
     s->subCtrl = new SubscriberConvNoHeader<marc_controller_pkg::JointState, CtrlMsg, &conv_JointState2CtrlMsg>("/marc_rt_controller/jointState", s->ctrl_obs);
     s->pubCtrl = new PublisherConv<marc_controller_pkg::JointState, CtrlMsg, &conv_CtrlMsg2JointState>("/marc_rt_controller/jointReference", s->ctrl_ref);
     s->subOdom = new SubscriberConv<geometry_msgs::PoseWithCovarianceStamped, arr, &conv_pose2transXYPhi>("/robot_pose_ekf/odom_combined", s->pr2_odom);
->>>>>>> 7c69dd8c
-  }
-  planWorld.setJointState(qPlan);
-}
-
-ors::KinematicWorld& Roopi::getPlanWorld() {
-  return planWorld;
-}
-
-<<<<<<< HEAD
-double Roopi::getLimitConstraint(double margin) {
-  LimitsConstraint limit(margin);
-  arr y;
-  syncPlanWorld();
-  limit.phi(y, NoArr, planWorld);
-  return y.first();
-}
-
-double Roopi::getCollisionConstraint(double margin) {
-  CollisionConstraint collisions(margin);
-  arr y;
-  syncPlanWorld();
-  collisions.phi(y, NoArr, planWorld);
-  return y.first();
-}
-
-void Roopi::followTaskTrajectory(CtrlTask* task, double executionTime, const arr& trajectory) {
-  followTaskTrajectories(CtrlTaskL({task}), executionTime, {trajectory});
-}
-
-void Roopi::followTaskTrajectories(const CtrlTaskL& tasks, double executionTime, const arrA& trajY, const arrA& trajYDot, const arrA& trajYDDot) {
-  //TODO not reasonable yet
-  mlr::Array<mlr::Spline> ySplines;
-  mlr::Array<mlr::Spline> yDotSplines;
-  mlr::Array<mlr::Spline> yDDotSplines;
-
-  for(uint i = 0; i < tasks.N; i++) { //Not sure if the iterator returns elements in FIFO order, therefore "for" loop
-    if(trajY.N) {
-      ySplines.append(mlr::Spline(trajY(i).d0, trajY(i)));
-    }
-    if(trajYDot.N) {
-      yDotSplines.append(mlr::Spline(trajYDot(i).d0, trajYDot(i)));
-    }
-    if(trajYDDot.N) {
-      yDDotSplines.append(mlr::Spline(trajYDDot(i).d0, trajYDDot(i)));
-    }
-  }
-
-#if 1 //marc's version
-  tcm()->ctrlTasks.writeAccess();
-  for(CtrlTask *t:tcm()->ctrlTasks()) t->active=false;
-  for(CtrlTask *t:tasks) t->active=true; //they were 'added' to the ctrlTasks list on creation!!
-//  tcm()->verbose=1;
-  tcm()->ctrlTasks.deAccess();
-#else //danny's
-  tcm()->ctrlTasks.set()->clear(); // TODO memory leak! The question is if it is a good idea to delete all tasks here, because one could still use them in the main.cpp
-  addCtrlTasks(tasks);
-#endif
-
-  double startTime = mlr::timerRead();
-  double time = 0.0;
-  uint n = 0;
-  cout << "start execution of trajectory" << endl;
-  while(true) { //(mt) oh no! This goes full throttle!!
-    time = mlr::timerRead() - startTime;
-//    cout << time << endl;
-    double s = time/executionTime;
-    if(s > 1.) {
-      cout << "finished execution of trajectory" << endl;
-      break;
-    }
-    for(uint i = 0; i < tasks.N; i++) {
-      modifyCtrlTaskReference(tasks(i), ySplines(i).eval(s));
-    }
-    n++;
-  }
-}
-
-void Roopi::followQTrajectory(const Roopi_Path* path) {
-  CtrlTask* ct = createCtrlTask("followQTrajectory", new TaskMap_qItself);
-  ct->setC(ARR(1000.0));
-  ct->setGains(ARR(30.0), ARR(5.0));
-  followTaskTrajectory(ct, path->executionTime, path->path);
-  destroyCtrlTask(ct); //TODO this is a bit unsmooth, because then no task is active anymore! Calling holdPosition directly afterwards works, bit is a bit unsmmooth
-}
-
-Roopi_Path* Roopi::createPathInJointSpace(CtrlTask* task, double executionTime, bool verbose) {
-  return createPathInJointSpace(CtrlTaskL({task}), executionTime, verbose);
-}
-
-Roopi_Path* Roopi::createPathInJointSpace(const CtrlTaskL& tasks, double executionTime, bool verbose) {
-  Roopi_Path *path = new Roopi_Path(*this, executionTime);
-
-  syncPlanWorld();
-  MotionProblem MP(planWorld);
-
-  Task *t;
-  t = MP.addTask("transitions", new TaskMap_Transition(MP.world), sumOfSqrTT);
-  t->map.order=2; //acceleration task
-  t->setCostSpecs(0, MP.T, {0.}, 1.0);
-
-  t = MP.addTask("collisions", new CollisionConstraint(0.11), ineqTT);
-  t->setCostSpecs(0., MP.T, {0.}, 1.0);
-  t = MP.addTask("qLimits", new LimitsConstraint(0.1), ineqTT); //TODO!!!!!!!!!!!!!!! margin
-  t->setCostSpecs(5, MP.T, {0.}, 1.0);
-
-  for(CtrlTask* ct : tasks) {
-    t = MP.addTask(ct->name, &ct->map, sumOfSqrTT);
-    t->setCostSpecs(MP.T-5, MP.T, ct->y_ref, 5.0); //TODO MP.T-how many? TODO ct->get_y_ref refactor!
-  }
-
-  path->path = MP.getInitialization();
-
-  optConstrained(path->path , NoArr, Convert(MP), OPT(verbose=verbose)); //TODO options
-  if(verbose) MP.costReport();
-  Graph result = MP.getReport();
-  path->path.reshape(MP.T, path->path.N/MP.T);
-  path->cost = result.get<double>({"total","sqrCosts"});
-  path->constraints = result.get<double>({"total","constraints"});
-
-  if(path->constraints < .1 && path->cost < 5.) {
-    path->isGood=true;
-  } else {
-    path->isGood=false;
-    cout << "No reasonable trajectory found!" << endl;
-  }
-
-  return path;
-}
-
-bool Roopi::goToPosition(const arr& pos, const char* shape, double executionTime, bool verbose) {
-  CtrlTask* ct = new CtrlTask("pos", new TaskMap_Default(posTMT, tcm()->modelWorld.get()(), shape));
-  ct->setTarget(pos);
-  auto* path = createPathInJointSpace(ct, executionTime, verbose);
-  delete ct;
-  bool goodPath = false;
-  if(path->isGood) {
-    followQTrajectory(path);
-    goodPath = true;
-  }
-  delete path;
-  return goodPath;
-}
-
-bool Roopi::gotToJointConfiguration(const arr &jointConfig, double executionTime, bool verbose) {
-  CtrlTask* ct = new CtrlTask("q", new TaskMap_qItself);
-  ct->setTarget(jointConfig);
-  Roopi_Path* path = createPathInJointSpace(ct, executionTime, verbose); //TODO why was there a auto*
-  delete ct;
-  bool goodPath = false;
-  if(path->isGood) {
-    followQTrajectory(path);
-    goodPath = true;
-  }
-  delete path;
-  return goodPath;
-}
-
-
-/*
-void Roopi::waitConv(const CtrlTaskL& tasks){
-=======
+  }
+}
+
 act Roopi::sendGamepadToCtrlTasks(){
   if(!s->gamepad) s->gamepad = new GamepadInterface();
   return {s->gamepad->name,s->gamepad};
@@ -635,7 +182,6 @@
 
 bool Roopi::waitAnd(std::initializer_list<Act*> acts, double timeout){
   double startTime = mlr::realTime();
->>>>>>> 7c69dd8c
   for(;;){
     bool allConv = true;
     for(Act *act : acts){
@@ -921,22 +467,7 @@
 void Roopi::followTaskTrajectory(CtrlTask* task, double executionTime, const arr& trajectory) {
   followTaskTrajectories(CtrlTaskL({task}), executionTime, {trajectory});
 }
-*/
-
-<<<<<<< HEAD
-#if 0 //(mt) no such low-level operations -- only createCtrlTask should be used!!
-void Roopi::addCtrlTask(CtrlTask* ct) {
-  tcm()->ctrlTasks.set()->append(ct);
-}
-
-void Roopi::addCtrlTasks(CtrlTaskL cts) {
-  /*for(CtrlTask* t : cts) {
-    addCtrlTask(t);
-  }*/
-  tcm()->ctrlTasks.set()->append(cts);
-}
-#endif
-=======
+
 void Roopi::followTaskTrajectories(const CtrlTaskL& tasks, double executionTime, const arrA& trajY, const arrA& trajYDot, const arrA& trajYDDot) {
   //TODO not reasonable yet
   mlr::Array<mlr::Spline> ySplines;
@@ -1116,4 +647,3 @@
   //delete this;
 }
 
->>>>>>> 7c69dd8c
