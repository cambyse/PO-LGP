#include "script_PickAndPlace.h"
#include "roopi.h"
#include <Control/taskControl.h>

int Script_setGripper(Roopi& R, LeftOrRight lr, double gripSize){
  //query some info from the kinematics first
  uint grasp1, grasp2;
  {
    auto K = R.getK();
    if(R.getRobot()=="pr2"){
      if(lr==LR_right){
        grasp1 = K().getJointByName("r_gripper_joint")->to->index;
        grasp2 = K().getJointByName("r_gripper_l_finger_joint")->to->index;
      }else{
        grasp1 = K().getJointByName("l_gripper_joint")->to->index;
        grasp2 = K().getJointByName("l_gripper_l_finger_joint")->to->index;
      }
    }else{
      NIY;
    }
  }

  {
    auto gripperR =  R.newCtrlTask(new TaskMap_qItself({grasp1}, false), {}, {gripSize});
    auto gripper2R = R.newCtrlTask(new TaskMap_qItself({grasp2}, false), {}, {::asin(gripSize/(2.*.10))});
    R.wait({&gripperR, &gripper2R});
  }
  return AS_done;
}


int Script_graspBox(Roopi& R, const char* objName, LeftOrRight rl){

  //query some info from the kinematics first
  double width, above;
  uint obj, eff, grasp1, grasp2, workspace;
  {
    auto K = R.getK();

    //get obj size
    arr objSize(K().getShapeByName(objName)->size, 4, false);
    //width = objSize(1);
    width = objSize(0);
    above = .5*objSize(2);

    //relevant shapes
    obj = K().getShapeByName(objName)->index;
    if(R.getRobot()=="pr2"){
      if(rl==LR_right){
        eff = K().getShapeByName("pr2R")->index;
        grasp1 = K().getJointByName("r_gripper_joint")->to->index;
        grasp2 = K().getJointByName("r_gripper_l_finger_joint")->to->index;
      }else{
        eff = K().getShapeByName("pr2L")->index;
        grasp1 = K().getJointByName("l_gripper_joint")->to->index;
        grasp2 = K().getJointByName("l_gripper_l_finger_joint")->to->index;
      }
      workspace = K().getShapeByName("endeffWorkspace")->index;
    }else{
      NIY;
    }
  }

  {
    //attention, gripper positioning, alignment, open gripper
<<<<<<< HEAD
//    auto look = R.newCtrlTask(new TaskMap_Default(gazeAtTMT, cam, NoVector, obj));
    //R.hold(false);
//    R.lookAt(objName);
    auto ws =   R.newCtrlTask(new TaskMap_Default(posDiffTMT, workspace, NoVector, obj), {}, {}, {1e-1});
=======
    auto look = R.lookAt(objName);
    auto ws =   R.newCtrlTask(new TaskMap_Default(posDiffTMT, workspace, NoVector, obj), {}, {}, {2e-1});
>>>>>>> fe05a14a
    mlr::wait(1.);
    auto up =   R.newCtrlTask(new TaskMap_Default(vecTMT, eff, Vector_z), {}, {0.,0.,1.});
    auto pos =  R.newCtrlTask(new TaskMap_Default(posDiffTMT, eff, NoVector, obj), {}, {0.,0.,above+.1});
#if 1
    auto al1 = R.newCtrlTask(new TaskMap_Default(vecAlignTMT, eff, Vector_x, obj, Vector_y) );
    auto al2 = R.newCtrlTask(new TaskMap_Default(vecAlignTMT, eff, Vector_y, obj, Vector_x) );
#else
    auto al1 = R.newCtrlTask(new TaskMap_Default(vecAlignTMT, eff, Vector_x, obj, Vector_x) );
    auto al2 = R.newCtrlTask(new TaskMap_Default(vecAlignTMT, eff, Vector_y, obj, Vector_y) );
#endif
    double gripSize = width + .05;
    double gripSize2 = ::asin(gripSize/(2.*.10));
    CHECK_EQ(gripSize2, gripSize2, "the object is too think to be grasped??");
    auto gripperR =  R.newCtrlTask(new TaskMap_qItself({grasp1}, false), {}, {gripSize});
    auto gripper2R = R.newCtrlTask(new TaskMap_qItself({grasp2}, false), {}, {gripSize2});
    R.wait({&pos, &gripperR, &gripper2R, &ws, &up});

    //lowering
    pos.set()->PD().setTarget( ARR(0,0,above-.05) );
    R.wait({&pos});

    //close gripper
    gripSize = width+.015;
    gripperR.set()->PD().setTarget( {gripSize} );
    gripper2R.set()->PD().setTarget( {::asin(gripSize/(2.*.10))} );
    R.wait({&pos, &gripperR, &gripper2R});
  }

  {
    //switch
    const char* effName = R.getK()->shapes(eff)->name;
    R.kinematicSwitch(objName, effName);
<<<<<<< HEAD
    //R.hold(true);
=======
>>>>>>> fe05a14a
  }

  {
    //lift hand
    auto lift = R.newCtrlTask(new TaskMap_Default(posDiffTMT, eff));
    lift.set()->PD().setTarget(lift.task->y);
    lift.set()->PD().setGains(0, 10.);
    lift.set()->PD().v_target = ARR(0,0,.2);
<<<<<<< HEAD
    R.lookAt(objName);
    //R.hold(false);
    mlr::wait(1.);
    //R.hold(true);
=======
    auto look = R.lookAt(objName);
    mlr::wait(1.);
>>>>>>> fe05a14a
  }
  return AS_done;
}

int Script_place(Roopi& R, const char* objName, const char* ontoName){

  //query some info from the kinematics first
  double width, above;
  uint obj, onto, eff, grasp1, grasp2, workspace;
  {
    auto K = R.getK();

    //get obj size
    arr objSize(K().getShapeByName(objName)->size, 4, false);
    arr ontoSize(K().getShapeByName(ontoName)->size, 4, false);
    //width = objSize(1);
    width = objSize(0);
    above = .5*objSize(2)+.5*ontoSize(2);

    //relevant shapes
    mlr::Shape *ob = K().getShapeByName(objName);
    obj = ob->index;
    onto = K().getShapeByName(ontoName)->index;
    if(R.getRobot()=="pr2"){
      mlr::Shape *sh = K().getShapeByName("pr2R");
      if(sh->body->index == ob->body->inLinks.scalar()->from->index){ //this is the right hand..
        eff = sh->index;
        grasp1 = K().getJointByName("r_gripper_joint")->to->index;
        grasp2 = K().getJointByName("r_gripper_l_finger_joint")->to->index;
      }else{
        sh = K().getShapeByName("pr2L");
        if(sh->body->index == ob->body->inLinks.scalar()->from->index){ //this is the left hand..
          eff = sh->index;
          grasp1 = K().getJointByName("l_gripper_joint")->to->index;
          grasp2 = K().getJointByName("l_gripper_l_finger_joint")->to->index;
        }else{
          HALT("which hand is this? Something's wrong");
        }
      }
      workspace = K().getShapeByName("endeffWorkspace")->index;
    }else{
      NIY;
    }
  }

  {
    //attention & gripper positioning
<<<<<<< HEAD
//    auto look = R.newCtrlTask(new TaskMap_Default(gazeAtTMT, cam, NoVector, obj));
//    R.lookAt(objName);
    auto ws =   R.newCtrlTask(new TaskMap_Default(posDiffTMT, workspace, NoVector, obj), {}, {}, {1e-1});
    auto up =   R.newCtrlTask(new TaskMap_Default(vecTMT, eff, Vector_z), {}, {0.,0.,1.});
    auto pos =  R.newCtrlTask(new TaskMap_Default(posDiffTMT, obj, NoVector, onto), {2.,.9}, {0.,0.,above+.1});
    auto al1 = R.newCtrlTask(new TaskMap_Default(vecAlignTMT, obj, Vector_x, onto, Vector_y) );
    auto al2 = R.newCtrlTask(new TaskMap_Default(vecAlignTMT, obj, Vector_y, onto, Vector_x) );
    //R.hold(false);
=======
    auto look = R.lookAt(objName);
    auto ws =   R.newCtrlTask(new TaskMap_Default(posDiffTMT, workspace, NoVector, obj), {}, {}, {2e-1});
//    mlr::wait(1.);
    auto up =   R.newCtrlTask(new TaskMap_Default(vecTMT, eff, Vector_z), {}, {0.,0.,1.});
    auto pos =  R.newCtrlTask(new TaskMap_Default(posDiffTMT, obj, NoVector, onto), {2.,.9}, {0.,0.,above+.1});
>>>>>>> fe05a14a
    R.wait({&ws, &up, &pos});

    //lowering
    pos.set()->PD().setTarget( ARR(0,0,above) );
    R.wait({&pos});


    //switch
    pos.stop();//don't control obj position during kinematic switch
    look.stop();
    R.kinematicSwitch(objName, ontoName);

    //open gripper
    double gripSize = width + .05;
    auto gripperR =  R.newCtrlTask(new TaskMap_qItself({grasp1}, false), {}, {gripSize});
    auto gripper2R = R.newCtrlTask(new TaskMap_qItself({grasp2}, false), {}, {::asin(gripSize/(2.*.10))});
<<<<<<< HEAD
    //R.lookAt(objName);
    R.wait({&gripperR, &gripper2R});
  }

  {
    //lift hand
    auto lift = R.newCtrlTask(new TaskMap_Default(posDiffTMT, eff));
    lift.set()->PD().setTarget(lift.task->y);
    lift.set()->PD().setGains(0, 10.);
    lift.set()->PD().v_target = ARR(0,0,.2);
    //R.hold(false);
    mlr::wait(1.);
    //R.hold(true);
  }
  return AS_done;
}


int Script_placeDistDir(Roopi& R, const char* objName, const char* ontoName, double deltaX, double deltaY, int deltaTheta){

  //query some info from the kinematics first
  double width, above;
  uint obj, onto, eff, grasp1, grasp2, cam, workspace;
  {
    auto K = R.getKinematics();

    //get obj size
    arr objSize(K().getShapeByName(objName)->size, 4, false);
    arr ontoSize(K().getShapeByName(ontoName)->size, 4, false);
    //width = objSize(1);
    width = objSize(0);
    above = .5*objSize(2)+.5*ontoSize(2);

    //relevant shapes
    mlr::Shape *ob = K().getShapeByName(objName);
    obj = ob->index;
    onto = K().getShapeByName(ontoName)->index;
    if(R.s->robot=="pr2"){
      mlr::Shape *sh = K().getShapeByName("pr2R");
      if(sh->body->index == ob->body->inLinks.scalar()->from->index){ //this is the right hand..
        eff = sh->index;
        grasp1 = K().getJointByName("r_gripper_joint")->to->index;
        grasp2 = K().getJointByName("r_gripper_l_finger_joint")->to->index;
      }else{
        sh = K().getShapeByName("pr2L");
        if(sh->body->index == ob->body->inLinks.scalar()->from->index){ //this is the left hand..
          eff = sh->index;
          grasp1 = K().getJointByName("l_gripper_joint")->to->index;
          grasp2 = K().getJointByName("l_gripper_l_finger_joint")->to->index;
        }else{
          HALT("which hand is this? Something's wrong");
        }
      }
      cam = K().getShapeByName("endeffKinect")->index;
      workspace = K().getShapeByName("endeffWorkspace")->index;
    }else{
      NIY;
    }
  }

  {
    //attention & gripper positioning
//    auto look = R.newCtrlTask(new TaskMap_Default(gazeAtTMT, cam, NoVector, obj));
    //R.lookAt(objName);
    auto ws =   R.newCtrlTask(new TaskMap_Default(posDiffTMT, workspace, NoVector, obj), {}, {}, {1e-1});
    auto up =   R.newCtrlTask(new TaskMap_Default(vecTMT, eff, Vector_z), {}, {0.,0.,1.});
    auto pos =  R.newCtrlTask(new TaskMap_Default(posDiffTMT, obj, NoVector, onto), {2.,.9}, {deltaX,deltaY,above+.1});
    auto al1 = R.newCtrlTask();
    //auto al1 = R.newCtrlTask(new TaskMap_Default(vecAlignTMT, obj, Vector_x, onto, Vector_x), {},{});
        //auto al2 = R.newCtrlTask(new TaskMap_Default(vecAlignTMT, obj, Vector_y, onto, Vector_x),{}, {});
    if (deltaTheta>0){
        al1.setMap(new TaskMap_Default(vecAlignTMT, obj, Vector_x, onto, Vector_y));
    } else {
        al1.setMap(new TaskMap_Default(vecAlignTMT, obj, Vector_x, onto, Vector_x));
    }
    al1.task->PD().setGainsAsNatural(1., .8);
    al1.start();
    //R.hold(false);
    R.wait({&ws, &up, &pos});

    //lowering
    pos.set()->PD().setTarget( ARR(deltaX,deltaY,above) );
    R.wait({&pos});

    //switch
    R.kinematicSwitch(objName, ontoName);

    //open gripper
    double gripSize = width + .05;
    auto gripperR =  R.newCtrlTask(new TaskMap_qItself({grasp1}, false), {}, {gripSize});
    auto gripper2R = R.newCtrlTask(new TaskMap_qItself({grasp2}, false), {}, {::asin(gripSize/(2.*.10))});
    //R.lookAt(objName);
=======
    auto look2 = R.lookAt(objName);
>>>>>>> fe05a14a
    R.wait({&gripperR, &gripper2R});
  }

  {
    //lift hand
    auto lift = R.newCtrlTask(new TaskMap_Default(posDiffTMT, eff));
    lift.set()->PD().setTarget(lift.task->y);
    lift.set()->PD().setGains(0, 10.);
    lift.set()->PD().v_target = ARR(0,0,.2);
<<<<<<< HEAD
    //R.hold(false);
    mlr::wait(1.);
    //R.hold(true);
=======
    mlr::wait(1.);
>>>>>>> fe05a14a
  }
  return AS_done;
}<|MERGE_RESOLUTION|>--- conflicted
+++ resolved
@@ -55,6 +55,7 @@
         grasp1 = K().getJointByName("l_gripper_joint")->to->index;
         grasp2 = K().getJointByName("l_gripper_l_finger_joint")->to->index;
       }
+      cam = K().getShapeByName("endeffKinect")->index;
       workspace = K().getShapeByName("endeffWorkspace")->index;
     }else{
       NIY;
@@ -63,15 +64,8 @@
 
   {
     //attention, gripper positioning, alignment, open gripper
-<<<<<<< HEAD
-//    auto look = R.newCtrlTask(new TaskMap_Default(gazeAtTMT, cam, NoVector, obj));
-    //R.hold(false);
-//    R.lookAt(objName);
-    auto ws =   R.newCtrlTask(new TaskMap_Default(posDiffTMT, workspace, NoVector, obj), {}, {}, {1e-1});
-=======
     auto look = R.lookAt(objName);
     auto ws =   R.newCtrlTask(new TaskMap_Default(posDiffTMT, workspace, NoVector, obj), {}, {}, {2e-1});
->>>>>>> fe05a14a
     mlr::wait(1.);
     auto up =   R.newCtrlTask(new TaskMap_Default(vecTMT, eff, Vector_z), {}, {0.,0.,1.});
     auto pos =  R.newCtrlTask(new TaskMap_Default(posDiffTMT, eff, NoVector, obj), {}, {0.,0.,above+.1});
@@ -104,10 +98,6 @@
     //switch
     const char* effName = R.getK()->shapes(eff)->name;
     R.kinematicSwitch(objName, effName);
-<<<<<<< HEAD
-    //R.hold(true);
-=======
->>>>>>> fe05a14a
   }
 
   {
@@ -116,15 +106,8 @@
     lift.set()->PD().setTarget(lift.task->y);
     lift.set()->PD().setGains(0, 10.);
     lift.set()->PD().v_target = ARR(0,0,.2);
-<<<<<<< HEAD
-    R.lookAt(objName);
-    //R.hold(false);
-    mlr::wait(1.);
-    //R.hold(true);
-=======
     auto look = R.lookAt(objName);
     mlr::wait(1.);
->>>>>>> fe05a14a
   }
   return AS_done;
 }
@@ -172,28 +155,16 @@
 
   {
     //attention & gripper positioning
-<<<<<<< HEAD
-//    auto look = R.newCtrlTask(new TaskMap_Default(gazeAtTMT, cam, NoVector, obj));
-//    R.lookAt(objName);
-    auto ws =   R.newCtrlTask(new TaskMap_Default(posDiffTMT, workspace, NoVector, obj), {}, {}, {1e-1});
-    auto up =   R.newCtrlTask(new TaskMap_Default(vecTMT, eff, Vector_z), {}, {0.,0.,1.});
-    auto pos =  R.newCtrlTask(new TaskMap_Default(posDiffTMT, obj, NoVector, onto), {2.,.9}, {0.,0.,above+.1});
-    auto al1 = R.newCtrlTask(new TaskMap_Default(vecAlignTMT, obj, Vector_x, onto, Vector_y) );
-    auto al2 = R.newCtrlTask(new TaskMap_Default(vecAlignTMT, obj, Vector_y, onto, Vector_x) );
-    //R.hold(false);
-=======
     auto look = R.lookAt(objName);
     auto ws =   R.newCtrlTask(new TaskMap_Default(posDiffTMT, workspace, NoVector, obj), {}, {}, {2e-1});
 //    mlr::wait(1.);
     auto up =   R.newCtrlTask(new TaskMap_Default(vecTMT, eff, Vector_z), {}, {0.,0.,1.});
     auto pos =  R.newCtrlTask(new TaskMap_Default(posDiffTMT, obj, NoVector, onto), {2.,.9}, {0.,0.,above+.1});
->>>>>>> fe05a14a
     R.wait({&ws, &up, &pos});
 
     //lowering
     pos.set()->PD().setTarget( ARR(0,0,above) );
     R.wait({&pos});
-
 
     //switch
     pos.stop();//don't control obj position during kinematic switch
@@ -204,8 +175,7 @@
     double gripSize = width + .05;
     auto gripperR =  R.newCtrlTask(new TaskMap_qItself({grasp1}, false), {}, {gripSize});
     auto gripper2R = R.newCtrlTask(new TaskMap_qItself({grasp2}, false), {}, {::asin(gripSize/(2.*.10))});
-<<<<<<< HEAD
-    //R.lookAt(objName);
+    auto look2 = R.lookAt(objName);
     R.wait({&gripperR, &gripper2R});
   }
 
@@ -215,107 +185,7 @@
     lift.set()->PD().setTarget(lift.task->y);
     lift.set()->PD().setGains(0, 10.);
     lift.set()->PD().v_target = ARR(0,0,.2);
-    //R.hold(false);
     mlr::wait(1.);
-    //R.hold(true);
-  }
-  return AS_done;
-}
-
-
-int Script_placeDistDir(Roopi& R, const char* objName, const char* ontoName, double deltaX, double deltaY, int deltaTheta){
-
-  //query some info from the kinematics first
-  double width, above;
-  uint obj, onto, eff, grasp1, grasp2, cam, workspace;
-  {
-    auto K = R.getKinematics();
-
-    //get obj size
-    arr objSize(K().getShapeByName(objName)->size, 4, false);
-    arr ontoSize(K().getShapeByName(ontoName)->size, 4, false);
-    //width = objSize(1);
-    width = objSize(0);
-    above = .5*objSize(2)+.5*ontoSize(2);
-
-    //relevant shapes
-    mlr::Shape *ob = K().getShapeByName(objName);
-    obj = ob->index;
-    onto = K().getShapeByName(ontoName)->index;
-    if(R.s->robot=="pr2"){
-      mlr::Shape *sh = K().getShapeByName("pr2R");
-      if(sh->body->index == ob->body->inLinks.scalar()->from->index){ //this is the right hand..
-        eff = sh->index;
-        grasp1 = K().getJointByName("r_gripper_joint")->to->index;
-        grasp2 = K().getJointByName("r_gripper_l_finger_joint")->to->index;
-      }else{
-        sh = K().getShapeByName("pr2L");
-        if(sh->body->index == ob->body->inLinks.scalar()->from->index){ //this is the left hand..
-          eff = sh->index;
-          grasp1 = K().getJointByName("l_gripper_joint")->to->index;
-          grasp2 = K().getJointByName("l_gripper_l_finger_joint")->to->index;
-        }else{
-          HALT("which hand is this? Something's wrong");
-        }
-      }
-      cam = K().getShapeByName("endeffKinect")->index;
-      workspace = K().getShapeByName("endeffWorkspace")->index;
-    }else{
-      NIY;
-    }
-  }
-
-  {
-    //attention & gripper positioning
-//    auto look = R.newCtrlTask(new TaskMap_Default(gazeAtTMT, cam, NoVector, obj));
-    //R.lookAt(objName);
-    auto ws =   R.newCtrlTask(new TaskMap_Default(posDiffTMT, workspace, NoVector, obj), {}, {}, {1e-1});
-    auto up =   R.newCtrlTask(new TaskMap_Default(vecTMT, eff, Vector_z), {}, {0.,0.,1.});
-    auto pos =  R.newCtrlTask(new TaskMap_Default(posDiffTMT, obj, NoVector, onto), {2.,.9}, {deltaX,deltaY,above+.1});
-    auto al1 = R.newCtrlTask();
-    //auto al1 = R.newCtrlTask(new TaskMap_Default(vecAlignTMT, obj, Vector_x, onto, Vector_x), {},{});
-        //auto al2 = R.newCtrlTask(new TaskMap_Default(vecAlignTMT, obj, Vector_y, onto, Vector_x),{}, {});
-    if (deltaTheta>0){
-        al1.setMap(new TaskMap_Default(vecAlignTMT, obj, Vector_x, onto, Vector_y));
-    } else {
-        al1.setMap(new TaskMap_Default(vecAlignTMT, obj, Vector_x, onto, Vector_x));
-    }
-    al1.task->PD().setGainsAsNatural(1., .8);
-    al1.start();
-    //R.hold(false);
-    R.wait({&ws, &up, &pos});
-
-    //lowering
-    pos.set()->PD().setTarget( ARR(deltaX,deltaY,above) );
-    R.wait({&pos});
-
-    //switch
-    R.kinematicSwitch(objName, ontoName);
-
-    //open gripper
-    double gripSize = width + .05;
-    auto gripperR =  R.newCtrlTask(new TaskMap_qItself({grasp1}, false), {}, {gripSize});
-    auto gripper2R = R.newCtrlTask(new TaskMap_qItself({grasp2}, false), {}, {::asin(gripSize/(2.*.10))});
-    //R.lookAt(objName);
-=======
-    auto look2 = R.lookAt(objName);
->>>>>>> fe05a14a
-    R.wait({&gripperR, &gripper2R});
-  }
-
-  {
-    //lift hand
-    auto lift = R.newCtrlTask(new TaskMap_Default(posDiffTMT, eff));
-    lift.set()->PD().setTarget(lift.task->y);
-    lift.set()->PD().setGains(0, 10.);
-    lift.set()->PD().v_target = ARR(0,0,.2);
-<<<<<<< HEAD
-    //R.hold(false);
-    mlr::wait(1.);
-    //R.hold(true);
-=======
-    mlr::wait(1.);
->>>>>>> fe05a14a
   }
   return AS_done;
 }