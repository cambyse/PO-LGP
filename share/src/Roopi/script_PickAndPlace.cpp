--- conflicted
+++ resolved
@@ -86,11 +86,7 @@
     R.wait({-pos, -gripperR, -gripper2R, -up});
 
     //lowering
-<<<<<<< HEAD
-    pos->set()->setTarget( ARR(0,0,above-.01) );
-=======
-    pos->set()->PD().setTarget( ARR(0,0,above) );
->>>>>>> 11620c1a
+    pos->set()->setTarget( ARR(0,0,above) );
     pos->resetStatus();
     R.wait({-pos});
 
