--- conflicted
+++ resolved
@@ -181,21 +181,8 @@
   return false;
 }
 
-<<<<<<< HEAD
-void FOL_World::set_state(const Handle& state){
-  NIY;
-=======
-double FOL_World::get_terminal_reward() const {
-  double r=0.;
-  r -= T_real;
-  r -= 0.1 * T_step;
-  if(deadEnd) r-=100;
-  return r;
-}
-
 void FOL_World::make_current_state_default() {
     NIY;
->>>>>>> f4a20b07
 }
 
 void FOL_World::reset_state(){
