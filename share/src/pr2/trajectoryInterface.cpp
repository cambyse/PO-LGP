--- conflicted
+++ resolved
@@ -65,7 +65,7 @@
   mlr::Spline XdotS(Xdot.d0,Xdot);
 
   /// clear logging variables
-  if (recordData) {logX = X; logT.clear(); logXdes.clear(); logXact.clear(); logFL.clear(); logU.clear(); logM.clear();}
+  if (recordData) {logTact.clear(); logXdes.clear(); logXact.clear(); logFLact.clear(); logUact.clear(); logMact.clear();}
 
   ors::Joint *trans = world->getJointByName("worldTranslationRotation");
   ors::Joint *torso = world->getJointByName("torso_lift_joint");
@@ -109,17 +109,12 @@
 
     /// logging
     if (recordData) {
-        logT.append(ARR(t));
+        logTact.append(ARR(t));
         logXdes.append(~refs.q);
         logXact.append(~S.ctrl_obs.get()->q);
-<<<<<<< HEAD
-        logFL.append(~S.ctrl_obs.get()->fL);
-        logU.append(~S.ctrl_obs.get()->u_bias);
-=======
         logFLact.append(~S.ctrl_obs.get()->fL);
         logFRact.append(~S.ctrl_obs.get()->fR);
         logUact.append(~S.ctrl_obs.get()->u_bias);
->>>>>>> 3130f23e
     }
   }
 }
@@ -240,19 +235,10 @@
 void TrajectoryInterface::logging(mlr::String folder, uint id) {
   write(LIST<arr>(logXact),STRING(folder<<"Xact"<<id<<".dat"));
   write(LIST<arr>(logXdes),STRING(folder<<"Xdes"<<id<<".dat"));
-
-<<<<<<< HEAD
-  write(LIST<arr>(logT),STRING(folder<<"T"<<id<<".dat"));
-  write(LIST<arr>(logX),STRING(folder<<"X"<<id<<".dat"));
-  write(LIST<arr>(logX),STRING(folder<<"X.dat"));
-
-  if (logFL.N>0) write(LIST<arr>(logFL),STRING(folder<<"FL"<<id<<".dat"));
-  if (logM.N>0) write(LIST<arr>(logM),STRING(folder<<"M"<<id<<".dat"));
-  if (logU.N>0) write(LIST<arr>(logU),STRING(folder<<"U"<<id<<".dat"));
-=======
+  write(LIST<arr>(logTact),STRING(folder<<"Tdes"<<id<<".dat"));
+
   if (logFLact.N>0) write(LIST<arr>(logFLact),STRING(folder<<"FLact"<<id<<".dat"));
   if (logFRact.N>0) write(LIST<arr>(logFRact),STRING(folder<<"FRact"<<id<<".dat"));
   if (logMact.N>0) write(LIST<arr>(logMact),STRING(folder<<"Mact"<<id<<".dat"));
   if (logUact.N>0) write(LIST<arr>(logUact),STRING(folder<<"Uact"<<id<<".dat"));
->>>>>>> 3130f23e
 }