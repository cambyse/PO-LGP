--- conflicted
+++ resolved
@@ -42,17 +42,10 @@
     refs.KiFTL.clear();
     refs.J_ft_invL.clear();
     refs.u_bias = zeros(q.N);
-<<<<<<< HEAD
     refs.Kp = ARR(mlr::getParameter<double>("controller/Kp",1.5));
     refs.Kd = ARR(mlr::getParameter<double>("controller/Kd",2.5));
     refs.Ki = ARR(mlr::getParameter<double>("controller/Ki",0.));
-    refs.gamma = 1.;
-=======
-    refs.Kp = ARR(1.0);
-    refs.Kd = ARR(2.5);
-    refs.Ki = ARR(0.5);
     refs.fL_gamma = 1.;
->>>>>>> bfdbeabd
     refs.velLimitRatio = .1;
     refs.effLimitRatio = 1.;
     refs.intLimitRatio = 0.9;
