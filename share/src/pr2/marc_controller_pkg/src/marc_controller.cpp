#include "marc_controller_pkg/marc_controller.h"
#include <pluginlib/class_list_macros.h>
#include <Core/array-vector.h>
#include <iomanip>
#include <geometry_msgs/Twist.h>

namespace marc_controller_ns {

double marginMap(double x, double lo, double hi, double marginRatio=.1){
  double m=(hi-lo)*marginRatio;
  double lom = lo + m;
  double him = hi - m;
  if(x>=lom && x<=him) return 0.;
  if(x<lom) return (x-lom)/m;
  if(x>him) return (x-him)/m;
  return 0.;
}

/// Controller initialization in non-realtime
bool TreeControllerClass::init(pr2_mechanism_model::RobotState *robot, ros::NodeHandle &nh){
  ROS_INFO("*** Starting TreeControllerClass3");

  //-- match ROS and ORS joint ids
  ROS_INFO("*** trying to load ORS model... (failure means that model.kvg was not found)");
  world <<FILE("model.kvg");
  ROS_INFO("%s",STRING("*** ORS model loaded: " <<world.q.N <<"joints -- saved in 'z.model.kvg'").p);
  world >>FILE("z.model.kvg");
  q.resize(world.q.N).setZero();
  qd.resize(world.q.N).setZero();
  Kp_base.resize(world.q.N).setZero();
  Kd_base.resize(world.q.N).setZero();
  Kp=Kd=ARR(1.);
  KiFT.clear();
  Ki.clear();
  limits.resize(world.q.N,5).setZero();

  //read out gain parameters from ors data structure
  { for_list(ors::Joint, j, world.joints) if(j->qDim()>0){
    arr *info;
    info = j->ats.getValue<arr>("gains");  if(info){ Kp_base(j->qIndex)=info->elem(0); Kd_base(j->qIndex)=info->elem(1); }
    info = j->ats.getValue<arr>("limits");  if(info){ limits(j->qIndex,0)=info->elem(0); limits(j->qIndex,1)=info->elem(1); }
    info = j->ats.getValue<arr>("ctrl_limits");  if(info){ limits(j->qIndex,2)=info->elem(0); limits(j->qIndex,3)=info->elem(1); limits(j->qIndex,4)=info->elem(2); }
    } }

  //match joint names with ros joints
  ROS_joints.resize(world.q.N);
  ROS_joints = NULL;
  for_list(ors::Joint, j, world.joints) if(j->qDim()>0){
    pr2_mechanism_model::JointState *pr2_joint = robot->getJointState(j->name.p);
    if(pr2_joint){
      ROS_joints(j->qIndex) = pr2_joint;
      q(j->qIndex) = pr2_joint->position_;
      ROS_INFO("%s",STRING("Joint '" <<j->name <<"' matched in pr2 '" <<pr2_joint->joint_->name.c_str()
		      <<"' \tq=" <<q(j->qIndex)
		      <<" \tgains=" <<Kp_base(j->qIndex) <<' '<<Kd_base(j->qIndex)
		      <<" \tlimits=" <<limits[j->qIndex]).p);
    }else{
      ROS_INFO("%s",STRING("Joint '" <<j->name <<"' not matched in pr2").p);
    }
  }

  j_worldTranslationRotation = world.getJointByName("worldTranslationRotation");
  ROS_INFO("%s",STRING("*** WorldTranslationRotation found?:" <<j).p);

  ROS_INFO("*** starting publisher and subscriber");

  jointState_publisher = nh.advertise<marc_controller_pkg::JointState>("jointState", 1);
  baseCommand_publisher = nh.advertise<geometry_msgs::Twist>("/base_controller/command", 1);
  jointReference_subscriber = nh.subscribe("jointReference", 1, &TreeControllerClass::jointReference_subscriber_callback, this);
  l_ft_subscriber = nh.subscribe("/ft_sensor/l_ft_compensated", 1, &TreeControllerClass::l_ft_subscriber_callback, this);
  r_ft_subscriber = nh.subscribe("/ft_sensor/r_ft_compensated", 1, &TreeControllerClass::r_ft_subscriber_callback, this);

  ROS_INFO("*** TreeControllerClass Started");

  msgBlock=1;
  iterationsSinceLastMsg=0;

  return true;
}

/// Controller startup in realtime
void TreeControllerClass::starting(){
  //-- get current joint pos
  for (uint i=0;i<q.N;i++) if(ROS_joints(i)){
    q(i) = ROS_joints(i)->position_;
  }

  q_ref = q;
  qdot_ref = zeros(q.N);
  u_bias = zeros(q.N);
  err = zeros(3);
  int_error = zeros(q.N);
  q_filt = 0.;
  qd_filt = 0.95;
  gamma = 1.;
  velLimitRatio = effLimitRatio = 1.;
}

/// Controller update loop in realtime
void TreeControllerClass::update() {
  //-- get current joint pos
  for (uint i=0;i<q.N;i++) if(ROS_joints(i)){
    q(i) = ROS_joints(i)->position_; //jnt_pos_(ROS_qIndex(i));
    qd(i) = qd_filt*qd(i) + (1.-qd_filt)* ROS_joints(i)->velocity_; //jnt_vel_.qdot(ROS_qIndex(i));
  }

  mutex.lock(); //only inside here we use the msg values...

  // stop when no messages arrive anymore
<<<<<<< HEAD
  if(iterationsSinceLastMsg > 100){
    q_ref.clear();
    qdot_ref.clear();
    u_bias.clear();
  }else{
    iterationsSinceLastMsg++;
  }
=======
  if(iterationsSinceLastMsg < 100){
    iterationsSinceLastMsg++;
  }
  if(iterationsSinceLastMsg == 100){
    q_ref = q;
    qdot_ref = zeros(q.N);
    u_bias = zeros(q.N);
    iterationsSinceLastMsg++;
  }

>>>>>>> 92edfba2

  //-- PD on q_ref
  if(q_ref.N!=q.N || qdot_ref.N!=qd.N || u_bias.N!=q.N
     || velLimitRatio<=0. || velLimitRatio>1.01
     || effLimitRatio<=0. || effLimitRatio>1.01){
    //cout <<'#' <<flush; //hashes indicate that q_ref has wrong size...
    if(!msgBlock){
      ROS_INFO("%s",STRING("*** q_ref, qdot_ref or u_bias have wrong dimension, or vel/eff limit ratios outside (0,1]"
			   <<q.N <<' ' <<q_ref.N <<' ' <<qdot_ref.N <<' ' <<u_bias.N <<' ' <<velLimitRatio <<' ' <<effLimitRatio).p);
      msgBlock=1000;
    }else{
      msgBlock--;
    }
  }else{
    if(msgBlock){
      ROS_INFO("%s",STRING("*** all is good: vel/eff ratios=" <<velLimitRatio <<' ' <<effLimitRatio).p);
      msgBlock=0;
    }

    u = zeros(q.N);
    if(Kp.N==1 && Kd.N==1){
      u += Kp_base % (Kp.scalar() * (q_ref - q));
      u += Kd_base % (Kd.scalar() * (qdot_ref - qd));
    }else if(Kp.d0==q.N && Kp.d1==q.N && Kd.N==1){
      u += Kp_base % (Kp * (q_ref - q)); //matrix multiplication!
      u += Kd_base % (Kd.scalar() * (qdot_ref - qd));
    }

    // add integral term
    if(Ki.N==1){
      int_error += Kp_base % (Ki.scalar() *0.01 * (q_ref - q));
      for (uint i=0;i<q.N;i++) if(ROS_joints(i)){
        clip(int_error(i), -intLimitRatio*limits(i,4), intLimitRatio*limits(i,4));
      }
      u += int_error;
    }

    u += u_bias;

    // torque PD for left ft sensor
    //double ft_norm = length(fL_obs);
    if (/*ft_norm<2. ||*/ !KiFT.N) {   // no contact or Ki gain -> don't use the integral term
      err = err*0.;              // reset integral error
    } else {
#if 0
      err = gamma*err + (fL_ref - J_ft_inv*fL_obs);
#else
      err *= gamma;
      arr f_obs = J_ft_inv*fL_obs;
      for(uint i=0;i<f_obs.N;i++) if(f_obs(i) > fL_ref(i)) err(i) += fL_ref(i)-f_obs(i);
#endif
<<<<<<< HEAD
      u += Ki * err;
=======
      u += KiFT * err;
>>>>>>> 92edfba2
    }

    //-- command efforts to KDL
    for (uint i=0;i<q.N;i++) if(ROS_joints(i)){
	/*double velM = marginMap(qd(i), -velLimitRatio*limits(i,2), velLimitRatio*limits(i,2), .1);
	  //clip(velM, -1., 1.)
      if(velM<0. && u(i)<0.) u(i)*=(1.+velM); //decrease effort close to velocity margin
      if(velM>0. && u(i)>0.) u(i)*=(1.-velM); //decrease effort close to velocity margin
	*/
      clip(u(i), -effLimitRatio*limits(i,3), effLimitRatio*limits(i,3));
      ROS_joints(i)->commanded_effort_ = u(i);
      ROS_joints(i)->enforceLimits();
    }

    //-- command twist to base
    if(j_worldTranslationRotation && j_worldTranslationRotation->qDim()==3){
      geometry_msgs::Twist base_cmd;
      double phi = q_ref(j_worldTranslationRotation->qIndex+2);
      double vx  = qdot_ref(j_worldTranslationRotation->qIndex+0);
      double vy  = qdot_ref(j_worldTranslationRotation->qIndex+1);
      double co  = cos(phi), si = -sin(phi);
      base_cmd.linear.x = co*vx - si*vy;
      base_cmd.linear.y = si*vx + co*vy;
      base_cmd.angular.z = qdot_ref(j_worldTranslationRotation->qIndex+2);
      baseCommand_publisher.publish(base_cmd);
    }
  }

  mutex.unlock();

  //-- publish joint state
  jointStateMsg.q = VECTOR(q);
  jointStateMsg.qdot = VECTOR(qd);
  jointStateMsg.fL = VECTOR(fL_obs);
  jointStateMsg.fR = VECTOR(fR_obs);
  jointStateMsg.u_bias = VECTOR(u);

  jointState_publisher.publish(jointStateMsg);

}

/// Controller stopping in realtime
void TreeControllerClass::stopping() {}

void TreeControllerClass::jointReference_subscriber_callback(const marc_controller_pkg::JointState::ConstPtr& msg){
  mutex.lock();
  iterationsSinceLastMsg=0;
  q_ref = ARRAY(msg->q);
  qdot_ref = ARRAY(msg->qdot);
  u_bias = ARRAY(msg->u_bias);
  fL_ref = ARRAY(msg->fL);
  fR_ref = ARRAY(msg->fR);
  J_ft_inv = ARRAY(msg->J_ft_inv); if (J_ft_inv.N>0) J_ft_inv.reshape(3,6);
#define CP(x) x=ARRAY(msg->x); if(x.N>q_ref.N) x.reshape(q_ref.N, q_ref.N);
  CP(Kp);
  CP(Kd);
#undef CP
  Ki = ARRAY(msg->Ki);
  KiFT = ARRAY(msg->KiFT);             if (KiFT.N>0) KiFT.reshape(q_ref.N, 3);
  velLimitRatio = msg->velLimitRatio;
  effLimitRatio = msg->effLimitRatio;
  intLimitRatio = msg->intLimitRatio;
  gamma = msg->gamma;
  mutex.unlock();
}

void TreeControllerClass::l_ft_subscriber_callback(const geometry_msgs::WrenchStamped::ConstPtr& msg){
  const geometry_msgs::Vector3 &f=msg->wrench.force;
  const geometry_msgs::Vector3 &t=msg->wrench.torque;
  fL_obs = ARR(f.x, f.y, f.z, t.x, t.y, t.z);
}

void TreeControllerClass::r_ft_subscriber_callback(const geometry_msgs::WrenchStamped::ConstPtr& msg){
  const geometry_msgs::Vector3 &f=msg->wrench.force;
  const geometry_msgs::Vector3 &t=msg->wrench.torque;
  fR_obs = ARR(f.x, f.y, f.z, t.x, t.y, t.z);
}

} // namespace

PLUGINLIB_DECLARE_CLASS(marc_controller_pkg, TreeControllerPlugin, marc_controller_ns::TreeControllerClass, pr2_controller_interface::Controller)<|MERGE_RESOLUTION|>--- conflicted
+++ resolved
@@ -107,15 +107,6 @@
   mutex.lock(); //only inside here we use the msg values...
 
   // stop when no messages arrive anymore
-<<<<<<< HEAD
-  if(iterationsSinceLastMsg > 100){
-    q_ref.clear();
-    qdot_ref.clear();
-    u_bias.clear();
-  }else{
-    iterationsSinceLastMsg++;
-  }
-=======
   if(iterationsSinceLastMsg < 100){
     iterationsSinceLastMsg++;
   }
@@ -126,7 +117,6 @@
     iterationsSinceLastMsg++;
   }
 
->>>>>>> 92edfba2
 
   //-- PD on q_ref
   if(q_ref.N!=q.N || qdot_ref.N!=qd.N || u_bias.N!=q.N
@@ -178,11 +168,7 @@
       arr f_obs = J_ft_inv*fL_obs;
       for(uint i=0;i<f_obs.N;i++) if(f_obs(i) > fL_ref(i)) err(i) += fL_ref(i)-f_obs(i);
 #endif
-<<<<<<< HEAD
-      u += Ki * err;
-=======
       u += KiFT * err;
->>>>>>> 92edfba2
     }
 
     //-- command efforts to KDL
