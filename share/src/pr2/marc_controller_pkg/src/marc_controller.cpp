--- conflicted
+++ resolved
@@ -175,15 +175,8 @@
   qdot_ref = ARRAY(msg->qdot);
   u_bias = ARRAY(msg->u_bias);
   fL_ref = ARRAY(msg->fL);
-<<<<<<< HEAD
-  EfL = ARRAY(msg->EfL);
-  KfL_gainFactor = ARRAY(msg->KfL_gainFactor);
-  if (KfL_gainFactor.N>0) KfL_gainFactor.reshape(q_ref.N,3);
-  if (EfL.N>0) EfL.reshape(3,6);
-=======
   fR_ref = ARRAY(msg->fR);
   J_ft_inv = ARRAY(msg->J_ft_inv); if (J_ft_inv.N>0) J_ft_inv.reshape(3,6);
->>>>>>> 55119b79
 #define CP(x) x=ARRAY(msg->x); if(x.N>q_ref.N) x.reshape(q_ref.N, q_ref.N);
   CP(Kp);
   CP(Kd);
