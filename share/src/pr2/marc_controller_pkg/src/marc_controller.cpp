--- conflicted
+++ resolved
@@ -117,19 +117,11 @@
 
     u = zeros(q.N);
     if(Kp.N==1 && Kd.N==1){
-<<<<<<< HEAD
       u += Kp_base % (Kp.scalar() * (q_ref - q));
       u += Kd_base % (Kd.scalar() * (qdot_ref - qd));
     }else if(Kp.d0==q.N && Kp.d1==q.N && Kd.N==1){
       u += Kp_base % (Kp * (q_ref - q)); //matrix multiplication!
       u += Kd_base % (Kd.scalar() * (qdot_ref - qd));
-=======
-      u += Kp.scalar()*(Kp_base % (q_ref - q));
-      u += Kd.scalar()*(Kd_base % (qdot_ref - qd));
-    }else if(Kp.d0==q.N && Kp.d1==q.N && Kd.N==1){
-      u += Kp_base % (Kp*(q_ref - q)); //matrix multiplication!
-      u += Kd.scalar()*(Kd_base % (qdot_ref - qd));
->>>>>>> 086d90de
     }
     u += u_bias;
 
