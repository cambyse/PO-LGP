#include "marc_controller_pkg/marc_controller.h"
#include <pluginlib/class_list_macros.h>
#include <Core/array-vector.h>
#include <iomanip>
#include <geometry_msgs/Twist.h>

namespace marc_controller_ns {

double marginMap(double x, double lo, double hi, double marginRatio=.1){
  double m=(hi-lo)*marginRatio;
  double lom = lo + m;
  double him = hi - m;
  if(x>=lom && x<=him) return 0.;
  if(x<lom) return (x-lom)/m;
  if(x>him) return (x-him)/m;
  return 0.;
}

/// Controller initialization in non-realtime
bool TreeControllerClass::init(pr2_mechanism_model::RobotState *robot, ros::NodeHandle &nh){
  ROS_INFO("*** Starting TreeControllerClass3");

  //-- match ROS and ORS joint ids
  ROS_INFO("*** trying to load ORS model... (failure means that model.kvg was not found)");
  world <<FILE("model.kvg");
  ROS_INFO("%s",STRING("*** ORS model loaded: " <<world.q.N <<"joints -- saved in 'z.model.kvg'").p);
  world >>FILE("z.model.kvg");
  q.resize(world.q.N).setZero();
  qd.resize(world.q.N).setZero();
  Kp_base.resize(world.q.N).setZero();
  Kd_base.resize(world.q.N).setZero();
  Kp=Kd=ARR(1.);
  KiFT.clear();
  Ki.clear();
  limits.resize(world.q.N,5).setZero();

  //read out gain parameters from ors data structure
  { for_list(ors::Joint, j, world.joints) if(j->qDim()>0){
    arr *info;
    info = j->ats.getValue<arr>("gains");  if(info){ Kp_base(j->qIndex)=info->elem(0); Kd_base(j->qIndex)=info->elem(1); }
    info = j->ats.getValue<arr>("limits");  if(info){ limits(j->qIndex,0)=info->elem(0); limits(j->qIndex,1)=info->elem(1); }
    info = j->ats.getValue<arr>("ctrl_limits");  if(info){ limits(j->qIndex,2)=info->elem(0); limits(j->qIndex,3)=info->elem(1); limits(j->qIndex,4)=info->elem(2); }
    } }

  //match joint names with ros joints
  ROS_joints.resize(world.q.N);
  ROS_joints = NULL;
  for_list(ors::Joint, j, world.joints) if(j->qDim()>0){
    pr2_mechanism_model::JointState *pr2_joint = robot->getJointState(j->name.p);
    if(pr2_joint){
      ROS_joints(j->qIndex) = pr2_joint;
      q(j->qIndex) = pr2_joint->position_;
      ROS_INFO("%s",STRING("Joint '" <<j->name <<"' matched in pr2 '" <<pr2_joint->joint_->name.c_str()
		      <<"' \tq=" <<q(j->qIndex)
		      <<" \tgains=" <<Kp_base(j->qIndex) <<' '<<Kd_base(j->qIndex)
		      <<" \tlimits=" <<limits[j->qIndex]).p);
    }else{
      ROS_INFO("%s",STRING("Joint '" <<j->name <<"' not matched in pr2").p);
    }
  }

  j_worldTranslationRotation = world.getJointByName("worldTranslationRotation");
  ROS_INFO("%s",STRING("*** WorldTranslationRotation found?:" <<j).p);

  ROS_INFO("*** starting publisher and subscriber");

  jointState_publisher = nh.advertise<marc_controller_pkg::JointState>("jointState", 1);
  baseCommand_publisher = nh.advertise<geometry_msgs::Twist>("/base_controller/command", 1);
  jointReference_subscriber = nh.subscribe("jointReference", 1, &TreeControllerClass::jointReference_subscriber_callback, this);
  l_ft_subscriber = nh.subscribe("/ft_sensor/l_ft_compensated", 1, &TreeControllerClass::l_ft_subscriber_callback, this);
  r_ft_subscriber = nh.subscribe("/ft_sensor/r_ft_compensated", 1, &TreeControllerClass::r_ft_subscriber_callback, this);

  ROS_INFO("*** TreeControllerClass Started");

  msgBlock=1;
  iterationsSinceLastMsg=0;

  return true;
}

/// Controller startup in realtime
void TreeControllerClass::starting(){
  //-- get current joint pos
  for (uint i=0;i<q.N;i++) if(ROS_joints(i)){
    q(i) = ROS_joints(i)->position_;
  }

  q_ref = q;
  qdot_ref = zeros(q.N);
  u_bias = zeros(q.N);
  err = zeros(3);
  int_error = zeros(q.N);
  q_filt = 0.;
  qd_filt = 0.95;
  gamma = 1.;
  velLimitRatio = effLimitRatio = 1.;
}

/// Controller update loop in realtime
void TreeControllerClass::update() {
  //-- get current joint pos
  for (uint i=0;i<q.N;i++) if(ROS_joints(i)){
    q(i) = ROS_joints(i)->position_; //jnt_pos_(ROS_qIndex(i));
    qd(i) = qd_filt*qd(i) + (1.-qd_filt)* ROS_joints(i)->velocity_; //jnt_vel_.qdot(ROS_qIndex(i));
  }

  mutex.lock(); //only inside here we use the msg values...

  // stop when no messages arrive anymore
<<<<<<< HEAD
  if(iterationsSinceLastMsg > 300){
    q_ref.clear();
    qdot_ref.clear();
    u_bias.clear();
  }else{
=======
  if(iterationsSinceLastMsg < 100){
>>>>>>> 98da0b52
    iterationsSinceLastMsg++;
  }
  if(iterationsSinceLastMsg == 100){
    q_ref = q;
    qdot_ref = zeros(q.N);
    u_bias = zeros(q.N);
    iterationsSinceLastMsg++;
  }


  //-- PD on q_ref
  if(q_ref.N!=q.N || qdot_ref.N!=qd.N || u_bias.N!=q.N
     || velLimitRatio<=0. || velLimitRatio>1.01
     || effLimitRatio<=0. || effLimitRatio>1.01){
    //cout <<'#' <<flush; //hashes indicate that q_ref has wrong size...
    if(!msgBlock){
      ROS_INFO("%s",STRING("*** q_ref, qdot_ref or u_bias have wrong dimension, or vel/eff limit ratios outside (0,1]"
			   <<q.N <<' ' <<q_ref.N <<' ' <<qdot_ref.N <<' ' <<u_bias.N <<' ' <<velLimitRatio <<' ' <<effLimitRatio).p);
      msgBlock=1000;
    }else{
      msgBlock--;
    }
  }else{
    if(msgBlock){
      ROS_INFO("%s",STRING("*** all is good: vel/eff ratios=" <<velLimitRatio <<' ' <<effLimitRatio).p);
      msgBlock=0;
    }

    u = zeros(q.N);
    if(Kp.N==1 && Kd.N==1){
      u += Kp_base % (Kp.scalar() * (q_ref - q));
      u += Kd_base % (Kd.scalar() * (qdot_ref - qd));
    }else if(Kp.d0==q.N && Kp.d1==q.N && Kd.N==1){
      u += Kp_base % (Kp * (q_ref - q)); //matrix multiplication!
      u += Kd_base % (Kd.scalar() * (qdot_ref - qd));
    }

    // add integral term
    if(Ki.N==1){
      int_error += Kp_base % (Ki.scalar() *0.01 * (q_ref - q));
      for (uint i=0;i<q.N;i++) if(ROS_joints(i)){
        clip(int_error(i), -intLimitRatio*limits(i,4), intLimitRatio*limits(i,4));
      }
      u += int_error;
    }

    u += u_bias;

    // torque PD for left ft sensor
    //double ft_norm = length(fL_obs);
    if (/*ft_norm<2. ||*/ !KiFT.N) {   // no contact or Ki gain -> don't use the integral term
      err = err*0.;              // reset integral error
    } else {
#if 0
      err = gamma*err + (fL_ref - J_ft_inv*fL_obs);
#else
      err *= gamma;
      arr f_obs = J_ft_inv*fL_obs;
      for(uint i=0;i<f_obs.N;i++) if(f_obs(i) > fL_ref(i)) err(i) += fL_ref(i)-f_obs(i);
#endif
      u += KiFT * err;
    }

    //-- command efforts to KDL
    for (uint i=0;i<q.N;i++) if(ROS_joints(i)){
	/*double velM = marginMap(qd(i), -velLimitRatio*limits(i,2), velLimitRatio*limits(i,2), .1);
	  //clip(velM, -1., 1.)
      if(velM<0. && u(i)<0.) u(i)*=(1.+velM); //decrease effort close to velocity margin
      if(velM>0. && u(i)>0.) u(i)*=(1.-velM); //decrease effort close to velocity margin
	*/
      clip(u(i), -effLimitRatio*limits(i,3), effLimitRatio*limits(i,3));
      ROS_joints(i)->commanded_effort_ = u(i);
      ROS_joints(i)->enforceLimits();
    }

    //-- command twist to base
    if(j_worldTranslationRotation && j_worldTranslationRotation->qDim()==3){
      geometry_msgs::Twist base_cmd;
      double phi = q_ref(j_worldTranslationRotation->qIndex+2);
      double vx  = qdot_ref(j_worldTranslationRotation->qIndex+0);
      double vy  = qdot_ref(j_worldTranslationRotation->qIndex+1);
      double co  = cos(phi), si = -sin(phi);
      base_cmd.linear.x = co*vx - si*vy;
      base_cmd.linear.y = si*vx + co*vy;
      base_cmd.angular.z = qdot_ref(j_worldTranslationRotation->qIndex+2);
      baseCommand_publisher.publish(base_cmd);
    }
  }

  mutex.unlock();

  //-- publish joint state
  jointStateMsg.q = VECTOR(q);
  jointStateMsg.qdot = VECTOR(qd);
  jointStateMsg.fL = VECTOR(fL_obs);
  jointStateMsg.fR = VECTOR(fR_obs);
  jointStateMsg.u_bias = VECTOR(u);

  jointState_publisher.publish(jointStateMsg);

}

/// Controller stopping in realtime
void TreeControllerClass::stopping() {}

void TreeControllerClass::jointReference_subscriber_callback(const marc_controller_pkg::JointState::ConstPtr& msg){
  mutex.lock();
  iterationsSinceLastMsg=0;
  q_ref = ARRAY(msg->q);
  qdot_ref = ARRAY(msg->qdot);
  u_bias = ARRAY(msg->u_bias);
  fL_ref = ARRAY(msg->fL);
  fR_ref = ARRAY(msg->fR);
  J_ft_inv = ARRAY(msg->J_ft_inv); if (J_ft_inv.N>0) J_ft_inv.reshape(3,6);
#define CP(x) x=ARRAY(msg->x); if(x.N>q_ref.N) x.reshape(q_ref.N, q_ref.N);
  CP(Kp);
  CP(Kd);
#undef CP
  Ki = ARRAY(msg->Ki);
  KiFT = ARRAY(msg->KiFT);             if (KiFT.N>0) KiFT.reshape(q_ref.N, 3);
  velLimitRatio = msg->velLimitRatio;
  effLimitRatio = msg->effLimitRatio;
  intLimitRatio = msg->intLimitRatio;
  gamma = msg->gamma;
  mutex.unlock();
}

void TreeControllerClass::l_ft_subscriber_callback(const geometry_msgs::WrenchStamped::ConstPtr& msg){
  const geometry_msgs::Vector3 &f=msg->wrench.force;
  const geometry_msgs::Vector3 &t=msg->wrench.torque;
  fL_obs = ARR(f.x, f.y, f.z, t.x, t.y, t.z);
}

void TreeControllerClass::r_ft_subscriber_callback(const geometry_msgs::WrenchStamped::ConstPtr& msg){
  const geometry_msgs::Vector3 &f=msg->wrench.force;
  const geometry_msgs::Vector3 &t=msg->wrench.torque;
  fR_obs = ARR(f.x, f.y, f.z, t.x, t.y, t.z);
}

} // namespace

PLUGINLIB_DECLARE_CLASS(marc_controller_pkg, TreeControllerPlugin, marc_controller_ns::TreeControllerClass, pr2_controller_interface::Controller)<|MERGE_RESOLUTION|>--- conflicted
+++ resolved
@@ -107,15 +107,7 @@
   mutex.lock(); //only inside here we use the msg values...
 
   // stop when no messages arrive anymore
-<<<<<<< HEAD
-  if(iterationsSinceLastMsg > 300){
-    q_ref.clear();
-    qdot_ref.clear();
-    u_bias.clear();
-  }else{
-=======
   if(iterationsSinceLastMsg < 100){
->>>>>>> 98da0b52
     iterationsSinceLastMsg++;
   }
   if(iterationsSinceLastMsg == 100){
