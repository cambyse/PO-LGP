#include "marc_controller_pkg/marc_controller.h"
#include <pluginlib/class_list_macros.h>
#include <iomanip>
#include <geometry_msgs/Twist.h>

namespace marc_controller_ns {

double marginMap(double x, double lo, double hi, double marginRatio=.1){
  double m=(hi-lo)*marginRatio;
  double lom = lo + m;
  double him = hi - m;
  if(x>=lom && x<=him) return 0.;
  if(x<lom) return (x-lom)/m;
  if(x>him) return (x-him)/m;
  return 0.;
}

/// Controller initialization in non-realtime
bool TreeControllerClass::init(pr2_mechanism_model::RobotState *robot, ros::NodeHandle &nh){
  ROS_INFO("*** Starting TreeControllerClass3");

  //-- match ROS and ORS joint ids
  ROS_INFO("*** trying to load ORS model... (failure means that model.kvg was not found)");
  world <<FILE("model.kvg");
  ROS_INFO("%s",STRING("*** ORS model loaded: " <<world.q.N <<"joints -- saved in 'z.model.kvg'").p);
  world >>FILE("z.model.kvg");
  q.resize(world.q.N).setZero();
  qd.resize(world.q.N).setZero();
  Kp_base.resize(world.q.N).setZero();
  Kd_base.resize(world.q.N).setZero();
  Kp=Kd=ARR(1.);
  KiFTL.clear();
  KiFTR.clear();
  Ki.clear();
  limits.resize(world.q.N,5).setZero();
  J_ft_invL.clear();
  J_ft_invR.clear();
  fL_offset = zeros(6);
  fR_offset = zeros(6);

  //read out gain parameters from ors data structure
  { for_list(mlr::Joint, j, world.joints) if(j->qDim()>0){
    arr *info;
    info = j->ats.find<arr>("gains");  if(info){ Kp_base(j->qIndex)=info->elem(0); Kd_base(j->qIndex)=info->elem(1); }
    info = j->ats.find<arr>("limits");  if(info){ limits(j->qIndex,0)=info->elem(0); limits(j->qIndex,1)=info->elem(1); }
    info = j->ats.find<arr>("ctrl_limits");  if(info){ limits(j->qIndex,2)=info->elem(0); limits(j->qIndex,3)=info->elem(1); limits(j->qIndex,4)=info->elem(2); }
    } }

  //match joint names with ros joints
  ROS_joints.resize(world.q.N);
  ROS_joints = NULL;
  for_list(mlr::Joint, j, world.joints) if(j->qDim()>0){
    pr2_mechanism_model::JointState *pr2_joint = robot->getJointState(j->name.p);
    if(pr2_joint){
      ROS_joints(j->qIndex) = pr2_joint;
      q(j->qIndex) = pr2_joint->position_;
      ROS_INFO("%s",STRING("Joint '" <<j->name <<"' matched in pr2 '" <<pr2_joint->joint_->name.c_str()
                      <<"' \tq=" <<q(j->qIndex)
                      <<" \tgains=" <<Kp_base(j->qIndex) <<' '<<Kd_base(j->qIndex)
                      <<" \tlimits=" <<limits[j->qIndex]).p);
    }else{
      ROS_INFO("%s",STRING("Joint '" <<j->name <<"' not matched in pr2").p);
    }
  }

  j_worldTranslationRotation = world.getJointByName("worldTranslationRotation");
  ROS_INFO("%s",STRING("*** WorldTranslationRotation found?:" <<j).p);

  ROS_INFO("*** starting publisher and subscriber");

  jointState_publisher = nh.advertise<marc_controller_pkg::JointState>("jointState", 1);
  baseCommand_publisher = nh.advertise<geometry_msgs::Twist>("/base_controller/command", 1);
  jointReference_subscriber = nh.subscribe("jointReference", 1, &TreeControllerClass::jointReference_subscriber_callback, this);
  l_ft_subscriber = nh.subscribe("/ft/l_gripper_motor", 1, &TreeControllerClass::l_ft_subscriber_callback, this);
  r_ft_subscriber = nh.subscribe("/ft/r_gripper_motor", 1, &TreeControllerClass::r_ft_subscriber_callback, this);

  ROS_INFO("*** TreeControllerClass Started");

  msgBlock=1;
  iterationsSinceLastMsg=0;

  return true;
}

/// Controller startup in realtime
void TreeControllerClass::starting(){
  //-- get current joint pos
  for (uint i=0;i<q.N;i++) if(ROS_joints(i)){
    q(i) = ROS_joints(i)->position_;
  }

  q_ref = q;
  qdot_ref = zeros(q.N);
  u_bias = zeros(q.N);
  fL_err = zeros(1);
  fR_err = zeros(1);
  int_error = zeros(q.N);
  q_filt = 0.;
  qd_filt = 0.97;
  fL_gamma = 0.;
  fR_gamma = 0.;
  fL_offset = zeros(6);
  fR_offset = zeros(6);
  velLimitRatio = effLimitRatio = 1.;
}

/// Controller update loop in realtime
void TreeControllerClass::update() {
  //-- get current joint pos
  for (uint i=0;i<q.N;i++) if(ROS_joints(i)){
    q(i) = ROS_joints(i)->position_; //jnt_pos_(ROS_qIndex(i));
    qd(i) = qd_filt*qd(i) + (1.-qd_filt)* ROS_joints(i)->velocity_; //jnt_vel_.qdot(ROS_qIndex(i));
  }

  mutex.lock(); //only inside here we use the msg values...

  // stop when no messages arrive anymore
  if(iterationsSinceLastMsg < 100){
    iterationsSinceLastMsg++;
  }
  if(iterationsSinceLastMsg == 100){
    q_ref = q;
    qdot_ref = zeros(q.N);
    u_bias = zeros(q.N);
    iterationsSinceLastMsg++;
  }

  //-- PD on q_ref
  if(q_ref.N!=q.N || qdot_ref.N!=qd.N || u_bias.N!=q.N
     || velLimitRatio<=0. || velLimitRatio>1.01
     || effLimitRatio<=0. || effLimitRatio>1.01){
    //cout <<'#' <<flush; //hashes indicate that q_ref has wrong size...
    if(!msgBlock){
      ROS_INFO("%s",STRING("*** q_ref, qdot_ref or u_bias have wrong dimension, or vel/eff limit ratios outside (0,1]"
                           <<q.N <<' ' <<q_ref.N <<' ' <<qdot_ref.N <<' ' <<u_bias.N <<' ' <<velLimitRatio <<' ' <<effLimitRatio).p);
      msgBlock=1000;
    }else{
      msgBlock--;
    }
  }else{
    if(msgBlock){
      ROS_INFO("%s",STRING("*** all is good: vel/eff ratios=" <<velLimitRatio <<' ' <<effLimitRatio).p);
      msgBlock=0;
    }

    u = zeros(q.N);
    if(Kp.N==1 && Kd.N==1){
      u += Kp_base % (Kp.scalar() * (q_ref - q));
      u += Kd_base % (Kd.scalar() * (qdot_ref - qd));
    }else if(Kp.d0 == q.N && Kp.d1 == q.N && Kd.d0 == q.N && Kd.d1 == q.N) {
      u += Kp*(q_ref - q);
      u += Kd*(qdot_ref - qd);
    }

    // add integral term
<<<<<<< HEAD
    if(Ki.N==1){
      int_error += Kp_base % (Ki.scalar() * 0.01 * (q_ref - q));
=======
    if(Ki.N){
      if(Ki.N==1){
	int_error += Kp_base % (Ki.scalar() * 0.01 * (q_ref - q));
      }else if(Ki.d0 == q.N && Ki.d1 == q.N){
	int_error += Ki * (0.01 * (q_ref - q));
      }else{
	int_error = 0.;
      }
>>>>>>> 5c217e2a
      for (uint i=0;i<q.N;i++) if(ROS_joints(i)){
        clip(int_error(i), -intLimitRatio*limits(i,4), intLimitRatio*limits(i,4));
      }
      u += int_error;
<<<<<<< HEAD
    } //TODO INT ERROR MUST VANISH!!!!!!
=======
    }else{
      int_error = 0.;
    }
>>>>>>> 5c217e2a

    u += u_bias;


    // torque PD for left ft sensor
      //TODO: How to allow multiple Tasks? Upper AND Lower bounds simultaneously?
    if (!KiFTL.N) {   // no contact or Ki gain -> don't use the integral term
      fL_err = fL_err*0.;              // reset integral error
    } else {
      calcFTintegral(fL_err,fL_ref,fL_obs,J_ft_invL,fL_gamma);
      u += KiFTL * fL_err;
    }
    // torque PD for right ft sensor
    if (!KiFTR.N) {   // no contact or Ki gain -> don't use the integral term
      fR_err = fR_err*0.;              // reset integral error
    } else {
      calcFTintegral(fR_err,fR_ref,fR_obs,J_ft_invR,fR_gamma);
      u += KiFTR * fR_err;
    }

    //-- command efforts to KDL
    for (uint i=0;i<q.N;i++) if(ROS_joints(i)){
        /*double velM = marginMap(qd(i), -velLimitRatio*limits(i,2), velLimitRatio*limits(i,2), .1);
          //clip(velM, -1., 1.)
      if(velM<0. && u(i)<0.) u(i)*=(1.+velM); //decrease effort close to velocity margin
      if(velM>0. && u(i)>0.) u(i)*=(1.-velM); //decrease effort close to velocity margin
        */
      clip(u(i), -effLimitRatio*limits(i,3), effLimitRatio*limits(i,3));
      ROS_joints(i)->commanded_effort_ = u(i);
      ROS_joints(i)->enforceLimits();
    }

    //-- command twist to base
    if(j_worldTranslationRotation && j_worldTranslationRotation->qDim()==3){
      geometry_msgs::Twist base_cmd;
      double phi = q_ref(j_worldTranslationRotation->qIndex+2);
      double vx  = qdot_ref(j_worldTranslationRotation->qIndex+0);
      double vy  = qdot_ref(j_worldTranslationRotation->qIndex+1);
      double co  = cos(phi), si = -sin(phi);
      base_cmd.linear.x = co*vx - si*vy;
      base_cmd.linear.y = si*vx + co*vy;
      base_cmd.angular.z = qdot_ref(j_worldTranslationRotation->qIndex+2);
      baseCommand_publisher.publish(base_cmd);
    }
  }

  mutex.unlock();

  //-- publish joint state
  jointStateMsg.q = conv_arr2stdvec(q);
  jointStateMsg.qdot = conv_arr2stdvec(qd);
  jointStateMsg.fL = conv_arr2stdvec(fL_obs);
  jointStateMsg.fR = conv_arr2stdvec(fR_obs);
  jointStateMsg.u_bias = conv_arr2stdvec(u);
  jointStateMsg.fL_err = conv_arr2stdvec(fL_err);
  jointStateMsg.fR_err = conv_arr2stdvec(fR_err);

  jointState_publisher.publish(jointStateMsg);
}

/// Controller stopping in realtime
void TreeControllerClass::stopping() {}

void TreeControllerClass::jointReference_subscriber_callback(const marc_controller_pkg::JointState::ConstPtr& msg){
  mutex.lock();
  iterationsSinceLastMsg=0;
  q_ref = conv_stdvec2arr(msg->q);
  qdot_ref = conv_stdvec2arr(msg->qdot);
  u_bias = conv_stdvec2arr(msg->u_bias);
  fL_ref = conv_stdvec2arr(msg->fL);
  fR_ref = conv_stdvec2arr(msg->fR);
  J_ft_invL = conv_stdvec2arr(msg->J_ft_invL); if (J_ft_invL.N>0) J_ft_invL.reshape(fL_ref.d0,6);
  J_ft_invR = conv_stdvec2arr(msg->J_ft_invR); if (J_ft_invR.N>0) J_ft_invR.reshape(fR_ref.d0,6);
#define CP(x) x=conv_stdvec2arr(msg->x); if(x.N>q_ref.N) x.reshape(q_ref.N, q_ref.N); //this is needed to read matrices!!!
  CP(Kp);
  CP(Kd);
  CP(Ki);
  CP(KiFTR);
  CP(KiFTL);
#undef CP
  fR_offset = conv_stdvec2arr(msg->fR_offset);
  fL_offset = conv_stdvec2arr(msg->fL_offset);

  velLimitRatio = msg->velLimitRatio;
  effLimitRatio = msg->effLimitRatio;
  intLimitRatio = msg->intLimitRatio;
  fR_gamma = msg->fR_gamma;
  fL_gamma = msg->fL_gamma;
  qd_filt = msg->qd_filt;

  mutex.unlock();
}

void TreeControllerClass::l_ft_subscriber_callback(const geometry_msgs::WrenchStamped::ConstPtr& msg){
  const geometry_msgs::Vector3 &f=msg->wrench.force;
  const geometry_msgs::Vector3 &t=msg->wrench.torque;
  fL_obs = ARR(f.x, f.y, f.z, t.x, t.y, t.z) - fL_offset;
}

void TreeControllerClass::r_ft_subscriber_callback(const geometry_msgs::WrenchStamped::ConstPtr& msg){
  const geometry_msgs::Vector3 &f=msg->wrench.force;
  const geometry_msgs::Vector3 &t=msg->wrench.torque;
  fR_obs = ARR(f.x, f.y, f.z, t.x, t.y, t.z) - fR_offset;
}

void TreeControllerClass::calcFTintegral(arr& f_err, const arr& f_ref, const arr& f_obs, const arr& J_ft_inv, const double& f_gamma){
  // check if f_err has same dimension as f_ref, otherwise reset to zero
  if (f_err.N != f_ref.N) {
    f_err = zeros(f_ref.N);
  }

  f_err *= f_gamma;
  arr f_task = J_ft_inv*f_obs;

  for(uint i=0;i<f_task.N;i++) {
    if(f_ref(i) < 0) {
      if(f_task(i) < f_ref(i)) {
        f_err(i) += f_ref(i) - f_task(i);
      }
    } else {
      if(f_task(i) > f_ref(i)) {
        f_err(i) += f_ref(i) - f_task(i);
      }
    }
  }
}
} // namespace

PLUGINLIB_DECLARE_CLASS(marc_controller_pkg, TreeControllerPlugin, marc_controller_ns::TreeControllerClass, pr2_controller_interface::Controller)<|MERGE_RESOLUTION|>--- conflicted
+++ resolved
@@ -153,10 +153,6 @@
     }
 
     // add integral term
-<<<<<<< HEAD
-    if(Ki.N==1){
-      int_error += Kp_base % (Ki.scalar() * 0.01 * (q_ref - q));
-=======
     if(Ki.N){
       if(Ki.N==1){
 	int_error += Kp_base % (Ki.scalar() * 0.01 * (q_ref - q));
@@ -165,18 +161,13 @@
       }else{
 	int_error = 0.;
       }
->>>>>>> 5c217e2a
       for (uint i=0;i<q.N;i++) if(ROS_joints(i)){
         clip(int_error(i), -intLimitRatio*limits(i,4), intLimitRatio*limits(i,4));
       }
       u += int_error;
-<<<<<<< HEAD
-    } //TODO INT ERROR MUST VANISH!!!!!!
-=======
     }else{
       int_error = 0.;
     }
->>>>>>> 5c217e2a
 
     u += u_bias;
 
