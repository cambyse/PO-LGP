--- conflicted
+++ resolved
@@ -32,13 +32,8 @@
   Kp=Kd=ARR(1.);
   KiFT.clear();
   Ki.clear();
-<<<<<<< HEAD
-  Kint.clear();
   limits.resize(world.q.N,5).setZero();
-=======
-  limits.resize(world.q.N,5).setZero();
-
->>>>>>> 98da0b52
+
   //read out gain parameters from ors data structure
   { for_list(ors::Joint, j, world.joints) if(j->qDim()>0){
     arr *info;
@@ -93,7 +88,6 @@
   q_ref = q;
   qdot_ref = zeros(q.N);
   u_bias = zeros(q.N);
-  int_error = zeros(q.N);
   err = zeros(3);
   int_error = zeros(q.N);
   q_filt = 0.;
@@ -161,15 +155,6 @@
     }
 
     u += u_bias;
-
-    // add integral term
-    if(Kint.N==1){
-      int_error += Kp_base % (Kint.scalar() * (q_ref - q));
-      for (uint i=0;i<q.N;i++) if(ROS_joints(i)){
-        clip(int_error(i), -intLimitRatio*limits(i,4), intLimitRatio*limits(i,4));
-      }
-//      u += int_error;
-    }
 
     // torque PD for left ft sensor
     //double ft_norm = length(fL_obs);
@@ -241,13 +226,8 @@
   CP(Kp);
   CP(Kd);
 #undef CP
-<<<<<<< HEAD
-  Ki = ARRAY(msg->Ki);             if (Ki.N>0) Ki.reshape(q_ref.N, 3);
-  Kint = ARRAY(msg->Kint);
-=======
   Ki = ARRAY(msg->Ki);
   KiFT = ARRAY(msg->KiFT);             if (KiFT.N>0) KiFT.reshape(q_ref.N, 3);
->>>>>>> 98da0b52
   velLimitRatio = msg->velLimitRatio;
   effLimitRatio = msg->effLimitRatio;
   intLimitRatio = msg->intLimitRatio;
