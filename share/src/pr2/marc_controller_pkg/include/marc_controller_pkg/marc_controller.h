#include <ros/ros.h>
#include <pr2_controller_interface/controller.h>
#include <pr2_mechanism_model/joint.h>
#include <pr2_mechanism_model/tree.h>
#include <geometry_msgs/WrenchStamped.h>
#include <marc_controller_pkg/JointState.h>
#include <Ors/ors.h>

namespace marc_controller_ns{

class TreeControllerClass: public pr2_controller_interface::Controller
{
private:
  Mutex mutex; //callbacks are not thread safe!!!!!!!!!!!!!
  ors::KinematicWorld world;

  // Ors related variables
  arr u, Kd_base, Kp_base;
  arr q, qd;
  arr q_ref, qdot_ref;
  arr Kp, Kd, Ki;
  arr u_bias;
<<<<<<< HEAD
  double velLimitRatio, effLimitRatio, intLimitRatio;

  // integral controller
  arr Kint, int_error;
=======
  arr int_error;
  double velLimitRatio, effLimitRatio, intLimitRatio;
>>>>>>> 98da0b52

  //force related things
  arr fL_obs, fR_obs, fL_ref, fR_ref;
  arr KiFT, err, J_ft_inv;
  double gamma;

  //matching joint indices
  MT::Array<pr2_mechanism_model::JointState*> ROS_joints;
  ors::Joint *j_worldTranslationRotation;

  //subscriber and publishers
  ros::Publisher jointState_publisher;
  ros::Publisher baseCommand_publisher;
  ros::Subscriber jointReference_subscriber;
  ros::Subscriber l_ft_subscriber;
  ros::Subscriber r_ft_subscriber;
  marc_controller_pkg::JointState jointStateMsg;

  // Limits
  arr limits;

  // Filter
  double q_filt;
  double qd_filt;

  // internal: counter for sparse messages
  uint msgBlock;
  uint iterationsSinceLastMsg;

public:
  virtual bool init(pr2_mechanism_model::RobotState *robot, ros::NodeHandle &nh);
  virtual void starting();
  virtual void update();
  virtual void stopping();

  void jointReference_subscriber_callback(const marc_controller_pkg::JointState::ConstPtr& msg);
  void l_ft_subscriber_callback(const geometry_msgs::WrenchStamped::ConstPtr& msg);
  void r_ft_subscriber_callback(const geometry_msgs::WrenchStamped::ConstPtr& msg);
};

}<|MERGE_RESOLUTION|>--- conflicted
+++ resolved
@@ -20,15 +20,8 @@
   arr q_ref, qdot_ref;
   arr Kp, Kd, Ki;
   arr u_bias;
-<<<<<<< HEAD
-  double velLimitRatio, effLimitRatio, intLimitRatio;
-
-  // integral controller
-  arr Kint, int_error;
-=======
   arr int_error;
   double velLimitRatio, effLimitRatio, intLimitRatio;
->>>>>>> 98da0b52
 
   //force related things
   arr fL_obs, fR_obs, fL_ref, fR_ref;
