--- conflicted
+++ resolved
@@ -6,7 +6,6 @@
 #include <ros_msg/JointState.h>
 #include <sensor_msgs/Image.h>
 #include <geometry_msgs/WrenchStamped.h>
-#include <ar_track_alvar/AlvarMarkers.h>
 
 //===========================================================================
 
@@ -43,11 +42,7 @@
 
   void joinstState_callback(const marc_controller_pkg::JointState::ConstPtr& msg){
     //  cout <<"** joinstState_callback" <<endl;
-<<<<<<< HEAD
-    CtrlMsg m(ARRAY(msg->q), ARRAY(msg->qdot), ARRAY(msg->fL), ARRAY(msg->u_bias), ARRAY(msg->EfL), msg->velLimitRatio, msg->effLimitRatio, msg->gamma);
-=======
     CtrlMsg m(ARRAY(msg->q), ARRAY(msg->qdot), ARRAY(msg->fL), ARRAY(msg->fR), ARRAY(msg->u_bias), ARRAY(msg->J_ft_inv), msg->velLimitRatio, msg->effLimitRatio, msg->gamma);
->>>>>>> e52740c7
     base->ctrl_obs.set() = m;
   }
 };
@@ -260,55 +255,7 @@
 }
 
 //===========================================================================
-<<<<<<< HEAD
-
-struct sRosCom_ARMarkerSync{
-  RosCom_ARMarkerSync *base;
-  ros::NodeHandle nh;
-  ros::Subscriber ar_marker;
-  arr marker_pose;
-  void cb_sync(const ar_track_alvar::AlvarMarkers::ConstPtr& msg){
-    uint N = 20;
-    double f;
-    if (marker_pose.N==0){
-      marker_pose = zeros(N,7);
-       f = 0.;
-    }else{
-      marker_pose = base->marker_pose.get();
-      f = 0.9;
-    }
-
-    if (msg->markers.size()==4){ // only update if all 4 markers are visible
-      for (uint i = 0; i<msg->markers.size();i++) {
-        const ar_track_alvar::AlvarMarker m = msg->markers.at(i);
-        marker_pose[m.id] = marker_pose[m.id]*f+(1.-f)*ARR(m.pose.pose.position.x, m.pose.pose.position.y, m.pose.pose.position.z,m.pose.pose.orientation.x, m.pose.pose.orientation.y, m.pose.pose.orientation.z, m.pose.pose.orientation.w);
-      }
-      base->marker_pose.set() = marker_pose;
-    }
-  }
-};
-
-void RosCom_ARMarkerSync::open(){
-  rosCheckInit();
-  s = new sRosCom_ARMarkerSync;
-  s->base = this;
-  s->ar_marker  = s->nh.subscribe("/ar_pose_marker", 1, &sRosCom_ARMarkerSync::cb_sync, s);
-}
-
-void RosCom_ARMarkerSync::step(){
-}
-
-void RosCom_ARMarkerSync::close(){
-  s->nh.shutdown();
-}
-
-
-//===========================================================================
-
-#else //MT_ROS
-=======
 #else // MT_ROS no defined
->>>>>>> e52740c7
 
 void RosCom_Spinner::open(){ NICO }
 void RosCom_Spinner::step(){ NICO }
