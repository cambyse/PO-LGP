#pragma once

#include <pr2/roscom.h>
#include <pr2/rosmacro.h>
#include <Ors/ors.h>

#ifdef MT_ROS

#ifdef MT_ROS_INDIGO
  #include <ar_track_alvar_msgs/AlvarMarkers.h>
  using namespace ar_track_alvar_msgs;
#endif
#if MT_ROS_GROOVY
  #include <ar_track_alvar/AlvarMarkers.h>
  using namespace ar_track_alvar;
#endif


//===========================================================================
/// Generic subscriber to the AR maker alvar
ROSSUB("/ar_pose_marker", AlvarMarkers, ar_pose_marker)


//===========================================================================
// using ors::KinematicWorld;  // this is necessary to make the macro work.

// /// Simple syncing of the ors world "modelWorld" with ar_pose_marker
// BEGIN_ROSMODULE("/ar_pose_marker", AlvarMarkers, markers)
//   ACCESS(KinematicWorld, modelWorld)
// END_ROSMODULE()


//===========================================================================
// Helper functions

/**
 * Set the transformation of the body to the transformation of the alvar maker.
 */
void setBody(ors::Body& body, const AlvarMarker& marker);

/**
 * Sync all markers from the msg with the ors world.
 *
 * Note: this never deletes old markers.
 */
<<<<<<< HEAD
void syncMarkers(ors::KinematicWorld& world, AlvarMarkers& markers);
=======
void syncMarkers(ors::KinematicWorld& world, AlvarMarkers& markers);

#else

class AlvarMarker{};
typedef MT::Array<AlvarMarker> AlvarMarkers;

void setBody(ors::Body& body, const AlvarMarker& marker);
void syncMarkers(ors::KinematicWorld& world, AlvarMarkers& markers);

#endif
>>>>>>> 98da0b52
<|MERGE_RESOLUTION|>--- conflicted
+++ resolved
@@ -43,9 +43,6 @@
  *
  * Note: this never deletes old markers.
  */
-<<<<<<< HEAD
-void syncMarkers(ors::KinematicWorld& world, AlvarMarkers& markers);
-=======
 void syncMarkers(ors::KinematicWorld& world, AlvarMarkers& markers);
 
 #else
@@ -56,5 +53,4 @@
 void setBody(ors::Body& body, const AlvarMarker& marker);
 void syncMarkers(ors::KinematicWorld& world, AlvarMarkers& markers);
 
-#endif
->>>>>>> 98da0b52
+#endif