#pragma once

#include <tf/transform_listener.h>
#include <geometry_msgs/PoseWithCovarianceStamped.h>
#include <std_msgs/ColorRGBA.h>
#include <geometry_msgs/WrenchStamped.h>
#include <sensor_msgs/Image.h>
#include <geometry_msgs/WrenchStamped.h>
#include <std_msgs/String.h>
#include <visualization_msgs/MarkerArray.h>

//===========================================================================

#include <Core/module.h>
#include <Core/array.h>
#include <Geo/geo.h>
#include <Ors/ors.h>
#include <Control/ctrlMsg.h>
#include <ros_msg/JointState.h>


//===========================================================================
//
// utils
//



void rosCheckInit(const char* node_name="pr2_module");
bool rosOk();

//-- ROS <--> MLR
std_msgs::String    conv_string2string(const mlr::String&);
mlr::String         conv_string2string(const std_msgs::String&);
std_msgs::String    conv_stringA2string(const StringA& strs);
ors::Transformation conv_transform2transformation(const tf::Transform&);
ors::Transformation conv_pose2transformation(const geometry_msgs::Pose&);
ors::Vector         conv_point2vector(const geometry_msgs::Point& p);
ors::Quaternion     conv_quaternion2quaternion(const geometry_msgs::Quaternion& q);
void                conv_pose2transXYPhi(arr& q, uint qIndex, const geometry_msgs::PoseWithCovarianceStamped &pose);
arr                 conv_pose2transXYPhi(const geometry_msgs::PoseWithCovarianceStamped &pose);
double              conv_time2double(const ros::Time& time);
timespec            conv_time2timespec(const ros::Time&);
arr                 conv_wrench2arr(const geometry_msgs::WrenchStamped& msg);
byteA               conv_image2byteA(const sensor_msgs::Image& msg);
uint16A             conv_image2uint16A(const sensor_msgs::Image& msg);
arr                 conv_points2arr(const std::vector<geometry_msgs::Point>& pts);
arr                 conv_colors2arr(const std::vector<std_msgs::ColorRGBA>& pts);
CtrlMsg             conv_JointState2CtrlMsg(const marc_controller_pkg::JointState& msg);
ors::KinematicWorld conv_MarkerArray2KinematicWorld(const visualization_msgs::MarkerArray& markers);

//-- MLR -> ROS
std::vector<geometry_msgs::Point> conv_arr2points(const arr& pts);
marc_controller_pkg::JointState   conv_CtrlMsg2JointState(const CtrlMsg& ctrl);

//-- get transformations
ors::Transformation ros_getTransform(const std::string& from, const std::string& to, tf::TransformListener& listener);
ors::Transformation ros_getTransform(const std::string& from, const std_msgs::Header& to, tf::TransformListener& listener);


struct SubscriberType { virtual ~SubscriberType() {} }; ///< if types derive from RootType, more tricks are possible

//===========================================================================
//
// subscribing a message directly into an Access
//

template<class msg_type>
struct Subscriber : SubscriberType {
  Access_typed<msg_type>& access;
  ros::NodeHandle nh;
  ros::Subscriber sub;
  Subscriber(const char* topic_name, Access_typed<msg_type>& _access)
    : access(_access) {
    if(mlr::getParameter<bool>("useRos")){
      registry().append<SubscriberType*>({"Subscriber", topic_name}, {_access.registryNode}, this);
      cout <<"subscibing to topic '" <<topic_name <<"' <" <<typeid(msg_type).name() <<"> ..." <<std::flush;
      sub  = nh.subscribe( topic_name, 1, &Subscriber::callback, this);
      cout <<"done" <<endl;
    }
  }
  void callback(const typename msg_type::ConstPtr& msg) { access.set() = *msg; }
};


//===========================================================================
//
// subscribing a message into an MLR-type-Access via a conv_* function
//

template<class msg_type, class var_type, var_type conv(const msg_type&)>
struct SubscriberConv : SubscriberType {
  Access_typed<var_type>& access;
  Access_typed<ors::Transformation> *frame;
  ros::NodeHandle nh;
  ros::Subscriber sub;
  tf::TransformListener listener;
  SubscriberConv(const char* topic_name, Access_typed<var_type>& _access, Access_typed<ors::Transformation> *_frame=NULL)
    : access(_access), frame(_frame) {
    if(mlr::getParameter<bool>("useRos")){
      registry().append<SubscriberType*>({"Subscriber", topic_name}, {_access.registryNode}, this);
      cout <<"subscibing to topic '" <<topic_name <<"' <" <<typeid(var_type).name() <<"> ..." <<std::flush;
      sub = nh.subscribe(topic_name, 1, &SubscriberConv::callback, this);
      cout <<"done" <<endl;
    }
  }
  void callback(const typename msg_type::ConstPtr& msg) {
    double time=conv_time2double(msg->header.stamp);
    access.set( time ) = conv(*msg);
    if(frame){
      frame->set( time ) = ros_getTransform("/base_link", msg->header.frame_id, listener);
    }
  }
};


//===========================================================================
//
// subscribing a message into an MLR-type-Access via a conv_* function
//

template<class msg_type, class var_type, var_type conv(const msg_type&)>
struct SubscriberConvNoHeader : SubscriberType{
  Access_typed<var_type>& access;
  ros::NodeHandle nh;
  ros::Subscriber sub;
  SubscriberConvNoHeader(const char* topic_name, Access_typed<var_type>& _access)
    : access(_access) {
    if(mlr::getParameter<bool>("useRos")){
      registry().append<SubscriberType*>({"Subscriber", topic_name}, {_access.registryNode}, this);
      cout <<"subscibing to topic '" <<topic_name <<"' <" <<typeid(var_type).name() <<"> ..." <<std::flush;
      sub = nh.subscribe( topic_name, 1, &SubscriberConvNoHeader::callback, this);
      cout <<"done" <<endl;
    }
  }
  void callback(const typename msg_type::ConstPtr& msg) {
    access.set() = conv(*msg);
  }
};


//===========================================================================
//
// subscribing a message into an MLR-type-Access via a conv_* function
//

template<class msg_type, class var_type, msg_type conv(const var_type&)>
struct PublisherConv : Module{
  Access_typed<var_type> access;
  ros::NodeHandle nh;
  ros::Publisher pub;
  const char* topic_name;
  bool useRos;

  PublisherConv(const char* _topic_name, Access_typed<var_type>& _access)
      : Module(STRING("Publisher_"<<_access.name <<"->" <<_topic_name), -1),
        access(this, _access, true),
        topic_name(_topic_name){
    useRos = mlr::getParameter<bool>("useRos");
  }
  void open(){
    if(useRos) pub = nh.advertise<msg_type>(topic_name, 1);
  }
  void step(){
    if(useRos) pub.publish(conv(access.get()));
  }
  void close(){}
};

//===========================================================================
//
// maybe useful for expensive conversion: a subscriber module
//

//template<class msg_type>
//struct SubscriberModule : Module {
//  Access_typed<msg_type> access;
//  ros::NodeHandle* nh;
//  ros::Subscriber sub;
//  const char* topic_name;
//  Subscriber(const char* topic_name, const char* var_name, ModuleL& S=NoModuleL)
//    : Module(STRING("Subscriber_"<<topic_name <<"->" <<var_name), S, loopWithBeat, .01),
//      access(this, var_name),
//      topic_name(topic_name) {}
//  void open() {
//    nh = new ros::NodeHandle;
//    sub  = nh->subscribe( topic_name, 1, &Subscriber<msg_type>::callback, this);
//  }
//  void step() {}
//  void close() {
//    nh->shutdown();
//    delete nh;
//  }
//  void callback(const typename msg_type::ConstPtr& msg) { access.set() = *msg; }
//};

//===========================================================================
//
// OLD
//


//===========================================================================
//
// variable declarations
//


//-- a basic message type for communication with the soft hand controller
struct SoftHandMsg{
  mlr::String soft_hand_cmd;
  SoftHandMsg(){}
  SoftHandMsg(const mlr::String soft_hand_cmd)
    :soft_hand_cmd(soft_hand_cmd){}
};
//inline void operator<<(ostream& os, const CtrlMsg& m){ os<<"BLA"; }
//inline void operator>>(istream& os, CtrlMsg& m){  }


//===========================================================================
//
// modules
//
/* TODO: allow modules to set default loopWithBeat, listenFirst, etc
options. (In their constructor?)
*/
//===========================================================================
/// This module only calls ros:spinOnce() in step() and loops full speed -- to sync the process with the ros server
//BEGIN_MODULE(RosCom_Spinner)
//END_MODULE()

<<<<<<< HEAD
struct RosCom_Spinner:Module{
  bool useRos;
  RosCom_Spinner():Module("RosCom_Spinner", .001){ useRos = mlr::getParameter<bool>("useRos"); }
  void open(){ if(useRos) rosCheckInit(); }
=======
struct RosCom_Spinner:Module{\
  bool useRos;
  RosCom_Spinner(const char* nodeName="MLRnode"):Module("RosCom_Spinner", .001){
    useRos = mlr::getParameter<bool>("useRos");
    if(useRos) rosCheckInit(nodeName);
  }
  void open(){}
>>>>>>> 68b3928f
  void step(){ if(useRos) ros::spinOnce(); }
  void close(){}
};

//===========================================================================
/// This module syncs the controller state and refs with the real time hardware controller (marc_controller_...)
//struct RosCom_ControllerSync:Module{
//  struct sRosCom_ControllerSync *s;
//  ACCESSnew(CtrlMsg, ctrl_ref)
//  ACCESSnew(CtrlMsg, ctrl_obs)
//  RosCom_ControllerSync():Module("RosCom_ControllerSync", listenFirst){}
//  void open();
//  void step();
//  void close();
//};

// Helper function so sync ors with the real PR2
/**
 * This starts the initial sync of the world with ctrl_obs from the robot.
 *
 * This is verbose (helps debugging) and retries to connect to the robot multiple times.
 *
 * If useRos==false then nothing happens.
 */
void initialSyncJointStateWithROS(ors::KinematicWorld& world, Access_typed<CtrlMsg>& ctrl_obs, bool useRos);

/**
 * Sync the world with ctrl_obs from the robot.
 *
 * If useRos==false then nothing happens.
 */
void syncJointStateWitROS(ors::KinematicWorld& world, Access_typed<CtrlMsg>& ctrl_obs, bool useRos);

//===========================================================================

struct PerceptionObjects2Ors : Module{
  Access_typed<visualization_msgs::MarkerArray> perceptionObjects;
  Access_typed<ors::KinematicWorld> modelWorld;
  PerceptionObjects2Ors()
    : Module("PerceptionObjects2Ors"),
    perceptionObjects(this, "perceptionObjects", true),
    modelWorld(this, "modelWorld"){}
  void open(){}
  void step();
  void close(){}
};<|MERGE_RESOLUTION|>--- conflicted
+++ resolved
@@ -229,20 +229,13 @@
 //BEGIN_MODULE(RosCom_Spinner)
 //END_MODULE()
 
-<<<<<<< HEAD
 struct RosCom_Spinner:Module{
-  bool useRos;
-  RosCom_Spinner():Module("RosCom_Spinner", .001){ useRos = mlr::getParameter<bool>("useRos"); }
-  void open(){ if(useRos) rosCheckInit(); }
-=======
-struct RosCom_Spinner:Module{\
   bool useRos;
   RosCom_Spinner(const char* nodeName="MLRnode"):Module("RosCom_Spinner", .001){
     useRos = mlr::getParameter<bool>("useRos");
     if(useRos) rosCheckInit(nodeName);
   }
   void open(){}
->>>>>>> 68b3928f
   void step(){ if(useRos) ros::spinOnce(); }
   void close(){}
 };
