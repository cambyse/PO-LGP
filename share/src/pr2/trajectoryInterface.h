#pragma once

#include <Core/array.h>
#include <Ors/ors.h>
#include <pr2/roscom.h>
#include <pr2/rosmacro.h>
#include <Motion/motion.h>
#include <Motion/taskMaps.h>

struct MySystem {
  ACCESS(CtrlMsg, ctrl_ref)
  ACCESS(CtrlMsg, ctrl_obs)
  MySystem(){
    if(mlr::getParameter<bool>("useRos", false)){
      rosCheckInit();
      new RosCom_Spinner();
      new SubscriberConvNoHeader<marc_controller_pkg::JointState, CtrlMsg, &conv_JointState2CtrlMsg>("/marc_rt_controller/jointState", ctrl_obs);
      new PublisherConv<marc_controller_pkg::JointState, CtrlMsg, &conv_CtrlMsg2JointState>("/marc_rt_controller/jointReference", ctrl_ref);
<<<<<<< HEAD
#else
      new RosCom_Spinner();
      new SubscriberConvNoHeader<marc_controller_pkg::JointState, CtrlMsg, &conv_JointState2CtrlMsg>("/marc_rt_controller/jointState", ctrl_obs);
      new PublisherConv<marc_controller_pkg::JointState, CtrlMsg, &conv_CtrlMsg2JointState>("/marc_rt_controller/jointReference", ctrl_ref);
#endif
=======
>>>>>>> e2591880
    }
  }
};

struct TrajectoryInterface {
  MySystem S;
  arr q,qdot;
  ors::KinematicWorld *world;
  bool useRos, fixBase,fixTorso;

  CtrlMsg refs;

  /// logging variables
  arr logXdes,logXact,logFLact,logTact,logUact,logMact;

  TrajectoryInterface(ors::KinematicWorld &world_);
  ~TrajectoryInterface(){ threadCloseModules(); } //threadCloseModules(); }

  /// execute trajectory X in T seconds
  void executeTrajectory(arr &X, double T, bool recordData = false);

  /// go to robot configuration s
  void gotoPosition(arr x, double T=5.);

  /// send zero gains and record trajectory of T seconds
  void recordDemonstration(arr &X, double T, double dt=0.05, double T_start=2.);

  /// stop the motion
  void pauseMotion(bool sendZeroGains = false);

  /// save last trajectory to file
  void logging(mlr::String folder, uint id=0);
};<|MERGE_RESOLUTION|>--- conflicted
+++ resolved
@@ -16,14 +16,6 @@
       new RosCom_Spinner();
       new SubscriberConvNoHeader<marc_controller_pkg::JointState, CtrlMsg, &conv_JointState2CtrlMsg>("/marc_rt_controller/jointState", ctrl_obs);
       new PublisherConv<marc_controller_pkg::JointState, CtrlMsg, &conv_CtrlMsg2JointState>("/marc_rt_controller/jointReference", ctrl_ref);
-<<<<<<< HEAD
-#else
-      new RosCom_Spinner();
-      new SubscriberConvNoHeader<marc_controller_pkg::JointState, CtrlMsg, &conv_JointState2CtrlMsg>("/marc_rt_controller/jointState", ctrl_obs);
-      new PublisherConv<marc_controller_pkg::JointState, CtrlMsg, &conv_CtrlMsg2JointState>("/marc_rt_controller/jointReference", ctrl_ref);
-#endif
-=======
->>>>>>> e2591880
     }
   }
 };
