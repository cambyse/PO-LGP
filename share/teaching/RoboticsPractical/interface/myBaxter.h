--- conflicted
+++ resolved
@@ -36,11 +36,8 @@
   uint reportPerceptionObjects();
   void reportJointState();
   arr getEfforts();
-<<<<<<< HEAD
   arr getJointState();
-=======
   double setTestJointState(const arr& q);
->>>>>>> 01f9abfc
 
   //-- get position closest cluster
   ors::Vector closestCluster();
