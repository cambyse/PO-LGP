#pragma once

#include <Core/array.h>
#include <Core/graph.h>
#include <Motion/taskMaps.h>

struct CtrlTask;
typedef mlr::Array<CtrlTask*> CtrlTaskL;
struct RelationalMachineModule;

struct MyBaxter{
  struct MyBaxter_private* s;

  CtrlTaskL activeTasks;
  ors::KinematicWorld testWorld;

  MyBaxter();
  ~MyBaxter();

  //-- add & modify tasks
  CtrlTask* task(const Graph& specs);
  CtrlTask* task(const char* name,
                 DefaultTaskMapType type,
                 const char* iShapeName, const ors::Vector& ivec,
                 const char* jShapeName, const ors::Vector& jvec,
                 const arr& target,
                 double decayTime, double dampingRatio, double maxVel, double maxAcc);
  CtrlTask* modify(CtrlTask* t, const Graph& specs);
  CtrlTask* modifyTarget(CtrlTask* t, const arr& target);

  //-- wait for & stop tasks
  void stop(const CtrlTaskL& tasks);
  void waitConv(const CtrlTaskL& tasks);

  //-- get object information
  uint reportPerceptionObjects();
  void reportJointState();
  arr getEfforts();
  arr getJointState();
  void getState(arr& q, arr& qdot, arr& u);
  double setTestJointState(const arr& q);
  void getEquationOfMotion(arr& M, arr& F);


  //-- get position closest cluster
  ors::Vector closestCluster();
  ors::Vector arPose();

  void disablePosControl();
  void enablePosControl();

  void enableTotalTorqueMode();
  void disableTotalTorqueMode();
  void publishTorque(const arr& u, const char* prefix="right_");

  const ors::KinematicWorld& getKinematicWorld();

  arr getJointLimits();
  double getCollisionScalar();

<<<<<<< HEAD
  void grip();
  void grip(const bool toGrip);
=======
  //-- inner access
  struct TaskControllerModule& getTaskControllerModule();
>>>>>>> 19b933a8

  //-- info
  arr q0();

  bool isGripping = false;
};<|MERGE_RESOLUTION|>--- conflicted
+++ resolved
@@ -19,6 +19,9 @@
 
   //-- add & modify tasks
   CtrlTask* task(const Graph& specs);
+  CtrlTask* task(const char* name,
+                 TaskMap* map,
+                 double decayTime, double dampingRatio, double maxVel, double maxAcc);
   CtrlTask* task(const char* name,
                  DefaultTaskMapType type,
                  const char* iShapeName, const ors::Vector& ivec,
@@ -58,16 +61,12 @@
   arr getJointLimits();
   double getCollisionScalar();
 
-<<<<<<< HEAD
   void grip();
   void grip(const bool toGrip);
-=======
+
   //-- inner access
   struct TaskControllerModule& getTaskControllerModule();
->>>>>>> 19b933a8
 
   //-- info
   arr q0();
-
-  bool isGripping = false;
 };