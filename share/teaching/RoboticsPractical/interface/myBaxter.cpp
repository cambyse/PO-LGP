--- conflicted
+++ resolved
@@ -9,8 +9,6 @@
 #include <RosCom/serviceRAP.h>
 #include <RosCom/baxter.h>
 
-<<<<<<< HEAD
-=======
 #include <RosCom/subscribeAlvarMarkers.h>
 #include <RosCom/subscribeTabletop.h>
 #include "RosCom/subscribeOptitrack.h"
@@ -19,9 +17,7 @@
 #include <RosCom/filterObject.h>
 #include <RosCom/publishDatabase.h>
 
->>>>>>> 69569057
 #include <baxter_core_msgs/JointCommand.h>
-#include <RosCom/filterObject.h>
 
 baxter_core_msgs::JointCommand conv_qRef2baxterMessage(const arr& q_ref, const ors::KinematicWorld& baxterModel, const char* prefix);
 
@@ -33,10 +29,6 @@
   TaskControllerModule tcm;
 
   RosInit rosInit;
-<<<<<<< HEAD
-//  SubscribeTabletop tabletop_subscriber;
-=======
-
 //  SubscribeTabletop tabletop_subscriber;
 //  SubscribeAlvar alvar_subscriber;
 //  SubscribeOptitrack optitrack_subscriber;
@@ -45,7 +37,6 @@
   Filter myFilter;
   PublishDatabase myPublisher;
 
->>>>>>> 69569057
   OrsViewer view;
   OrsPoseViewer ctrlView;
   SendPositionCommandsToBaxter spctb;
@@ -61,15 +52,10 @@
       rosInit("MyBaxter"),
       ctrlView({"ctrl_q_real", "ctrl_q_ref"}, tcm.realWorld),
       spctb(tcm.realWorld),
-      sub("/robot/joint_states", jointState) {
-    //-- ugly...
-//    for(Node *n:registry().getNodes("Activity")) rm.newSymbol(n->keys.last().p);
-//    for(ors::Shape *sh:tcm.realWorld.shapes) rm.newSymbol(sh->name.p);
-//    if(mlr::getParameter<bool>("useRos", false)){
-//      nh = new ros::NodeHandle;
-//      pub = nh->advertise<baxter_core_msgs::JointCommand>("robot/limb/right/joint_command", 1);
-//    }
-    tcm.useRos = false;
+//      data_collector(true),
+      sub("/robot/joint_states", jointState)
+  {
+//    tcm.useRos = false;
     threadOpenModules(true);
   }
 
@@ -507,6 +493,39 @@
   return s->tcm.realWorld.getLimits();
 }
 
+void MyBaxter::setLimits(){
+  arr limits = s->tcm.realWorld.getLimits();
+
+  TaskMap *map = new TaskMap_qLimits(limits);
+
+  CtrlTask* t = new CtrlTask("limits", map);
+
+  t->map.phi(t->y, NoArr, s->tcm.modelWorld.get()()); //get the current value
+
+  activeTasks.append(t);
+  s->tcm.ctrlTasks.set() = activeTasks;
+
+  if (reportState)
+    t->reportState(cout);
+
+}
+
+void MyBaxter::releaseLimits(){
+  for (CtrlTask* t : activeTasks)
+  {
+    if (t->name == "limits")
+    {
+      t->active = false;
+      activeTasks.removeValue(t);
+      s->tcm.ctrlTasks.set() = activeTasks;
+      delete &t->map;
+      delete t;
+      return;
+    }
+  }
+}
+
+
 double MyBaxter::getCollisionScalar(){
   arr y;
   s->tcm.modelWorld.get()->kinematicsProxyCost(y, NoArr);
