--- conflicted
+++ resolved
@@ -28,7 +28,6 @@
   ACCESSname(FilterObjects, object_database)
 
   TaskControllerModule tcm;
-
 //  RelationalMachineModule rm;
 //  ActivitySpinnerModule aspin;
 
@@ -65,11 +64,7 @@
       nh = new ros::NodeHandle;
       pub = nh->advertise<baxter_core_msgs::JointCommand>("robot/limb/right/joint_command", 1);
     }
-<<<<<<< HEAD
-    tcm.useRos = false;
-=======
     //tcm.useRos = false;
->>>>>>> 5e879acb
     threadOpenModules(true);
   }
 
@@ -102,8 +97,6 @@
 }
 
 CtrlTask* MyBaxter::task(const char* name,
-<<<<<<< HEAD
-=======
                          TaskMap* map){
 
   CtrlTask* t = new CtrlTask(name, map);
@@ -118,7 +111,6 @@
 
 
 CtrlTask* MyBaxter::task(const char* name,
->>>>>>> 5e879acb
                          TaskMap* map,
                          double decayTime, double dampingRatio, double maxVel, double maxAcc){
 
@@ -329,50 +321,19 @@
 }
 
 void MyBaxter::disablePosControl(){
-  s->spctb.enablePositionControlL = false;
+  s->spctb.enablePositionControlR = false;
 }
 
 void MyBaxter::enablePosControl(){
-  s->spctb.enablePositionControlL = true;
+  s->spctb.enablePositionControlR = true;
 }
 
 void MyBaxter::enableTotalTorqueMode(){
-  s->spctb.totalTorqueModeL = true;
+  s->spctb.totalTorqueModeR = true;
 }
 
 void MyBaxter::disableTotalTorqueMode(){
-  s->spctb.totalTorqueModeL = false;
-}
-
-void MyBaxter::grip(){
-  auto grip = MyBaxter::task(GRAPH(" map=qItself PD=[1., 1, 3., 2.] prec=[100.]"));
-
-  arr q = s->tcm.realWorld.q;
-
-  ors::Joint *j = s->spctb.baxterModel.getJointByName("l_gripper_l_finger_joint");
-
-  isGripping = !isGripping;
-
-  isGripping ? q(j->qIndex) = 0 : q(j->qIndex) = 1;
-
-  std::cout << "Gripping: " << isGripping << std::endl;
-
-  modifyTarget(grip, q);
-
-  uint count = 0;
-  while( std::abs(50 * (s->tcm.realWorld.q(j->qIndex)) - q(j->qIndex)) > 0.1) {
-    count++;
-    if (count > 500)
-      break;
-    mlr::wait(0.01);
-  }
-  stop({grip});
-}
-
-void MyBaxter::grip(const bool toGrip)
-{
-  isGripping = !toGrip;
-  this->grip();
+  s->spctb.totalTorqueModeR = false;
 }
 
 void MyBaxter::grip(){
