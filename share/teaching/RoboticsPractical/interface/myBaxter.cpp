--- conflicted
+++ resolved
@@ -1,4 +1,4 @@
-#define REPORT 0
+//#define REPORT 0
 
 #include "myBaxter.h"
 
@@ -20,7 +20,6 @@
 
 #include <baxter_core_msgs/JointCommand.h>
 
-
 baxter_core_msgs::JointCommand conv_qRef2baxterMessage(const arr& q_ref, const ors::KinematicWorld& baxterModel, const char* prefix);
 
 struct MyBaxter_private{
@@ -53,12 +52,7 @@
       rosInit("MyBaxter"),
       ctrlView({"ctrl_q_real", "ctrl_q_ref"}, tcm.realWorld),
       spctb(tcm.realWorld),
-<<<<<<< HEAD
-      sub("/robot/joint_states", jointState)
-  {
-=======
       sub("/robot/joint_states", jointState) {
->>>>>>> 19b933a8
     //-- ugly...
 //    for(Node *n:registry().getNodes("Activity")) rm.newSymbol(n->keys.last().p);
 //    for(ors::Shape *sh:tcm.realWorld.shapes) rm.newSymbol(sh->name.p);
@@ -88,6 +82,20 @@
 CtrlTask* MyBaxter::task(const Graph& specs){
   TaskMap *map = TaskMap::newTaskMap(specs, s->tcm.modelWorld.get()());
   CtrlTask* t = new CtrlTask("noname", *map, specs);
+  map->phi(t->y, NoArr, s->tcm.modelWorld.get()()); //get the current value
+  activeTasks.append(t);
+  s->tcm.ctrlTasks.set() = activeTasks;
+#ifdef REPORT
+  t->reportState(cout);
+#endif
+  return t;
+}
+
+CtrlTask* MyBaxter::task(const char* name,
+                         TaskMap* map,
+                         double decayTime, double dampingRatio, double maxVel, double maxAcc){
+
+  CtrlTask* t = new CtrlTask(name, map, decayTime, dampingRatio, maxVel, maxAcc);
   map->phi(t->y, NoArr, s->tcm.modelWorld.get()()); //get the current value
   activeTasks.append(t);
   s->tcm.ctrlTasks.set() = activeTasks;
@@ -286,23 +294,23 @@
 }
 
 void MyBaxter::disablePosControl(){
-  s->spctb.enablePositionControlR = false;
+  s->spctb.enablePositionControlL = false;
 }
 
 void MyBaxter::enablePosControl(){
-  s->spctb.enablePositionControlR = true;
+  s->spctb.enablePositionControlL = true;
 }
 
 void MyBaxter::enableTotalTorqueMode(){
-  s->spctb.totalTorqueModeR = true;
+  s->spctb.totalTorqueModeL = true;
 }
 
 void MyBaxter::disableTotalTorqueMode(){
-  s->spctb.totalTorqueModeR = false;
+  s->spctb.totalTorqueModeL = false;
 }
 
 void MyBaxter::grip(){
-  auto grip = MyBaxter::task(GRAPH(" map=qItself PD=[1., 0.8, 1.0, 10.]"));
+  auto grip = MyBaxter::task(GRAPH(" map=qItself PD=[1., 1, 3., 2.] prec=[100.]"));
 
   arr q = s->tcm.realWorld.q;
 
@@ -313,12 +321,13 @@
   isGripping ? q(j->qIndex) = 0 : q(j->qIndex) = 1;
 
   std::cout << "Gripping: " << isGripping << std::endl;
+
   modifyTarget(grip, q);
 
   uint count = 0;
   while( std::abs(50 * (s->tcm.realWorld.q(j->qIndex)) - q(j->qIndex)) > 0.1) {
     count++;
-    if (count > 3000)
+    if (count > 500)
       break;
     mlr::wait(0.01);
   }
