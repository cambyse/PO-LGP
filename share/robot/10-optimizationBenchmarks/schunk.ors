
# kinematic graph

###########
## Qlin file
###########

QlinFile schunk.ors.qlin

###########
## base
###########

body base { X=<t(0 0 .25)> }

shape platte (base) { contact, type=0, size=[.7 .8 .03 .01], color=[.9 .85 .8] }

shape wheelR  (base) { type=4, size=[.1 .1 .04 .1], color=[.5 .5 .5], rel=<t(.35 -.3 -.15) d(90 0 1 0)> }
shape wheelL  (base) { type=4, size=[.1 .1 .04 .1], color=[.5 .5 .5], rel=<t(-.35 -.3 -.15) d(90 0 1 0)> }
shape wheelB1 (base) { type=4, size=[.1 .1 .04 .1], color=[.5 .5 .5], rel=<t(.0 .37 -.15) d(90 0 1 0)> }


###########
## camera
###########

#shape camera(base){ contact, rel=<t(.40 .10 .95) d(90 1 0 0) d(165 0 1 0) d(-35 1 0 0)>, type=0, size=[.157 .035 .056 .01], color=[1 0 0] }



###########
## schunk arm
###########

body m3 {}
body m4 {}
body m5 {}
body m6 {}
body m7 {}
body m8 {}
body m9 {}

joint (base m3) { A=<t(0 .25 0) d(25 0 0 1) d(15 1 0 0) t(0 0 .85) d(180 0 0 1) t(0 0 0.120) d(90 0 1 0)> }
joint (m3 m4)   { A=<d( 90 0 1 0)  t(-0.175 0 0)   d(-105 1 0 0)> }
joint (m4 m5)   { A=<t(-0.175 0 0) d(-90 0 1 0)    d(  90 1 0 0)> }
joint (m5 m6)   { A=<d( 90 0 1 0)  t(-0.1515 0 0)  d( -90 1 0 0)> }# Q=<d(45 1 0 0)> }
joint (m6 m7)   { A=<t(-0.1515 0 0) d(-90 0 1 0)   d( -90 1 0 0)> }
joint (m7 m8)   { A=<d(-90 0 1 0)  t(-0.12575 0 0) d(  90 1 0 0)> }# Q=<d(-120 1 0 0)> }
joint (m8 m9)   { A=<t(-0.12575 0 0) d( 90 0 1 0)> }

body knuck1 {}
body knuck2 {}
body knuck3 {}
body fing1  {}
body fing2  {}
body fing3  {}
body tip1   {}
body tip2   {}
body tip3   {}

# 107.4 to the root of the hand, then  98 (-10mm ring) to the finger joints
joint (m9 knuck1) { A=<d(180 1 0 0) t(0 0 0.1074) d(-90 0 0 1) t(-.038105    0   .086) d(-90 0 1 0)>, B=<d(90 0 1 0)>, Q=<d(0 1 0 0)> }
joint (m9 knuck2) { A=<d(180 1 0 0) t(0 0 0.1074) d(-90 0 0 1) t( .0190525  .033 .086) d(-90 0 1 0)>, B=<d(90 0 1 0)>, Q=<d( 5 1 0 0)>  }
joint (m9 knuck3) { A=<d(180 1 0 0) t(0 0 0.1074) d(-90 0 0 1) t( .0190525 -.033 .086) d(-90 0 1 0)>, B=<d(90 0 1 0)>, Q=<d(-5 1 0 0)>  }

### THE ORDER IS IMPORTANT -- SHOULD CORRESPOND TO SCHUNK'S CONVENTION FOR ODERING!
joint (knuck3 fing3) { A=<d(-90 0 0 1)> }
joint (fing3 tip3) { A=<t(0 0 .0865)> B=<t(0 0 0.035)> }

joint (knuck1 fing1) { A=<d( 90 0 0 1)> }
joint (fing1 tip1) { A=<t(0 0 .0865)> B=<t(0 0 0.035)> }

joint (knuck2 fing2) { A=<d(-90 0 0 1)> }
joint (fing2 tip2) { A=<t(0 0 .0865)> B=<t(0 0 0.035)> }



### mesh shapes
shape (base){ rel=<t(0 .25 0) d(25 0 0 1) d(15 1 0 0) t(0 0 .85) d(180 0 0 1)>, contact, type=3, mesh='../../data/schunk/3385031017_fus_120_x.tri' }
shape (m3){ rel=<d(90 0 0 1)>, contact, type=3, mesh='../../data/schunk/schunk_0306925_prl_12010_x.tri' color=[.5 .5 .5]}
shape (m4){ rel=<d(90 0 0 1)>, contact, type=3, mesh='../../data/schunk/schunk_0306925_prl_12010_x.tri' color=[.5 .5 .5] }
shape (m5){ rel=<d(90 0 0 1)>, contact, type=3, mesh='../../data/schunk/schunk_0306920_prl_10010_x.tri' color=[.5 .5 .5] }
shape (m6){ rel=<d(90 0 0 1)>, contact, type=3, mesh='../../data/schunk/schunk_0306920_prl_10010_x.tri' color=[.5 .5 .5] }
shape (m7){ rel=<d(90 0 0 1)>, contact, type=3, mesh='../../data/schunk/schunk_0306915_prl_8010_x.tri' color=[.5 .5 .5] }
shape (m8){ rel=<d(90 0 0 1)>, contact, type=3, mesh='../../data/schunk/schunk_0306915_prl_8010_x.tri' color=[.5 .5 .5] }
shape (m9){ rel=<d(90 0 0 1)>, contact, type=3, mesh='../../data/schunk/schunk_0306910_prl_6010_x.tri' color=[.5 .5 .5] }

shape (m3){ rel=<t(0 0 .11)    d(180 0 1 0)>, contact, type=3, mesh='../../data/schunk/3385031117_vbe_1212_x.tri' }
shape (m4){ rel=<t(-.08 .0 .0) d(-90 0 1 0)>, contact, type=3, mesh='../../data/schunk/3385038117_vbe_1210_x.tri' }
shape (m5){ rel=<t(0 0 .1)     d(180 0 1 0)>, contact, type=3, mesh='../../data/schunk/3385031317_vbe_1010_x.tri' }
shape (m6){ rel=<t(-.07 .0 .0) d(-90 0 1 0)>, contact, type=3, mesh='../../data/schunk/3385038417_vbe_1008_x.tri' }
shape (m7){ rel=<t(0 0 -.08)    d(180 0 0 1)>, contact, type=3, mesh='../../data/schunk/3385031517_vbe_0808_x.tri' }
shape (m8){ rel=<t(-.055 .0 .00) d(90 0 1 0) d(180 1 0 0)>, contact, type=3, mesh='../../data/schunk/3385038717_vbe_0806_x.tri' }
shape (m9){ rel=<t(.0 .0 -.08)  d(180 0 0 1)>, contact, type=3, mesh='../../data/schunk/3385031717_vbe_0606_x.tri' }


shape ring   (m9) { rel=<d(180 1 0 0) t(0 0 0.1034) d(-90 0 0 1)>, contact, type=4, size=[0 0 .008 .04], color=[.1 .1 .1] }

shape wrist  (m9) { rel=<d(180 1 0 0) t(0 0 0.1525) d(-90 0 0 1)>, contact, type=3, mesh='../../data/schunk/SDH_Gehaeuse_x.tri' color=[.55 .55 .55] }

#shape (knuck1) { type=3, rel=<t(0 0  -.0175) d(90 1 0 0) d(90 0 1 0)>, mesh='../../data/schunk/SDH_Gelenk_Finger1_x.tri' color=[.5 .5 .5] }
#shape (knuck2) { type=3, rel=<t(0 0  -.0175) d(90 1 0 0) d(90 0 1 0)>, mesh='../../data/schunk/SDH_Gelenk_Finger1_x.tri' color=[.5 .5 .5] }
#shape (knuck3) { type=3, rel=<t(0 0  -.0175) d(90 1 0 0) d(90 0 1 0)>, mesh='../../data/schunk/SDH_Gelenk_Finger1_x.tri' color=[.5 .5 .5] }

shape f1(fing1)  { contact, type=3, rel=<t(0 0  -.0175) d(90 1 0 0) d(180 0 1 0)>, mesh='../../data/schunk/SDH_Mittelteil_Finger1_x.tri' color=[.55 .55 .55] }
shape f2(fing2)  { contact, type=3, rel=<t(0 0  -.0175) d(90 1 0 0) d(180 0 1 0)>, mesh='../../data/schunk/SDH_Mittelteil_Finger1_x.tri' color=[.55 .55 .55] }
shape f3(fing3)  { contact, type=3, rel=<t(0 0  -.0175) d(90 1 0 0) d(180 0 1 0)>, mesh='../../data/schunk/SDH_Mittelteil_Finger1_x.tri' color=[.55 .55 .55] }

shape t1(tip1)   { contact, type=3, rel=<t(0 0 -.1385) d(90 1 0 0) d(180 0 1 0)>, mesh='../../data/schunk/SDH_Kuppe_Finger1_x.tri'  color=[.5 .5 .5]}
shape t2(tip2)   { contact, type=3, rel=<t(0 0 -.1385) d(90 1 0 0) d(180 0 1 0)>, mesh='../../data/schunk/SDH_Kuppe_Finger1_x.tri'  color=[.5 .5 .5]}
shape t3(tip3)   { contact, type=3, rel=<t(0 0 -.1385) d(90 1 0 0) d(180 0 1 0)>, mesh='../../data/schunk/SDH_Kuppe_Finger1_x.tri' color=[.5 .5 .5] }


#basic shapes
#shape (base){ contact, rel=<t(0 .25 0) d(25 0 0 1) d(15 1 0 0) t(0 0 .85) d(180 0 0 1) t(0 0 .025) >, type=4, size=[0 0 .05 .10] }
#shape (m3){ contact, rel=<d(90 0 1 0)>, type=4, size=[0 0 .16 .08] }
#shape (m4){ contact, rel=<d(90 0 1 0)>, type=4, size=[0 0 .25 .08] }
#shape (m5){ contact, rel=<d(90 0 1 0)>, type=4, size=[0 0 .14 .07] }
#shape (m6){ contact, rel=<d(90 0 1 0)>, type=4, size=[0 0 .20 .07] }
#shape (m7){ contact, rel=<d(90 0 1 0)>, type=4, size=[0 0 .12 .06] }
#shape (m8){ contact, rel=<d(90 0 1 0)>, type=4, size=[0 0 .16 .06] }
#shape (m9){ contact, rel=<d(90 0 1 0)>, type=4, size=[0 0 .10 .05] }

#laser 'looks' in positive y direction along x-y plane
#shape lasershape (m8){ contact, rel=<d(90 0 0 1) d(180 0 1 0) t(.0 .12 .08) d(-90 0 0 1)>, type=0, size=[.05 .08 .02 .06] color=[1 0 0]}

#shape wrist  (m9) { contact, rel=<d(180 1 0 0) t(0 0 0.1074) d(-90 0 0 1)>, type=4, size=[0 0 .03 .05] }
#shape (knuck1) { rel=<d(90 1 0 0)>, type=4, size=[.03 .02 .06 .02] }
#shape (knuck2) { rel=<d(90 1 0 0)>, type=4, size=[.03 .02 .06 .02] }
#shape (knuck3) { rel=<d(90 1 0 0)>, type=4, size=[.03 .02 .06 .02] }
#shape (fing1)  { contact, rel=<t(0 0 .05)>, type=0, size=[.03 .02 .06 .02] }
#shape (fing2)  { contact, rel=<t(0 0 .05)>, type=0, size=[.03 .02 .06 .02] }
#shape (fing3)  { contact, rel=<t(0 0 .05)>, type=0, size=[.03 .02 .06 .02] }
#shape (tip1)   { contact, rel=<t(0 0 .035)>, type=0, size=[.03 .02 .06 .02] }
#shape (tip2)   { contact, rel=<t(0 0 .035)>, type=0, size=[.03 .02 .06 .02] }
#shape (tip3)   { contact, rel=<t(0 0 .035)>, type=0, size=[.03 .02 .06 .02] }


###########
## grasp references
###########

shape tipNormal1(tip1)   { rel=<t(0 -.014 .009) d(80 1 0 0)>, type=5, size=[.01 .0 .0 .0] color = [1 0 0] }
shape tipNormal2(tip2)   { rel=<t(0 -.014 .009) d(80 1 0 0)>, type=5, size=[.01 .0 .0 .0] color = [1 0 0]}
shape tipNormal3(tip3)   { rel=<t(0 -.014 .009) d(80 1 0 0)>, type=5, size=[.01 .0 .0 .0] color = [1 0 0] }

shape fingNormal1(fing1)   { rel=<t(0 -.014 .055) d(90 1 0 0)>, type=5, size=[.01 .0 .0 .0] color = [1 0 0] }
shape fingNormal2(fing2)   { rel=<t(0 -.014 .055) d(90 1 0 0)>, type=5, size=[.01 .0 .0 .0] color = [1 0 0]}
shape fingNormal3(fing3)   { rel=<t(0 -.014 .055) d(90 1 0 0)>, type=5, size=[.01 .0 .0 .0] color = [1 0 0] }

#shape fingNor(fing2)   { rel=<t(0 -.016 .04) d(90 1 0 0)>, type=1, size=[.0 .0 .05 .003] color = [0 0 0] }

shape palmCenter(m9)     { rel=<t(0 0 -.22)>, type=1, size=[.0 .0 .0 .005] color = [1 0 0] }



###########
## poles
###########

shape pole1 (base){ contact, type=0, size=[.05 .05 .60 .05], rel=<t(.30 -.25 0) d(25 0 0 1) d(-40 1 0 0) t(0 .0 .3)> }
shape pole2 (base){ contact, type=0, size=[.05 .05 .7 .03], rel=<t(-.30 -.25 0) d(-45 0 0 1) d(-43 1 0 0) t(0 .0 .35)> }

shape back1 (base) { contact, type=0, size=[.05 .05 .85 .05], rel=<t(0 .25 0) d(25 0 0 1) d(15 1 0 0) t(-.0565  .0565 0) t(0 0 .425)> }
shape back2 (base) { contact, type=0, size=[.05 .05 .85 .05], rel=<t(0 .25 0) d(25 0 0 1) d(15 1 0 0) t(-.0565 -.0565 0) t(0 0 .425)> }
shape back3 (base) { contact, type=0, size=[.05 .05 .85 .05], rel=<t(0 .25 0) d(25 0 0 1) d(15 1 0 0) t( .0565 -.0565 0) t(0 0 .425)> }
shape back4 (base) { contact, type=0, size=[.05 .05 .85 .05], rel=<t(0 .25 0) d(25 0 0 1) d(15 1 0 0) t( .0565  .0565 0) t(0 0 .425)> }



#body querm1 { type=0, size=[.05 .05 .073 .05], color=[1. .5 .5] }
#body querm2 { type=0, size=[.05 .05 .073 .05], color=[1. .5 .5] }
#body querm3 { type=0, size=[.05 .05 .073 .05], color=[1. .5 .5] }
#body querm4 { type=0, size=[.05 .05 .073 .05], color=[1. .5 .5] }
#joint (back1 querm1) { A=<t(0 0 .1) d(90 0 1 0) t(0 .0 .0565)> }
#joint (back2 querm2) { A=<t(0 0 .1) d(90 0 1 0) t(0 .0 .0565)> }
#joint (back3 querm3) { A=<t(0 0 .1) d(-90 1 0 0) t(0 .0 .0565)> }
#joint (back1 querm4) { A=<t(0 0 .1) d(90 1 0 0) t(0 .0 .0565)> }

#}

###########
## objects
###########

body  graspobject { }

body  OBJECTS{ X=<t(.0 .0 .0)> }

#shape table(OBJECTS){ type=4, rel=<t(0 0 -.02)>, size=[.0 .0 .04 .5], color=[.8 .5 .3] }
#shape cyl1(OBJECTS){ contact, type=4, rel=<t( .25 .2 .055)>, size=[.0 .0 .108 .0375], color=[.3 .9 .1] }
#shape S2(OBJECTS){ contact, type=0, rel=<t(-.1 -1.1 1.1)>, size=[.03 .03 .03 .03], color=[.3 .9 .1] }
<<<<<<< HEAD
shape S3(OBJECTS){ contact, type=4, rel=<t( .15 -.80 .60) t(0 0 .108)>, size=[.0 .0 .208 .0375], color=[.9 .3 .1] }
=======
#shape S3(OBJECTS){ contact, type=4, rel=<t( -.05 -.60 .60) t(0 0 .108)>, size=[.0 .0 .208 .0375], color=[.9 .3 .1] }
>>>>>>> cc46d75d
#shape S4(OBJECTS){ type=4, rel=<t(-.25 .2 .055) t(0 0 .108)>, size=[.0 .0 .108 .0375], color=[.9 .3 .1] }

#shape S0(OBJECTS){ type=4, rel=<t(-.0  .2 .04) >, size=[.0 .0 .08 .04], color=[.9 .3 .1] }

#shape camera(OBJECTS){ contact, rel=<t(.0 +.83 -.67) t(0.296 -0.211 0.824) d(90 1 0 0) d(147 0 1 0)>, type=0, size=[.157 .035 .046 .01] color=[1 0 0]}


#shape S3(OBJECTS){ type=4, rel=<t( .0 .0 .055)>, size=[.0 .0 .108 .0375], color=[.9 .3 .1] }

#shape target(OBJECTS){ type=1, rel=<t(-.25 .2 .055)>, size=[.0 .0 .0 .01], color=[1. .5 .5] }


###########
## marker
###########

shape tennisBall  (m9) { rel=<d(180 1 0 0) t(0 .078 0.123)>, contact, type=1, size=[0 0 0 .02] color=[1 .7 .0] }
shape tennisBall2  (m9) { rel=<d(180 1 0 0) t(0 .078 0.123)>, contact, type=1, size=[0 0 0 .02] color=[1 .7 .0] }

shape marker2  (m9) { rel=<d(180 1 0 0) t(0 -.065 0.123)>, contact, type=1, size=[0 0 0 .02] color=[1 .7 .0] }<|MERGE_RESOLUTION|>--- conflicted
+++ resolved
@@ -190,11 +190,7 @@
 #shape table(OBJECTS){ type=4, rel=<t(0 0 -.02)>, size=[.0 .0 .04 .5], color=[.8 .5 .3] }
 #shape cyl1(OBJECTS){ contact, type=4, rel=<t( .25 .2 .055)>, size=[.0 .0 .108 .0375], color=[.3 .9 .1] }
 #shape S2(OBJECTS){ contact, type=0, rel=<t(-.1 -1.1 1.1)>, size=[.03 .03 .03 .03], color=[.3 .9 .1] }
-<<<<<<< HEAD
-shape S3(OBJECTS){ contact, type=4, rel=<t( .15 -.80 .60) t(0 0 .108)>, size=[.0 .0 .208 .0375], color=[.9 .3 .1] }
-=======
 #shape S3(OBJECTS){ contact, type=4, rel=<t( -.05 -.60 .60) t(0 0 .108)>, size=[.0 .0 .208 .0375], color=[.9 .3 .1] }
->>>>>>> cc46d75d
 #shape S4(OBJECTS){ type=4, rel=<t(-.25 .2 .055) t(0 0 .108)>, size=[.0 .0 .108 .0375], color=[.9 .3 .1] }
 
 #shape S0(OBJECTS){ type=4, rel=<t(-.0  .2 .04) >, size=[.0 .0 .08 .04], color=[.9 .3 .1] }
