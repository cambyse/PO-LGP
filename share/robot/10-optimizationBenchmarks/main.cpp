--- conflicted
+++ resolved
@@ -193,23 +193,13 @@
 
   TaskVariable *V;
 
-<<<<<<< HEAD
-  V=listGetByName(sys.vars,"tips z align");
-=======
   V=listFindByName(sys.vars,"tips z align");
-  V->setGains(.01,.0);
->>>>>>> 1901e457
   V->updateState();
   V->y_target = ARR(-1.,-1.,-1.);
   V->setInterpolatedTargetsEndPrecisions(T,0,tv_tipAlign_prec,0.,0.);
 
   /* */
-<<<<<<< HEAD
-  V=listGetByName(sys.vars,"palm pos");
-=======
   V=listFindByName(sys.vars,"palm pos");
-  V->setGains(.1,.0);
->>>>>>> 1901e457
   V->updateState();
   /*  target and prec for stock position var
   V->y_target = graspobj->center();
@@ -220,32 +210,17 @@
   V->setInterpolatedTargetsEndPrecisions(T,0,tv_palm_prec,0.,0.);
   /* */
 
-<<<<<<< HEAD
-  V=listGetByName(sys.vars,"oppose tip");
-=======
   V=listFindByName(sys.vars,"oppose tip");
-  V->setGains(.1,.0);
->>>>>>> 1901e457
   V->updateState();
   V->y_target = 0;
   V->setInterpolatedTargetsEndPrecisions(T,0,tv_opp_tip_prec,0.,0.);
 
-<<<<<<< HEAD
-  V=listGetByName(sys.vars,"oppose fng");
-=======
   V=listFindByName(sys.vars,"oppose fng");
-  V->setGains(.1,.0);
->>>>>>> 1901e457
   V->updateState();
   V->y_target = 0;
   V->setInterpolatedTargetsEndPrecisions(T,0,tv_opp_fng_prec,0.,0.);
 
-<<<<<<< HEAD
-  V=listGetByName(sys.vars,"isf col");
-=======
   V=listFindByName(sys.vars,"zeroLevel");
-  V->setGains(.1,.0);
->>>>>>> 1901e457
   V->updateState();
   V->y_target = ARR(1.,1.,1.); 
   V->v_target = ARR(-.1,-.1,-.1); 
@@ -262,7 +237,7 @@
     V->v_prec_trajectory(t) = tv_ISF_col_prec;
   } 
 
-  V=listGetByName(sys.vars,"zeroLevel");
+  V=listFindByName(sys.vars,"zeroLevel");
   V->updateState();
   V->y_target = ARR(0,0,0); 
   //V->v_target = ARR(-1.,-1.,-1.); 
@@ -338,15 +313,15 @@
 void
 active_var(soc::SocSystem_Ors &sys){
   activateAll(sys.vars,false);
-  listGetByName(sys.vars,"isf col")->active=true; 
-  listGetByName(sys.vars,"palm pos")->active=true; 
-  listGetByName(sys.vars,"tips z align")->active=true; 
-  listGetByName(sys.vars,"collision")->active=true; 
-  listGetByName(sys.vars,"qitself")->active=true; 
-  listGetByName(sys.vars,"limits")->active=true; 
-  listGetByName(sys.vars,"oppose tip")->active=true; 
-  listGetByName(sys.vars,"oppose fng")->active=true; 
-  listGetByName(sys.vars,"zeroLevel")->active=true; 
+  listFindByName(sys.vars,"isf col")->active=true; 
+  listFindByName(sys.vars,"palm pos")->active=true; 
+  listFindByName(sys.vars,"tips z align")->active=true; 
+  listFindByName(sys.vars,"collision")->active=true; 
+  listFindByName(sys.vars,"qitself")->active=true; 
+  listFindByName(sys.vars,"limits")->active=true; 
+  listFindByName(sys.vars,"oppose tip")->active=true; 
+  listFindByName(sys.vars,"oppose fng")->active=true; 
+  listFindByName(sys.vars,"zeroLevel")->active=true; 
   /*
   */
 }
