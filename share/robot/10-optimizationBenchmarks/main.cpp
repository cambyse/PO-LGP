#include <MT/soc.h>
#include <MT/array.h>
#include <MT/util.h>
#include <MT/specialTaskVariables.h>
#include <MT/opengl.h>
#include <MT/aico.h>
#include "SD/potentialTaskVariables.h"
#include "SD/miscTaskVariables.h"
#include "SD/graspObjects.h"
#include "SD/surface_helpers.h"
#include "DZ/aico_key_frames.h"

//===========================================================================

void problem1(){
  cout <<"\n= problem 1: simple kinematic reaching with 1 TV =\n" <<endl;

  //setup the system
  soc::SocSystem_Ors sys;
  OpenGL gl;
  uint T=MT::getParameter<uint>("reachPlanTrajectoryLength");
  sys.initBasics(NULL,NULL,&gl,T,3.,false,NULL);
  
  //setup the task
  TaskVariable *pos = new TaskVariable("position" , *sys.ors, posTVT, "palmCenter", 0, ARR());
  sys.setTaskVariables(ARRAY(pos));
  pos->y_target = arr(sys.ors->getShapeByName("target")->X.pos.p,3);
  pos->setInterpolatedTargetsEndPrecisions(T,1e-2,1e4,0.,0.);

  AICO_clean solver;

  cout <<"\n== second test: T step planning ==\n" <<endl;
  T=MT::getParameter<uint>("reachPlanTrajectoryLength");
  sys.setTimeInterval(3.,T);
  sys.setToq0();
  pos->setInterpolatedTargetsEndPrecisions(T,1e-2,1e4,0.,10*1e4);
  solver.init(sys);
  solver.iterate_to_convergence();
}

//===========================================================================

void problem2(){
  cout <<"\n= problem 2: dynamic reaching =\n" <<endl;

  //setup the system
  soc::SocSystem_Ors sys;
  OpenGL gl;
  uint T=MT::getParameter<uint>("reachPlanTrajectoryLength");
  sys.initBasics(NULL,NULL,&gl,T,4.,true,NULL);
  
  //setup the task
  TaskVariable *pos = new TaskVariable("position" , *sys.ors, posTVT, "palmCenter", 0, ARR());
  sys.setTaskVariables(ARRAY(pos));
  pos->y_target = arr(sys.ors->getShapeByName("target")->X.pos.p,3);
  pos->setInterpolatedTargetsEndPrecisions(T,
                                           MT::getParameter<double>("reachPlanMidPrec"),
                                           MT::getParameter<double>("reachPlanEndPrec"),
                                           0.,
                                           MT::getParameter<double>("reachPlanEndVelPrec"));

  AICO_clean solver;
  solver.init(sys);
  solver.iterate_to_convergence();
}


//===========================================================================

void problem3(){
  cout <<"\n= problem 3: dynamic grasping =\n" <<endl;

  //setup the problem
  soc::SocSystem_Ors sys;
  OpenGL gl;
  uint T=MT::getParameter<uint>("reachPlanTrajectoryLength");
  sys.initBasics(NULL,NULL,&gl,T,4.,true,NULL);
  
  createStandardRobotTaskVariables(sys);
  setGraspGoals(sys,T,"cyl1");

  AICO_clean solver(sys);
  solver.iterate_to_convergence();
}

//===========================================================================

void
createISPTaskVariables(soc::SocSystem_Ors& sys, GraspObject *graspobj){
  createStandardRobotTaskVariables(sys);
  
  MT::Array<ors::Shape*> tipsN, fingN;
  ors::Shape *palm; // palm center wrt wrist body

  /* ------- Task Vars -------- */
  TaskVariableList TVs_all; 
  TaskVariable *TV_tipAlign;
  TaskVariable *TV_palm;
  TaskVariable *TV_opp_tip;
  TaskVariable *TV_opp_fng;
  TaskVariable *TV_zeroLevel;
  TaskVariable *TV_ISFcol;
  TaskVariable *TV_col, *TV_q,   *TV_lim ;

  /* finger tip markers.  Need to be defined in the ors file. see
   * .../test/graspISF/schunk.ors for example */
  tipsN.append(sys.ors->getShapeByName("tipNormal1"));
  tipsN.append(sys.ors->getShapeByName("tipNormal2"));
  tipsN.append(sys.ors->getShapeByName("tipNormal3"));
  fingN.append(sys.ors->getShapeByName("fingNormal1"));
  fingN.append(sys.ors->getShapeByName("fingNormal2"));
  fingN.append(sys.ors->getShapeByName("fingNormal3"));

  /* misleading name -- this is the name of the red ball marker 10cm in
   * front of the palm surface. see schunk.ors in graspISF directory */
  palm = sys.ors->getShapeByName("palmCenter");

  /* finger tips aligned with the negative gradient of the potential field */
  TV_tipAlign = new PotentialFieldAlignTaskVariable("tips z align",
      *sys.ors, tipsN, *graspobj);
  /* position of the palm center marker */
  /* TODO: need this? or make zeroLeel? 
  TV_palm = new TaskVariable();
  TV_palm->set("palm pos",*sys.ors, posTVT,
	       palm->body->index,palm->rel, -1, ors::Transformation(),ARR());
   */
  MT::Array<ors::Shape*> palmL; palmL.append(palm);
  TV_palm = new PotentialValuesTaskVariable("palm pos",
      *sys.ors, palmL, *graspobj);
   /* */
  /* opposing fingers: heuristic for a good grasp (sort of weak closure
   * argument) */
  TV_opp_tip = new zOpposeTaskVariable("oppose tip",*sys.ors, tipsN);
  TV_opp_fng = new zOpposeTaskVariable("oppose fng",*sys.ors, fingN);
  /* the value of the potential field should be 0 at fingertips */
  TV_zeroLevel = new PotentialValuesTaskVariable("zeroLevel",
      *sys.ors, tipsN, *graspobj);

  TV_ISFcol = new PotentialValuesTaskVariable("isf col",
      *sys.ors, tipsN, *graspobj);

  /* feasibility and smoothness costs constraints */
  TV_col  = listGetByName(sys.vars,"collision"); 
  TV_q    = listGetByName(sys.vars,"qitself"); 
  TV_lim  = listGetByName(sys.vars,"limits"); 

  TVs_all.append(ARRAY( TV_zeroLevel, TV_ISFcol,  TV_opp_fng, TV_opp_tip, TV_palm, TV_tipAlign,
        TV_col, TV_lim, TV_q));

  sys.setTaskVariables(TVs_all);

}

#define SD_PAR_R(n)  MT::getParameter<double>((n));

void setISPGraspGoals(soc::SocSystem_Ors& sys,uint T, GraspObject *graspobj){
  sys.setq0AsCurrent();

  /* configuration */
  static bool firstTime=true;
  static double tv_palm_prec,
                tv_opp_fng_prec,
                tv_opp_tip_prec,
                tv_zeroLevel_prec,
                tv_ISF_col_prec,
                tv_tipAlign_prec,
                comfPrec,
                endVelPrec,
                midPrec,
                limPrec,
                colPrec;

  if(firstTime){
    firstTime=false;
    tv_palm_prec =        SD_PAR_R("grasp_tv_palm_prec");
    tv_opp_tip_prec =     SD_PAR_R("grasp_tv_opp_tip_prec");
    tv_opp_fng_prec =     SD_PAR_R("grasp_tv_opp_fng_prec");
    tv_zeroLevel_prec =   SD_PAR_R("grasp_tv_zeroLevel_prec");
    tv_ISF_col_prec =  SD_PAR_R("grasp_tv_ISF_col_prec");
    tv_tipAlign_prec =    SD_PAR_R("grasp_tv_tipAlign_prec");
    colPrec =	            SD_PAR_R("reachPlanColPrec");
    comfPrec =          	SD_PAR_R("reachPlanHomeComfort");
    endVelPrec =          SD_PAR_R("reachPlanEndVelPrec");
    midPrec =             SD_PAR_R("reachPlanMidPrec");
    limPrec =             SD_PAR_R("reachPlanLimPrec");
  }

  //set the time horizon
  CHECK(T==sys.nTime(),"");

  //deactivate all variables
  activateAll(sys.vars,false);

  TaskVariable *V;

  V=listGetByName(sys.vars,"tips z align");
  //V->setGains(.01,.0);
  V->updateState();
  V->y_target = ARR(-1.,-1.,-1.);
  V->setInterpolatedTargetsEndPrecisions(T,0,tv_tipAlign_prec,0.,0.);

  /* */
  V=listGetByName(sys.vars,"palm pos");
  //V->setGains(.1,.0);
  V->updateState();
  /*  target and prec for stock position var
  V->y_target = graspobj->center();
  V->setInterpolatedTargetsEndPrecisions(T,midPrec,tv_palm_prec,0.,0.);
  */
  /*  target and prec for zeroLevel var */
  V->y_target = ARR(0);
  V->setInterpolatedTargetsEndPrecisions(T,0,tv_palm_prec,0.,0.);
  /* */

  V=listGetByName(sys.vars,"oppose tip");
  //V->setGains(.1,.0);
  V->updateState();
  V->y_target = 0;
  V->setInterpolatedTargetsEndPrecisions(T,0,tv_opp_tip_prec,0.,0.);

  V=listGetByName(sys.vars,"oppose fng");
  //V->setGains(.1,.0);
  V->updateState();
  V->y_target = 0;
  V->setInterpolatedTargetsEndPrecisions(T,0,tv_opp_fng_prec,0.,0.);

  V=listGetByName(sys.vars,"isf col");
  //V->setGains(.1,.0);
  V->updateState();
  V->y_target = ARR(1.,1.,1.); 
  V->v_target = ARR(-.1,-.1,-.1); 
  V->setInterpolatedTargetsEndPrecisions(T,0.,0.,0.,0.);
  uint t,M=1/4;
  for(t=T-M;t<T;t++){
    //V->y_prec_trajectory(t) = (T*M/(T-t))*tv_ISF_col_prec;
    V->v_prec_trajectory(t) = (T*M/(T-t))*tv_ISF_col_prec;
  } 

  V=listGetByName(sys.vars,"zeroLevel");
  //V->setGains(.1,.0);
  V->updateState();
  V->y_target = ARR(0,0,0); 
  //V->v_target = ARR(-1.,-1.,-1.); 
  V->setInterpolatedTargetsEndPrecisions(T,0,tv_zeroLevel_prec,0.,0.);
#if 0
  uint t,M=1/8;
  for(t=T-M;t<T;t++){
    V->y_trajectory[t]() = (1./M*(T-t))*ARR(.1,.1,.1);
    V->y_prec_trajectory(t) = tv_ISF_col_prec;
  } 
#endif
#if 0
  for(t=T-M;t<T;t++){
    V->v_trajectory[t]() = (1./M*(T-t))*V->v_target;
    V->v_prec_trajectory(t) = 1e5; tv_ISF_col_prec;
  } 
  V->v_prec_trajectory(T) = 0;//to not confuse posterior estimation
#endif
    
  //col lim and relax
  V=listGetByName(sys.vars,"collision"); V->y=0.;  V->y_target=0.;
  V->setInterpolatedTargetsConstPrecisions(T,colPrec,0.);
  V=listGetByName(sys.vars,"limits"); V->y=0.; V->y_target=0.; 
  V->setInterpolatedTargetsConstPrecisions(T,limPrec,0.);
  V=listGetByName(sys.vars,"qitself");
  V->y=0.; V->y_target=V->y;  V->v=0.;  V->v_target=V->v;
  V->setInterpolatedTargetsEndPrecisions(T,comfPrec,0.,0,endVelPrec);
}

GraspObject_GP *
random_obj(){

  double gp_size=MT::Parameter<double>("gp_size");
  arr pts, grads, mins, maxs, c;
  uint i;      

  c=MT::Parameter<arr>("center");

  /* GP for random object generation and for learning */
  GraspObject_GP *ot = new GraspObject_GP( c, gp_size);
  GraspObject_GP *oe = new GraspObject_GP( c, gp_size);

  /* generate object using sampling from GP */
  rnd.seed(MT::Parameter<uint>("rnd_srfc_seed"));
  randomGP_on_random_points(ot->isf_gp.gp, c, gp_size, 20);
  ot->isf_gp.gp.recompute();
  /* too expensive: ot->buildMesh();
  ot->getEnclRect(mins,maxs);*/
  mins = c-.3; maxs = c+.3;

  /* estimate generated object by other GP */
  get_observs_gradwalk(pts,grads, ot, mins, maxs, 20);
  FOR1D(pts,i){
    oe->isf_gp.gp.appendGradientObservation(pts[i], grads[i]);
    oe->isf_gp.gp.appendObservation(pts[i], 0);
  }
  oe->isf_gp.gp.recompute();

  /* get estimation quality */
  SD_DBG("(V_common - V_false) / V_true = "<<ISF_common_volume(ot,oe));

  SD_DBG("saving estimated object to file...");
  std::ofstream f_gp;
  MT::open(f_gp,MT::getParameter<MT::String>("gp_file"));
  oe->isf_gp.write(f_gp);
  f_gp.close();
  oe->buildMesh();
  oe->m.writeTriFile("a.tri");

  return oe;
}

void
setzeroprec(soc::SocSystem_Ors &sys, uint T){
  uint i;

  FOR1D(sys.vars, i){
    sys.vars(i)->setInterpolatedTargetsConstPrecisions(T,0.,0.);
  }
}

//===========================================================================

void problem4(){
  cout <<"\n= grasping with impl. surf. potentials =\n" <<endl;

  //setup the problem
  soc::SocSystem_Ors sys;
  OpenGL gl;
  GraspObject *o;
<<<<<<< HEAD
=======
  arr c=MT::Parameter<arr>("center");
  double gp_size=MT::Parameter<double>("gp_size");
>>>>>>> cc46d75d
  switch (MT::getParameter<uint>("shape")){
    case 0: o = new GraspObject_Sphere();break;
    case 1: o = new GraspObject_InfCylinder();break;
    case 2: o = new GraspObject_Cylinder1();break;
<<<<<<< HEAD
=======
    case 3: o = random_obj(); break;
    case 4: o = new GraspObject_GP(c,gp_size);
            std::ifstream f_gp;
            MT::open(f_gp,MT::getParameter<MT::String>("gp_file"));
            ((GraspObject_GP*)o)->isf_gp.read(f_gp);
            f_gp.close();
            ((GraspObject_GP*)o)->isf_gp.gp.recompute();
            o->m.readFile("a.tri");
            break;
>>>>>>> cc46d75d
  }
  uint T=MT::getParameter<uint>("reachPlanTrajectoryLength");
  double t=MT::getParameter<double>("reachPlanTrajectoryTime");
  sys.initBasics(NULL,NULL,&gl,T,t,true,NULL);
  if (!o->m.V.N)  o->buildMesh();
  gl.add(glDrawMeshObject, o);
  gl.add(glDrawPlot,&plotModule); // eureka! we plot field
  gl.watch("The object");
  
  createISPTaskVariables(sys,o);
  setISPGraspGoals(sys,T,o);

  AICO_clean solver(sys);
  //solver.iterate_to_convergence();
  for(uint k=0;k<solver.max_iterations;k++){
    double d=solver.step();
    if(k && d<solver.tolerance) break;
  }
}


//===========================================================================

void problem5(){
  cout <<"\n= grasping with impl. surf. potentials and time optimization =\n" <<endl;

  //setup the problem
  soc::SocSystem_Ors sys;
  OpenGL gl;
  GraspObject *o;
  arr c=MT::Parameter<arr>("center");
  double gp_size=MT::Parameter<double>("gp_size");
  switch (MT::getParameter<uint>("shape")){
    case 0: o = new GraspObject_Sphere();break;
    case 1: o = new GraspObject_InfCylinder();break;
    case 2: o = new GraspObject_Cylinder1();break;
    case 3: o = random_obj(); break;
    case 4: o = new GraspObject_GP(c,gp_size);
            std::ifstream f_gp;
            MT::open(f_gp,MT::getParameter<MT::String>("gp_file"));
            ((GraspObject_GP*)o)->isf_gp.read(f_gp);
            f_gp.close();
            ((GraspObject_GP*)o)->isf_gp.gp.recompute();
            o->m.readFile("a.tri");
            break;
  }
  uint T=MT::getParameter<uint>("reachPlanTrajectoryLength");
  double t=MT::getParameter<double>("reachPlanTrajectoryTime"); // initial time
  double alpha=MT::getParameter<double>("alpha");
  double BinvFactor=MT::getParameter<double>("BinvFactor");
  double tm;
  arr q0, b,b0,B, Binv, r,R;
  arr zero14(14);zero14.setZero();

  sys.initBasics(NULL,NULL,&gl,T,t,true,NULL);
  if (!o->m.V.N)  o->buildMesh();
  gl.add(glDrawMeshObject, o);
  gl.add(glDrawPlot,&plotModule); // eureka! we plot field
  
  createISPTaskVariables(sys,o);
  setISPGraspGoals(sys,T,o);

  /* get initial pose */
  sys.getq0(q0);

  /* optimal time is tm */
  GetOptimalDynamicTime(tm,b,B,sys,alpha,0.06); 

  /* with optimal time, get posterior pose
  sys.setq(q0,0);
  OneStepDynamicFull(b,B,sys,tm/*=tuse opt time*//*,alpha); 
  */
  MT_MSG( "Post belief:" << b); MT_MSG( "time:" << tm);

  /* see bwdMsg */
  b0.setCarray(b.p,14);
  sys.setq(b0,0);
  gl.watch("helo");


  /* start aico with bwdMsg */
  soc::SocSystem_Ors sys2;
  sys2.initBasics(NULL,NULL,&gl,T,/*0.6**/tm,true,NULL);
  createISPTaskVariables(sys2,o);
  setISPGraspGoals(sys2,T,o);
  //setzeroprec(sys2, T);

  AICO_clean solver(sys2);
  solver.useBwdMsg=true;
  solver.bwdMsg_v = cat(b0,zero14);
  inverse(Binv,B);
  solver.bwdMsg_Vinv.setDiag(BinvFactor,28); //=BinvFactor*Binv;
  MT_MSG("Vinv="<<solver.bwdMsg_Vinv);
  //solver.iterate_to_convergence(); //roll out cycle
  for(uint k=0;k<solver.max_iterations;k++){
    double d=solver.step();
    if(k && d<solver.tolerance) break;

    BinvFactor *= .75;
    solver.bwdMsg_Vinv.setDiag(BinvFactor,28);
  }
  sys2.getCosts(R,r,solver.q[T],T);
  MT_MSG( "last q:"<< solver.q[T]);

}

//===========================================================================

int main(int argn,char **argv){
  MT::initCmdLine(argn,argv);

  int mode=MT::getParameter<int>("mode");
  switch(mode){
  case 1:  problem1();  break;
  case 2:  problem2();  break;
  case 3:  problem3();  break;
  case 4:  problem4();  break;
  case 5:  problem5();  break;
  default: NIY;
  }
  return 0;
}
<|MERGE_RESOLUTION|>--- conflicted
+++ resolved
@@ -176,7 +176,7 @@
     tv_opp_tip_prec =     SD_PAR_R("grasp_tv_opp_tip_prec");
     tv_opp_fng_prec =     SD_PAR_R("grasp_tv_opp_fng_prec");
     tv_zeroLevel_prec =   SD_PAR_R("grasp_tv_zeroLevel_prec");
-    tv_ISF_col_prec =  SD_PAR_R("grasp_tv_ISF_col_prec");
+    tv_ISF_col_prec =     SD_PAR_R("grasp_tv_ISF_col_prec");
     tv_tipAlign_prec =    SD_PAR_R("grasp_tv_tipAlign_prec");
     colPrec =	            SD_PAR_R("reachPlanColPrec");
     comfPrec =          	SD_PAR_R("reachPlanHomeComfort");
@@ -194,14 +194,12 @@
   TaskVariable *V;
 
   V=listGetByName(sys.vars,"tips z align");
-  //V->setGains(.01,.0);
   V->updateState();
   V->y_target = ARR(-1.,-1.,-1.);
   V->setInterpolatedTargetsEndPrecisions(T,0,tv_tipAlign_prec,0.,0.);
 
   /* */
   V=listGetByName(sys.vars,"palm pos");
-  //V->setGains(.1,.0);
   V->updateState();
   /*  target and prec for stock position var
   V->y_target = graspobj->center();
@@ -213,31 +211,27 @@
   /* */
 
   V=listGetByName(sys.vars,"oppose tip");
-  //V->setGains(.1,.0);
   V->updateState();
   V->y_target = 0;
   V->setInterpolatedTargetsEndPrecisions(T,0,tv_opp_tip_prec,0.,0.);
 
   V=listGetByName(sys.vars,"oppose fng");
-  //V->setGains(.1,.0);
   V->updateState();
   V->y_target = 0;
   V->setInterpolatedTargetsEndPrecisions(T,0,tv_opp_fng_prec,0.,0.);
 
   V=listGetByName(sys.vars,"isf col");
-  //V->setGains(.1,.0);
   V->updateState();
   V->y_target = ARR(1.,1.,1.); 
   V->v_target = ARR(-.1,-.1,-.1); 
-  V->setInterpolatedTargetsEndPrecisions(T,0.,0.,0.,0.);
+  V->setInterpolatedTargetsEndPrecisions(T,tv_ISF_col_prec,0.,0.,0.);
   uint t,M=1/4;
   for(t=T-M;t<T;t++){
-    //V->y_prec_trajectory(t) = (T*M/(T-t))*tv_ISF_col_prec;
-    V->v_prec_trajectory(t) = (T*M/(T-t))*tv_ISF_col_prec;
+    V->y_prec_trajectory(t) = (T*M/(T-t))*tv_ISF_col_prec;
+    //V->v_prec_trajectory(t) = (T*M/(T-t))*tv_ISF_col_prec;
   } 
 
   V=listGetByName(sys.vars,"zeroLevel");
-  //V->setGains(.1,.0);
   V->updateState();
   V->y_target = ARR(0,0,0); 
   //V->v_target = ARR(-1.,-1.,-1.); 
@@ -328,17 +322,12 @@
   soc::SocSystem_Ors sys;
   OpenGL gl;
   GraspObject *o;
-<<<<<<< HEAD
-=======
   arr c=MT::Parameter<arr>("center");
   double gp_size=MT::Parameter<double>("gp_size");
->>>>>>> cc46d75d
   switch (MT::getParameter<uint>("shape")){
     case 0: o = new GraspObject_Sphere();break;
     case 1: o = new GraspObject_InfCylinder();break;
     case 2: o = new GraspObject_Cylinder1();break;
-<<<<<<< HEAD
-=======
     case 3: o = random_obj(); break;
     case 4: o = new GraspObject_GP(c,gp_size);
             std::ifstream f_gp;
@@ -348,7 +337,6 @@
             ((GraspObject_GP*)o)->isf_gp.gp.recompute();
             o->m.readFile("a.tri");
             break;
->>>>>>> cc46d75d
   }
   uint T=MT::getParameter<uint>("reachPlanTrajectoryLength");
   double t=MT::getParameter<double>("reachPlanTrajectoryTime");
@@ -396,7 +384,7 @@
             break;
   }
   uint T=MT::getParameter<uint>("reachPlanTrajectoryLength");
-  double t=MT::getParameter<double>("reachPlanTrajectoryTime"); // initial time
+  double t=MT::getParameter<double>("optTimeMin"); 
   double alpha=MT::getParameter<double>("alpha");
   double BinvFactor=MT::getParameter<double>("BinvFactor");
   double tm;
