--- conflicted
+++ resolved
@@ -1,29 +1,17 @@
 mode = 5
-<<<<<<< HEAD
-shape = 0 1 2 # 0:sph 1:inf.cy 2:capp.c.
-=======
 shape = 4 3 2 0 1 # 0:sph 1:inf.cy 2:capp.c. 3:GP 4:GP&mesh from file
 gp_file = test.gp
->>>>>>> cc46d75d
 
 orsFile = schunk.ors
 Wcost = 1e-1 1e3
 Hcost = 1e-1
 
 reachPlanHomeComfort = 1e-3
-<<<<<<< HEAD
-reachPlanMidPrec = 1e0 1e-2 0
-reachPlanEndVelPrec = 1e2
-
-reachPlanColPrec = 1e-1
-reachPlanLimPrec = 1e3
-=======
 reachPlanMidPrec = 1e-10 1e-2 0
 reachPlanEndVelPrec = 1e-3
 
 reachPlanColPrec = 1e-2
 reachPlanLimPrec = 1e-1
->>>>>>> cc46d75d
 
 aico_method = 3
 aico_max_iterations = 100
@@ -32,27 +20,6 @@
 aico_display = 1 10
 aico_damping = 1
 
-<<<<<<< HEAD
-center = [ .25 -.99 .80 ]
-orientation = [ 0 .0 .1 ]
-radius = .04
-sigma = 3 5 .1
-height = .2
-
-plotPotentialField = 0. .01 0.
-
-grasp_tv_palm_prec			= 1e4 5e2 5e4 0 5e5			250a
-grasp_tv_opp_tip_prec 		= 2e-1 4e-1 1e1 0 4e3 6e2	.2a
-grasp_tv_opp_fng_prec		= 1e-1 2e-1 4e3 6e2			.1a
-grasp_tv_zeroLevel_prec		= 1e2 4e1 4e2 0 4e5 1e2		2a
-grasp_tv_ISF_col_prec		= 6e0 1e-1 1e4 9e3 4e4 0	.05a
-grasp_tv_tipAlign_prec		= 5e1 1e2 1e4 9e3 4e4 0		50a
-
-reachPlanTrajectoryLength =  100 16 32 256 512 1024 32
-reachPlanTrajectoryTime = 3.2
-alpha = 1e0 (6e-2 for 1step)
-BinvFactor = 1e2 1e-1 (1e7 for 1step)
-=======
 center = [ -.2 -.93 .80 ]
 orientation = [ 0 .5 .5 ]
 radius = .03
@@ -64,14 +31,15 @@
 
 plotPotentialField = 0. .01 0.
 
-grasp_tv_palm_prec_m =  1e4 5e4 0 5e5		 5000a
+grasp_tv_palm_prec =  1e4 5e4 0 5e5		 5000a
 grasp_tv_opp_tip_prec = 5e-1 1e1 4e-2 1e1 0 4e3 6e2         a
 grasp_tv_opp_fng_prec = 1e-1 2e-2 4e3 6e2		0
-grasp_tv_zeroLevel_prec_m = 1e4 4e-1 4e2 0 4e5 1e2	40a
-grasp_tv_tipAlign_prec_m =  3e1 1e0 1e4 9e3 4e4 0	1000a
+grasp_tv_zeroLevel_prec = 1e4 4e-1 4e2 0 4e5 1e2	40a
+grasp_tv_ISF_col_prec		= 6e0 1e-1 1e4 9e3 4e4 0	.05a
+grasp_tv_tipAlign_prec =  3e1 1e0 1e4 9e3 4e4 0	1000a
 
 reachPlanTrajectoryLength = 20 1 100 16 32 256 512 1024 32
-reachPlanTrajectoryTime = .5
+reachPlanTrajectoryTime = 2.5
+optTimeMin = .5
 alpha = 1e0 (6e-2 for 1step)
-BinvFactor = 1e4  (1e7 for 1step)
->>>>>>> cc46d75d
+BinvFactor = 1e1  (1e7 for 1step)