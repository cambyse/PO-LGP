--- conflicted
+++ resolved
@@ -32,18 +32,6 @@
 
 plotPotentialField = 0. .01 0.
 
-<<<<<<< HEAD
-grasp_tv_palm_prec_m =  1e4 5e4 0 5e5		 5000a
-grasp_tv_opp_tip_prec = 5e-1 1e1 4e-2 1e1 0 4e3 6e2         a
-grasp_tv_opp_fng_prec = 1e-1 2e-2 4e3 6e2		0
-grasp_tv_zeroLevel_prec_m = 1e4 4e-1 4e2 0 4e5 1e2	40a
-grasp_tv_tipAlign_prec_m =  3e1 1e0 1e4 9e3 4e4 0	1000a
-
-reachPlanTrajectoryLength = 20 1 100 16 32 256 512 1024 32
-reachPlanTrajectoryTime = 3.5
-alpha = 1e0 (6e-2 for 1step)
-BinvFactor = 1e4  (1e7 for 1step)
-=======
 grasp_tv_palm_prec =  2e3 			2000a
 grasp_palmAlign_prec =	2e2
 grasp_tv_appr_dir_prec =  2e3 		2000a
@@ -59,5 +47,4 @@
 alpha = 5e-3 (6e-2 for 1step)
 oneStep_tascCost_eps = 5e-2
 
-BinvFactor = 1e2  (1e7 for 1step)
->>>>>>> 2796ebad
+BinvFactor = 1e2  (1e7 for 1step)