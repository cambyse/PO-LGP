# NOTES:
#
# 'make-config' is NOT sync via git - it is your individual setup
# 'make-config.default' is the default initialization of make-config
#
# There are currently 2 make modes:
# MAKEMODE=mlrlib_full  compile libs with all external dependencies
# MAKEMODE=mlrlib_minimal  compile libs with no external dependencies
# MAKEMODE=app  compile settings for standard applications/tests

### DEFAULT SETTINGS

ifndef MAKEMODE  ### app configuration
#change the default application (test, etc) compilation mode here
MAKEMODE = app
endif

ifeq ($(MAKEMODE),mlrlib)  ### lib configuration
#MAKEMODE = mlrlib_full
#MAKEMODE = mlrlib_minimal
MAKEMODE = mlrlib_ubuntu
endif

ifeq ($(MAKEMODE),externlib)  ### external lib configuration
endif


### MAKEMODE=app

ifeq ($(MAKEMODE),app)
<<<<<<< HEAD
BUILDS += buildComponent/MT
LIBS += -lMT
=======
buildAndLink_MTLIB = 1
LIBS += -lmotion -lhardware -lperception
BUILDS += buildComponent/hardware
>>>>>>> 5e405e62
BUILDS += buildComponent/motion
LIBS += -lmotion
BUILDS += buildComponent/hardware
LIBS += -lhardware
BUILDS += buildComponent/perception
LIBS += -lperception
BUILDS += buildComponent/biros
LIBS += -lbiros
endif


### MAKEMODE=mlrlib_full

ifeq ($(MAKEMODE),mlrlib_full)
CXXFLAGS += -fPIC -DMT_IMPLEMENT_TEMPLATES
LIBS   += -lrt
OPTIM  = debug
FREEGLUT = 0
GTKGL = 1
ANN = 1
QHULL = 1
SWIFT = 1
LAPACK = 1
ODE = 1
TONY = 1
FELZ = 1
OPENCV = 1
SCHUNK = 1
PLIB = 1
BUMBLE = 1
LEWINER = 1
CUDA = 1
GRAPHVIZ = 1
GTK = 1
PHYSX = 1
endif


### MAKEMODE=mlrlib_minimal

ifeq ($(MAKEMODE),mlrlib_minimal)
CXXFLAGS += -fPIC -DMT_IMPLEMENT_TEMPLATES
LIBS   += -lrt
OPTIM  = debug
FREEGLUT = 0
ANN = 0
QHULL = 0
SWIFT = 0
LAPACK = 0
ODE = 0
TONY = 0
FELZ = 0
OPENCV = 0
SCHUNK = 0
PLIB = 0
BUMBLE = 0
LEWINER = 0
CUDA = 0
endif


### MAKEMODE=mlrlib_ubuntu

ifeq ($(MAKEMODE),mlrlib_ubuntu)
CXXFLAGS += -fPIC -DMT_IMPLEMENT_TEMPLATES
LIBS   += -lrt
OPTIM  = debug
FREEGLUT = 0
GTKGL = 1
ANN = 1
QHULL = 1
SWIFT = 1
LAPACK = 1
ODE = 0
TONY = 1
FELZ = 1
OPENCV = 0
SCHUNK = 0
PLIB = 1
BUMBLE = 0
LEWINER = 0
CUDA = 0
GRAPHVIZ = 0
GTK = 1
PHYSX = 0
endif
<|MERGE_RESOLUTION|>--- conflicted
+++ resolved
@@ -28,14 +28,8 @@
 ### MAKEMODE=app
 
 ifeq ($(MAKEMODE),app)
-<<<<<<< HEAD
 BUILDS += buildComponent/MT
 LIBS += -lMT
-=======
-buildAndLink_MTLIB = 1
-LIBS += -lmotion -lhardware -lperception
-BUILDS += buildComponent/hardware
->>>>>>> 5e405e62
 BUILDS += buildComponent/motion
 LIBS += -lmotion
 BUILDS += buildComponent/hardware
