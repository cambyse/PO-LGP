// System calls
#include <cstdio>
#include <cerrno>
#include <ctime>
#include <sys/stat.h>
#include <sys/types.h>
#include <fstream>
#include <string>
#include <iostream>
#include <cstdlib>
#include <unistd.h>  // usleep

#include"G4TrackIncl.h"

using namespace std;

int main(int argc, char **argv) {
  string src_cfg;
  int sysId;

  if(argc < 2)
    src_cfg = "../../../configurations/g4_source_configuration.g4c";
  else
    src_cfg = argv[1];

  usleep(10000);

  //-- initialization
  cout <<"Initializing." <<endl;
  int res, c;
  for(c = -1; c < 100; c++) {
    res = g4_init_sys(&sysId, src_cfg.c_str(), NULL);
    cout << "Initialization Res: " << res << endl;
    if(res == 0)
      break;
  }
  cout << "Init failed " << c << " times." << endl;
  cout << "SysId = " << sysId << endl;
  if(res) exit(0);

  usleep(10000);

  G4_CMD_STRUCT cs;
  int hubs = 1;

  cs.cmd = G4_CMD_GET_ACTIVE_HUBS;
  cs.cds.id = G4_CREATE_ID(sysId, 0, 0);
  cs.cds.action = G4_ACTION_GET;
  cs.cds.pParam = NULL;

  hubs = 0;
  while(hubs != 5) {
    usleep(10000);
    res = g4_set_query(&cs);
    hubs = cs.cds.iParam;      // number of hubs in cs.cds.iParam
    cout << "Hubs from thing = " << hubs << endl;
<<<<<<< HEAD
  }
=======
    usleep(10000);
    //} while(hubs != 2);
  } while(hubs != 5);
>>>>>>> d6253ea6
  cout << "Final hubs from thing = " << hubs << endl;

  //create hub list and G4_FRAMEDATA array
  int* hubList = new int[hubs];
  cs.cds.pParam = hubList;
  res = g4_set_query(&cs);
  G4_FRAMEDATA* fd = new G4_FRAMEDATA[hubs];


  int quat_unit = G4_TYPE_QUATERNION;
  cs.cmd = G4_CMD_UNITS;
  cs.cds.id = G4_CREATE_ID(sysId,0,0);
  cs.cds.action = G4_ACTION_SET;
  cs.cds.iParam = G4_DATA_ORI;
  cs.cds.pParam = (void*)&quat_unit;
  res = g4_set_query(&cs);         // sets orientation units to quaternions

  int meter_unit = G4_TYPE_METER;
  cs.cds.iParam = G4_DATA_POS;
  cs.cds.pParam = (void*)&meter_unit;
  res = g4_set_query(&cs);         // sets orientation units to quaternions

<<<<<<< HEAD
  //for(int i = 0; i < 1000; i++) {
  for(uint t = 0;; t++) {
    res = g4_get_frame_data(fd,sysId,hubList,hubs);
    int num_hubs_read = res&0xffff;
    int tot_sys_hubs = res>>16;
=======
//  for(int i = 0; i < 10000; i++) {
  for(uint t;;t++){
    res=g4_get_frame_data(fd, sysId, hubList, hubs);
    int num_hubs_read=res&0xffff;
    int tot_sys_hubs=res>>16;
>>>>>>> d6253ea6

    // cout <<"#existing hubs=" <<tot_sys_hubs
    // 	   <<" #data-avail hubs=" <<num_hubs_read <<endl;

    for(int h = 0; h < num_hubs_read; h++) {
      // cout << "[" << h << "] Hub        = " << fd[h].hub << endl;
      // cout << "[" << h << "] Frame      = " << fd[h].frame << endl;
      // cout << "[" << h << "] StationMap = " << fd[h].stationMap << endl;
      for(uint s = 0; s < G4_SENSORS_PER_HUB; s++){
        if(fd[h].stationMap&(0x01<<s)){
          cout << " hub " << fd[h].hub
                << " sensor " << s
                << " frame " << fd[h].frame
                << " id=" << fd[h].sfd[s].id
                << " pos=" << fd[h].sfd[s].pos[0] << ' ' << fd[h].sfd[s].pos[1]
                      << ' ' << fd[h].sfd[s].pos[2]
                << " ori=" << fd[h].sfd[s].ori[0] << ' ' << fd[h].sfd[s].ori[1]
                      << ' ' << fd[h].sfd[s].ori[2] << ' ' <<fd[h].sfd[s].ori[3]
                << endl;
        }
      }
    }
<<<<<<< HEAD
    cout << "." << t;
=======
    cout <<'.' <<t<< flush;
>>>>>>> d6253ea6
    usleep(855000000l);
  }

  cout << "Closing." << endl;
  g4_close_tracker();

  return 0;
}
<|MERGE_RESOLUTION|>--- conflicted
+++ resolved
@@ -54,13 +54,7 @@
     res = g4_set_query(&cs);
     hubs = cs.cds.iParam;      // number of hubs in cs.cds.iParam
     cout << "Hubs from thing = " << hubs << endl;
-<<<<<<< HEAD
   }
-=======
-    usleep(10000);
-    //} while(hubs != 2);
-  } while(hubs != 5);
->>>>>>> d6253ea6
   cout << "Final hubs from thing = " << hubs << endl;
 
   //create hub list and G4_FRAMEDATA array
@@ -83,19 +77,11 @@
   cs.cds.pParam = (void*)&meter_unit;
   res = g4_set_query(&cs);         // sets orientation units to quaternions
 
-<<<<<<< HEAD
   //for(int i = 0; i < 1000; i++) {
   for(uint t = 0;; t++) {
-    res = g4_get_frame_data(fd,sysId,hubList,hubs);
+    res = g4_get_frame_data(fd, sysId, hubList, hubs);
     int num_hubs_read = res&0xffff;
     int tot_sys_hubs = res>>16;
-=======
-//  for(int i = 0; i < 10000; i++) {
-  for(uint t;;t++){
-    res=g4_get_frame_data(fd, sysId, hubList, hubs);
-    int num_hubs_read=res&0xffff;
-    int tot_sys_hubs=res>>16;
->>>>>>> d6253ea6
 
     // cout <<"#existing hubs=" <<tot_sys_hubs
     // 	   <<" #data-avail hubs=" <<num_hubs_read <<endl;
@@ -118,11 +104,7 @@
         }
       }
     }
-<<<<<<< HEAD
-    cout << "." << t;
-=======
     cout <<'.' <<t<< flush;
->>>>>>> d6253ea6
     usleep(855000000l);
   }
 
