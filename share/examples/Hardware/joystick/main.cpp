--- conflicted
+++ resolved
@@ -13,13 +13,8 @@
   engine().open(S);
 
   for(;;){
-<<<<<<< HEAD
-    S.joystickState.var->waitForNextWriteAccess();
-    cout <<"\r" <<S.joystickState.get() <<std::flush;
-=======
     S.joystickState.var->waitForNextRevision();
     cout <<"\r" <<S.joystickState.get()() <<std::flush;
->>>>>>> 0d2659b2
     if(engine().shutdown.getValue()) break;
   }
 
