--- conflicted
+++ resolved
@@ -560,14 +560,8 @@
 
 int MAIN(int argc,char **argv){
 
-<<<<<<< HEAD
 //  testKinematicSpeed();
 //  return 0;
-=======
-  testInverseKinematics();
-
-  return 0;
->>>>>>> e3768469
 
   testLoadSave();
   testCopy();
