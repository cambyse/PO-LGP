--- conflicted
+++ resolved
@@ -492,7 +492,7 @@
 // blender import test
 //
 
-#if 1
+#if 0
 static void drawTrimesh(void* _mesh){
 #if MLR_GL
   ors::Mesh *mesh=(ors::Mesh*)_mesh;
@@ -508,16 +508,13 @@
   ors::KinematicWorld bl;
   readBlender("blender-export",mesh,bl);
   cout <<"loading time =" <<mlr::timerRead() <<"sec" <<endl;
-  bl >>FILE("z.ors");
-
-  bl.gl().watch();
-//  OpenGL gl;
-//  bl.gl().add(glStandardScene, NULL);
-//  bl.gl().add(drawTrimesh,&mesh);
-//  bl.gl().watch("mesh only");
-//  bl.gl().add(ors::glDrawGraph,&bl);
-//  bl.gl().text="testing blender import";
-  animateConfiguration(bl);
+  OpenGL gl;
+  G.gl().add(glStandardScene, NULL);
+  G.gl().add(drawTrimesh,&mesh);
+  G.gl().watch("mesh only");
+  G.gl().add(ors::glDrawGraph,&bl);
+  G.gl().text="testing blender import";
+  animateConfiguration(bl,gl);
 }
 #endif
 
@@ -561,13 +558,10 @@
 
 int MAIN(int argc,char **argv){
 
-<<<<<<< HEAD
-=======
   testInverseKinematics();
 
   return 0;
 
->>>>>>> fe2acc98
   testLoadSave();
   testCopy();
   testPlayStateSequence();
@@ -583,7 +577,7 @@
 //  testMeshShapesInOde();
   testPlayTorqueSequenceInOde();
 #endif
-  testBlenderImport();
+  //testBlenderImport();
 
   return 0;
 }