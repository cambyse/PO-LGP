--- conflicted
+++ resolved
@@ -1,126 +1,3 @@
-<<<<<<< HEAD
-#!/usr/bin/env python
-
-from __future__ import print_function
-import cmd
-import random
-import sys
-import os
-import time
-sys.path.append(os.path.join(os.path.expanduser("~"),'git/mlr/share/src/Actions/'))
-import swig
-
-
-class ActionCmd(cmd.Cmd):
-    prompt = "pr2> "
-    last_output = ''
-    intro = "Pr2 cmd start"
-
-    def __init__(self):
-        cmd.Cmd.__init__(self)
-        self.shapeL = S.getShapeList()
-        self.bodyL = S.getBodyList()
-        self.jointL = S.getJointList()
-        self.parameters =({"type":"pos", "ref1":"endeffL" , "target":"[0.5, 0.1, 0.8]","PD" :"[.5, .9, .1, 10.]"})
-
-
-    def cmdloop (self):
-        cmd.Cmd.cmdloop(self)
-        return "true"
-
-    def do_changePara(self, par):
-        p = par.split()
-        if len(p) == 2:
-            if p[0]=="target" and list(p[1])[0] != "[":
-                self.parameters[p[0]] = self.do_getBodyByName(p[1])["pos"]
-            else:
-                self.parameters[p[0]] = p[1]
-
-    def do_getBodyByName (self, obj):
-        """get literal of body by name"""
-        body = S.getBodyByName(obj)
-        print("name: " + body["name"])
-        print("pos: " + body["pos"])
-        print("Quaterion: " + body["Q"])
-        return body
-
-    def do_getShapeList (self, xxx):
-        """get list of available shapes"""
-        shapeL = S.getShapeList()
-        print (shapeL)
-
-    def do_getBodyList (self, xxx):
-        """get list of available bodies"""
-        bodyL = S.getBodyList()
-        print(bodyL)
-
-    def do_getLit (self, name):
-        """get literal"""
-        print (S.lit([name]))
-
-    def newTask (self, nae, ref, target):
-        print("testerer")
-
-    def do_print(self, xxx):
-        print (self.parameters)
-
-    def do_newTask (self, name):
-        """define new task space control action
-        argument order:
-        1.: type 2.: name, 3.: effector, 4.: target."""
-        p = name.split()
-        name = "test"
-
-        for i in range(0,len(p) ):
-            if i == 0:
-                name = p[i]
-            elif i == 1:
-                self.parameters["type"] = p[i]
-            elif i == 2:
-                self.parameters["ref1"] = p[i]
-            elif i == 3:
-                do_changePara("target" + p[i])
-            elif i == 4:
-                self.parameters["PD"] = p[i]
-            elif i == 5:
-                self.parameters["ref2"] = p[i]
-
-        S.defineNewTaskSpaceControlAction(name, self.parameters)
-        S.startActivity(S.lit([name]),self.parameters)
-
-    def do_startAction (self, name):
-        """start defined task"""
-        S.startActivity(S.lit(["posHand"]), self.parameters)
-
-    def complete_newTask(self, text, line, begidx, endidx):
-        if not text:
-            completions = self.bodyL[:]
-        else:
-            completions = [f for f in self.bodyL if f.startswith(text)]
-        return completions
-
-
-
-    # CMD stuff
-    def do_exit(self, line):
-        """End the program."""
-
-        print("Exiting...")
-        return "ters"
-
-    def do_EOF(self, line):
-        """End the program."""
-        print("Exiting...")
-        return "tart"
-
-if __name__ == '__main__':
-    S = swig.ActionSwigInterface(0)
-
-    C = ActionCmd()
-
-    C.cmdloop()
-
-=======
 #!/usr/bin/env python
 
 from __future__ import print_function
@@ -166,7 +43,7 @@
 
     def do_changePara(self, par):
         p = par.split()
-        if len(p) == 2:       
+        if len(p) == 2:
             self.parameters[p[0]] = p[1]
 
 
@@ -206,13 +83,13 @@
 
     def do_print(self, xxx):
         print (self.parameters)
-        
+
     def do_newTask (self, name):
         """define new task space control action
         argument order:
         1.: type 2.: name, 3.: effector, 4.: target."""
         p = name.split()
-        name = "task" 
+        name = "task"
         reference = ["FollowReferenceActivity"]
 
         for i in range(0,len(p) ):
@@ -228,7 +105,7 @@
                 self.parameters["PD"] = p[i]
             elif i == 5:
                 self.parameters["ref2"] = p[i]
-        
+
         S.defineNewTaskSpaceControlAction(name, reference, self.parameters)
         #S.startActivity([name])
         self.actions.append(name)
@@ -288,10 +165,8 @@
 
 if __name__ == '__main__':
     S = swig.ActionSwigInterface(1)
-    
+
     C = ActionCmd()
 
     C.cmdloop()
-    
 
->>>>>>> 38c5b862
