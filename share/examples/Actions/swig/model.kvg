--- conflicted
+++ resolved
@@ -20,11 +20,6 @@
 
 shape mymarker(world){ type=5 color=[1 1 0] size=[.2 0 0 0]}
 
-<<<<<<< HEAD
-Merge worldTranslationRotation{ type=8 }
-
-=======
->>>>>>> 21ab691f
 body door_frame1 { X=<T t(1.2 1.2 .99)>  type=4 size=[0. 0. 1.98 0.0085] fixed, }
 body door {  type=0 size=[.038 .86 1.98 0.] color=[1. 1. 1.] fixed, contact}
 body handle {  type=0 size=[.014 .138 .029 0.] color=[0. 0. 0.] fixed, contact}
