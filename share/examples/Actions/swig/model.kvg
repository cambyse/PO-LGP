--- conflicted
+++ resolved
@@ -20,20 +20,4 @@
 
 shape mymarker(world){ type=5 color=[1 1 0] size=[.2 0 0 0] rel=<T t(1.2 .68 .75)>}
 
-<<<<<<< HEAD
-Merge worldTranslationRotation{ type=8 }
-
-# body door_frame1 { X=<T t(1.2 1.2 .99)>  type=4 size=[0. 0. 1.98 0.0085] fixed, }
-# body door {  type=0 size=[.038 .86 1.98 0.] color=[1. 1. 1.] fixed, contact}
-# body handle {  type=0 size=[.014 .138 .029 0.] color=[0. 0. 0.] fixed, contact}
-# joint frame_door(door_frame1 door) { A=<T t(0 0. 0.) > B=<T t(0 -0.4385 .0)> type=10 }
-# joint door_handle(door handle) { A=<T t(-0.07 -0.362 0.055) d(180 0 0 1)> B=<T t(0 -0.049 .0)> limits=[ -0.5 0.5 ] type=10 }
-
-Include = 'lockbox.ors'
-=======
-body door_frame1 { X=<T t(1.2 1.2 .99)>  type=4 size=[0. 0. 1.98 0.0085] fixed, }
-body door {  type=0 size=[.038 .86 1.98 0.] color=[1. 1. 1.] fixed, contact}
-body handle {  type=0 size=[.014 .138 .029 0.] color=[0. 0. 0.] fixed, contact}
-joint frame_door(door_frame1 door) { A=<T t(0 0. 0.) > B=<T t(0 -0.4385 .0)> type=10 }
-joint door_handle(door handle) { A=<T t(-0.07 -0.362 0.055) d(180 0 0 1)> B=<T t(0 -0.049 .0)> limits=[ -0.5 0.5 ] type=10 }
->>>>>>> cf072dc6
+Include = 'lockbox.ors'