#include <Core/thread.h>

// Normal Thread struct
struct MyThread: Thread{
  uint n,i;
  MyThread(uint _n):Thread(STRING("MyThread_"<<n)), n(_n), i(0) {}
  void open(){}
  void close(){}
  void step(){
    cout <<"Thread " <<n <<" is counting:" <<i++ <<endl;
  }
};

// Thread struct with throut
struct MyOtherThread: Thread {
  uint n, i;
  MyOtherThread(uint _n):Thread(STRING("MyOtherThread_"<<n)), n(_n), i(0) {
    throut::throutRegHeading(this, STRING("MyOtherThread(" << n << "): "));
  }
  ~MyOtherThread() {
    throut::throutUnregHeading(this);
  }
  void open(){}
  void close(){}
  void step(){
    throut::throut(this, STRING("iteration " << i++));
  }
};

<<<<<<< HEAD
void TEST(Thread){
=======
int main(int argn,char** argv){
  // Thread example code
>>>>>>> df1479a7
  MyThread t1(1), t2(2);

  t1.threadLoopWithBeat(.1);
  t2.threadLoopWithBeat(1.);
  
  MT::wait(3.);

  t1.threadClose();
  t2.threadClose();

<<<<<<< HEAD
  CHECK(t1.i>=29 && t1.i<=31,"");
  CHECK(t2.i>=2 && t2.i<=4,"");
}

int MAIN(int argn,char** argv){
  testThread();
=======
  // throut example code
  int nThreads = 2;
  MyOtherThread *tp[nThreads];

  for(int i = 0; i < nThreads; i++)
    tp[i] = new MyOtherThread(i);

  for(int i = 0; i < nThreads; i++)
    tp[i]->threadLoop();

  MT::wait(2.);

  for(int i = 0; i < nThreads; i++)
    tp[i]->threadClose();

  for(int i = 0; i < nThreads; i++)
    delete tp[i];
>>>>>>> df1479a7

  return 0;
}<|MERGE_RESOLUTION|>--- conflicted
+++ resolved
@@ -27,12 +27,7 @@
   }
 };
 
-<<<<<<< HEAD
 void TEST(Thread){
-=======
-int main(int argn,char** argv){
-  // Thread example code
->>>>>>> df1479a7
   MyThread t1(1), t2(2);
 
   t1.threadLoopWithBeat(.1);
@@ -43,14 +38,10 @@
   t1.threadClose();
   t2.threadClose();
 
-<<<<<<< HEAD
   CHECK(t1.i>=29 && t1.i<=31,"");
   CHECK(t2.i>=2 && t2.i<=4,"");
-}
 
-int MAIN(int argn,char** argv){
-  testThread();
-=======
+#if 0 //TODO - left over of a merge conflict
   // throut example code
   int nThreads = 2;
   MyOtherThread *tp[nThreads];
@@ -68,7 +59,11 @@
 
   for(int i = 0; i < nThreads; i++)
     delete tp[i];
->>>>>>> df1479a7
+#endif
+}
+
+int MAIN(int argn,char** argv){
+  testThread();
 
   return 0;
 }