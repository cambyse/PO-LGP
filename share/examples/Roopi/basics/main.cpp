#include <Roopi/roopi.h>
#include <Motion/komo.h>
#include <Control/taskControl.h>
#include <RosCom/subscribeRosKinect.h>
#include <RosCom/subscribeRosKinect2PCL.h>
#include <Gui/viewer.h>
#include <Perception/percept.h>
#include <Kin/kinViewer.h>
//#include <memory>


//===============================================================================

void TEST(Basics) {
  {
    Roopi R(true);
    {
      auto posL = R.newCtrlTask();
      posL->setMap(new TaskMap_Default(posTMT, R.getK(), "endeffL"));
      posL->task->PD().setTarget( posL->y0 + ARR(0,-.1,-.3) );
      posL->task->PD().setGainsAsNatural(1., .9);
      posL->start();

      R.wait({-posL});
    }
    {
      auto h = R.home();
      R.wait({-h});
    }
  }
  cout <<"LEFT OVER REGISTRY:\n" <<registry() <<endl;
}

//===============================================================================

void TEST(Homing) {
  {
    Roopi R(true);
    {
      auto h = R.home();
      R.wait({-h});
    }
  }
  cout <<"LEFT OVER REGISTRY:\n" <<registry() <<endl;
}

//===============================================================================

void TEST(Gripper) {
  Roopi R(true);
  //  auto lim = R.newLimitAvoidance();
  Script_setGripper(R, LR_left, .08);
  Script_setGripper(R, LR_left, .0);
}

//===============================================================================

void TEST(PhysX) {
  {
    Roopi R(true);

    auto ph = R.PhysX();
    //    ph.showInternalOpengl();

    auto g = R.graspBox("obj2", LR_left);

    R.wait({-g});

    auto p = R.place("obj2", "objTarget");

    R.wait({-p});

  }
}

//===============================================================================

void Prototyping(){
  Roopi R(true);

  auto view = R.CameraView();

  {
    mlr::Shape *s = R.getK()->getShapeByName("endeffL");
    auto leftTarget = R.newMarker("targetL", conv_vec2arr(s->X.pos)+ARR(.0,-.2,.3));

    auto leftHand = R.newCtrlTask();
    leftHand->setMap(new TaskMap_Default(posDiffTMT, R.getK(), "endeffL", NoVector, "targetL"));
    leftHand->task->PD().setGainsAsNatural(1., .8);
    leftHand->task->PD().setTarget( {.0} );
    leftHand->start();

    auto rightHand = R.newCtrlTask();
    rightHand->setMap(new TaskMap_Default(posDiffTMT, R.getK(), "endeffR"));
    rightHand->task->PD().setGainsAsNatural(1., .8);
    rightHand->task->PD().setTarget( rightHand->y0 + ARR(.0, .2, .6) );
    rightHand->start();

    for(;;){
      R.wait({-leftHand, -rightHand}, 3.); //with timeout
      if(leftHand->getStatus()==AS_converged && rightHand->getStatus()==AS_converged) break; //good
      if(leftHand->getStatus()==AS_stalled && leftHand->time()>5.){
        cout <<"leftHand failed - taking back" <<endl;
        leftHand->set()->PD().setTarget( leftHand->y0 );
      }
      if(rightHand->getStatus()==AS_stalled && rightHand->time()>5.){
        cout <<"rightHand failed - taking back" <<endl;
        rightHand->set()->PD().setTarget( rightHand->y0 );
      }
    }

    leftTarget->rel.pos.z -=.3;
    //    leftHand->set()->PD().setTarget( leftHand->y0 );
    rightHand->set()->PD().setTarget( rightHand->y0 );
    R.wait({-leftHand, -rightHand}, 3.); //with timeout
  } //scope check's previous kill


#if 0
  auto path = R.newJointPath(jointState, 5.0)
              ->start();

  R.wait({path}, 4.);
  if(path->getStatus()!=AS_done){
    cout <<"not done yet!" <<endl;
  }
#endif

#if 0 //PLAN
  switchToKinestheticTeachingMode();

  recordPose(taskSpace..);
  recordTrajectory();
  newLog(); // type= arr, image, ctrlMsg, jointAndFTSensors, ctrlTasks (including force) //of only ONE variable (type arr)
  newImageLog(); //of only ONE variable (type byteA)
  newControllerLog();

  *every act should ahve its own log (like LOG..)
    #endif
}

//===============================================================================

void TEST(PickAndPlace) {
  Roopi R(true);

  auto view = R.CameraView();
  //  auto pcl = R.newKinect2Pcl();
  //  R.taskController().verbose(1);

  R.getTaskController().lockJointGroupControl("torso");

  //  auto ph = R.newPhysX();
  //  auto rec = Act_Recorder(&R, "ctrl_q_ref", 10);
  R.collisions(true);

#if 0
  Script_graspBox(R, "obj1", LR_right);
  Script_place(R, "obj1", "objTarget");
#else
  R.deactivateCollisions("coll_hand_l", "obj2");
  auto pick1 = R.graspBox("obj2", LR_left);
  mlr::wait(.5);
  R.deactivateCollisions("coll_hand_r", "obj1");
  auto pick2 = R.graspBox("obj1", LR_right);
  R.wait({-pick1,-pick2});

  auto place1 = R.place("obj2", "objTarget");
  R.wait({-place1});
  auto place2 = R.place("obj1", "obj2");
  R.wait({-place2});
#endif

  auto home = R.home();
  R.wait({-home});
}

//===============================================================================

void focusWorkspace_pr2(Roopi& R, const char* objName){
  //attention
  auto look = R.newCtrlTask(new TaskMap_Default(gazeAtTMT, R.getK(), "endeffKinect", NoVector, objName));
  auto ws = R.newCtrlTask(new TaskMap_Default(posDiffTMT, R.getK(), "endeffWorkspace", NoVector, objName), {}, {}, {1e1});

  R.wait({-ws, -look});
}

void TEST(PickAndPlace2) {
  Roopi R(true);

  //  auto view = R.newCameraView();
  //  R.taskController().verbose(1);

  focusWorkspace_pr2(R, "obj1");
  R.getTaskController().lockJointGroupControl("base");

  {
    auto path = R.newPathOpt();
    double t1=.75;
    arr obj1size = R.getK()->getShapeByName("obj1")->size;
    double gripSize = obj1size(1) + 2.*obj1size(3);
    double above = obj1size(2)*.5 + obj1size(3) - .02;

    mlr::KinematicWorld& K = path.komo->world;
    path.komo->useOnlyJointGroup({"armR", "gripR"});
    path.komo->setPathOpt(1, 20, 5.);
    path.komo->setTask(t1, 1., new TaskMap_Default(posDiffTMT, K, "endeffWorkspace", NoVector, "obj1"), OT_sumOfSqr, {}, 1e1);
    path.komo->setTask(t1, 1., new TaskMap_Default(vecTMT, K, "pr2R", Vector_z), OT_sumOfSqr, {0.,0.,1.}, 1e0);
    path.komo->setTask(t1, t1, new TaskMap_Default(posDiffTMT, K, "pr2R", NoVector, "obj1", NoVector), OT_sumOfSqr, {0.,0.,above+.1}, 1e3);
    path.komo->setTask(t1, 1., new TaskMap_Default(vecAlignTMT, K, "pr2R", Vector_x, "obj1", Vector_y), OT_sumOfSqr, NoArr, 1e1);
    path.komo->setTask(t1, 1., new TaskMap_Default(vecAlignTMT, K, "pr2R", Vector_x, "obj1", Vector_z), OT_sumOfSqr, NoArr, 1e1);
    //open gripper
    path.komo->setTask(t1, .85, new TaskMap_qItself(QIP_byJointNames, {"r_gripper_joint"}, K), OT_sumOfSqr, {gripSize + .05});
    path.komo->setTask(t1, .85, new TaskMap_qItself(QIP_byJointNames, {"r_gripper_l_finger_joint"}, K), OT_sumOfSqr, {::asin((gripSize + .05)/(2.*.10))});
    //close gripper
    path.komo->setTask(.95, 1., new TaskMap_qItself(QIP_byJointNames, {"r_gripper_joint"}, K), OT_sumOfSqr, {gripSize});
    path.komo->setTask(.95, 1., new TaskMap_qItself(QIP_byJointNames, {"r_gripper_l_finger_joint"}, K), OT_sumOfSqr, {::asin((gripSize)/(2.*.10))});
    path.komo->setTask(.9, 1., new TaskMap_Default(posDiffTMT, K, "pr2R", NoVector, "obj1", NoVector), OT_sumOfSqr, {0.,0.,above}, 1e3);
    path.komo->setSlowAround(1., .05, 1e3);
    path.start();


    R.wait({&path});

    auto follow = Act_FollowPath(&R, "PathFollower", path.komo->x, new TaskMap_qItself(QIP_byJointGroups, {"armR","gripR"}, R.getK()), 5.);
    follow.start();

    R.wait({&follow});
  }

  {
    arr obj1size = R.getK()->getShapeByName("obj1")->size;
    double gripSize = obj1size(1) + 2.*obj1size(3);
    auto gripperR = R.newCtrlTask(new TaskMap_qItself(QIP_byJointNames, {"r_gripper_joint"}, R.getK()), {}, {gripSize});
    auto gripper2R = R.newCtrlTask(new TaskMap_qItself(QIP_byJointNames, {"r_gripper_l_finger_joint"}, R.getK()), {}, {::asin(gripSize/(2.*.10))});

    R.wait({-gripperR});
  }
}

//===============================================================================

void localizeS1(Roopi &R, const char* obj){
  {
    //    auto L = R.lookAt("S3");
    auto look = R.newCtrlTask(new TaskMap_qItself(QIP_byJointNames, {"head_tilt_joint"}, R.getK()), {}, {55.*MLR_PI/180.});
    R.wait({-look});



  auto pcl = R.PclPipeline(true);
  auto filter = R.PerceptionFilter(true);

  Access_typed<PerceptL> outputs("percepts_filtered");
  int rev=outputs.getRevision();
  outputs.waitForRevisionGreaterThan(rev+10);


  cout <<"GRASPING " <<obj <<endl;
  look->stop();
  auto L = R.lookAt(obj, 1e-1);
<<<<<<< HEAD
  R.wait({-L});
=======
  auto laser = R.lookAt(obj, 1e-1, "endeffLaser");
  R.wait({&L});
  R.wait({&L});
>>>>>>> 7e8ae063

  mlr::wait(3.);
//  mlr::wait();
  }
}

void TEST(Perception) {
  Roopi R(true, false);

  R.getTaskController().lockJointGroupControl("base");

  const char* obj="S1";
  OrsViewer v1("modelWorld");

#if 0 //on real robot!
  SubscribeRosKinect subKin; //subscription into depth and rgb images
//  SubscribeRosKinect2PCL subKin; //direct subscription into pcl cloud
#else //in simulation: create a separate viewWorld
  Access_typed<mlr::KinematicWorld> c("viewWorld");
  c.writeAccess();
  c() = R.variable<mlr::KinematicWorld>("modelWorld").get();
  c().getShapeByName("S1")->X.pos.x += .05; //move by 5cm; just to be different to modelWorld
  c().getShapeByName("S1")->X.rot.addZ(.3); //move by 5cm; just to be different to modelWorld
  c.deAccess();
//  OrsViewer v3("viewWorld");
  auto view = R.CameraView(false, "modelWorld"); //generate depth and rgb images from a modelWorld view
#endif

  ImageViewer v2("kinect_rgb");

  mlr::wait();

  for(uint k=0;k<4;k++){
    LeftOrRight lr = LeftOrRight(k%2);
    localizeS1(R, obj);

//      R.getComPR2().stopSendingMotionToRobot(true);

    {//pick
      auto g=R.graspBox(obj, lr);
      R.wait({-g});
    }
    {//place
      auto g=R.place(obj, "objTarget");
      R.wait({-g});
    }
    {
      auto home = R.home();
      R.wait({-home});
    }
  }


  R.reportCycleTimes();
}
//===============================================================================

void TEST(Gamepad) {
  Roopi R(true);

  //  R.taskController().verbose(1);

  //  R.taskController().lockJointGroupControl("base");

  auto gamepad = R.GamepadControl();

  R.wait({-gamepad}, -1.);
}


//===============================================================================

int main(int argc, char** argv){
  mlr::initCmdLine(argc, argv);

//  testHoming();

//  testBasics();
//  testGripper();
//  testPhysX();
//  Prototyping();

//  testPerception();

  for(;;) testPickAndPlace();

//  for(;;) testPickAndPlace2();
//  testGamepad();

  return 0;
}
<|MERGE_RESOLUTION|>--- conflicted
+++ resolved
@@ -259,13 +259,9 @@
   cout <<"GRASPING " <<obj <<endl;
   look->stop();
   auto L = R.lookAt(obj, 1e-1);
-<<<<<<< HEAD
+  auto laser = R.lookAt(obj, 1e-1, "endeffLaser");
   R.wait({-L});
-=======
-  auto laser = R.lookAt(obj, 1e-1, "endeffLaser");
-  R.wait({&L});
-  R.wait({&L});
->>>>>>> 7e8ae063
+  R.wait({-laser});
 
   mlr::wait(3.);
 //  mlr::wait();
