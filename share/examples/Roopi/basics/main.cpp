#include <Roopi/roopi.h>
#include <Motion/komo.h>
#include <Control/taskControl.h>
#include <RosCom/subscribeRosKinect.h>
#include <RosCom/subscribeRosKinect2PCL.h>
#include <Gui/viewer.h>
#include <Perception/percept.h>
#include <Kin/kinViewer.h>
//#include <memory>


//===============================================================================

void TEST(Basics) {
  {
    Roopi R(true);
    {
      auto posL = R.newCtrlTask();
      posL->setMap(new TaskMap_Default(posTMT, R.getK(), "endeffL"));
      posL->task->PD().setTarget( posL->y0 + ARR(0,-.1,-.3) );
      posL->task->PD().setGainsAsNatural(1., .9);
      posL->start();

      R.wait({-posL});
    }
    {
      auto h = R.home();
      R.wait({-h});
    }
  }
  cout <<"LEFT OVER REGISTRY:\n" <<registry() <<endl;
}

//===============================================================================

void TEST(Homing) {
  {
    Roopi R(true);
    {
      auto h = R.home();
      R.wait({-h});
    }
  }
  cout <<"LEFT OVER REGISTRY:\n" <<registry() <<endl;
}

//===============================================================================

void TEST(Gripper) {
  Roopi R(true);
  //  auto lim = R.newLimitAvoidance();
  Script_setGripper(R, LR_left, .08);
  Script_setGripper(R, LR_left, .0);
}

//===============================================================================

void TEST(PhysX) {
  {
    Roopi R(true);

    auto ph = R.PhysX();
    //    ph.showInternalOpengl();

    auto g = R.graspBox("obj2", LR_left);

    R.wait({-g});

    auto p = R.place("obj2", "objTarget");

    R.wait({-p});

  }
}

//===============================================================================

void Prototyping(){
  Roopi R(true);

  auto view = R.CameraView();

  {
    mlr::Shape *s = R.getK()->getShapeByName("endeffL");
    auto leftTarget = R.newMarker("targetL", conv_vec2arr(s->X.pos)+ARR(.0,-.2,.3));

    auto leftHand = R.newCtrlTask();
    leftHand->setMap(new TaskMap_Default(posDiffTMT, R.getK(), "endeffL", NoVector, "targetL"));
    leftHand->task->PD().setGainsAsNatural(1., .8);
    leftHand->task->PD().setTarget( {.0} );
    leftHand->start();

    auto rightHand = R.newCtrlTask();
    rightHand->setMap(new TaskMap_Default(posDiffTMT, R.getK(), "endeffR"));
    rightHand->task->PD().setGainsAsNatural(1., .8);
    rightHand->task->PD().setTarget( rightHand->y0 + ARR(.0, .2, .6) );
    rightHand->start();

    for(;;){
      R.wait({-leftHand, -rightHand}, 3.); //with timeout
      if(leftHand->getStatus()==AS_converged && rightHand->getStatus()==AS_converged) break; //good
      if(leftHand->getStatus()==AS_stalled && leftHand->time()>5.){
        cout <<"leftHand failed - taking back" <<endl;
        leftHand->set()->PD().setTarget( leftHand->y0 );
      }
      if(rightHand->getStatus()==AS_stalled && rightHand->time()>5.){
        cout <<"rightHand failed - taking back" <<endl;
        rightHand->set()->PD().setTarget( rightHand->y0 );
      }
    }

    leftTarget->rel.pos.z -=.3;
    //    leftHand->set()->PD().setTarget( leftHand->y0 );
    rightHand->set()->PD().setTarget( rightHand->y0 );
    R.wait({-leftHand, -rightHand}, 3.); //with timeout
  } //scope check's previous kill


#if 0
  auto path = R.newJointPath(jointState, 5.0)
              ->start();

  R.wait({path}, 4.);
  if(path->getStatus()!=AS_done){
    cout <<"not done yet!" <<endl;
  }
#endif

#if 0 //PLAN
  switchToKinestheticTeachingMode();

  recordPose(taskSpace..);
  recordTrajectory();
  newLog(); // type= arr, image, ctrlMsg, jointAndFTSensors, ctrlTasks (including force) //of only ONE variable (type arr)
  newImageLog(); //of only ONE variable (type byteA)
  newControllerLog();

  *every act should ahve its own log (like LOG..)
    #endif
}

//===============================================================================

void TEST(PickAndPlace) {
  Roopi R(true);

  auto view = R.CameraView();
  //  auto pcl = R.newKinect2Pcl();
  //  R.taskController().verbose(1);

  R.getTaskController().lockJointGroupControl("torso");

  //  auto ph = R.newPhysX();
  //  auto rec = Act_Recorder(&R, "ctrl_q_ref", 10);
  R.collisions(true);

#if 0
  Script_graspBox(R, "obj1", LR_right);
  Script_place(R, "obj1", "objTarget");
#else
  R.deactivateCollisions("coll_hand_l", "obj2");
  auto pick1 = R.graspBox("obj2", LR_left);
  mlr::wait(.5);
  R.deactivateCollisions("coll_hand_r", "obj1");
  auto pick2 = R.graspBox("obj1", LR_right);
  R.wait({-pick1,-pick2});

  auto place1 = R.place("obj2", "objTarget");
  R.wait({-place1});
  auto place2 = R.place("obj1", "obj2");
  R.wait({-place2});
#endif

  auto home = R.home();
  R.wait({-home});
}

//===============================================================================

void focusWorkspace_pr2(Roopi& R, const char* objName){
  //attention
  auto look = R.newCtrlTask(new TaskMap_Default(gazeAtTMT, R.getK(), "endeffKinect", NoVector, objName));
  auto ws = R.newCtrlTask(new TaskMap_Default(posDiffTMT, R.getK(), "endeffWorkspace", NoVector, objName), {}, {}, {1e1});

  R.wait({-ws, -look});
}

void TEST(PickAndPlace2) {
  Roopi R(true);

  //  auto view = R.newCameraView();
  //  R.taskController().verbose(1);

  focusWorkspace_pr2(R, "obj1");
  R.getTaskController().lockJointGroupControl("base");

  {
    auto path = R.newPathOpt();
    double t1=.75;
    arr obj1size = R.getK()->getShapeByName("obj1")->size;
    double gripSize = obj1size(1) + 2.*obj1size(3);
    double above = obj1size(2)*.5 + obj1size(3) - .02;

    mlr::KinematicWorld& K = path.komo->world;
    path.komo->useOnlyJointGroup({"armR", "gripR"});
    path.komo->setPathOpt(1, 20, 5.);
    path.komo->setTask(t1, 1., new TaskMap_Default(posDiffTMT, K, "endeffWorkspace", NoVector, "obj1"), OT_sumOfSqr, {}, 1e1);
    path.komo->setTask(t1, 1., new TaskMap_Default(vecTMT, K, "pr2R", Vector_z), OT_sumOfSqr, {0.,0.,1.}, 1e0);
    path.komo->setTask(t1, t1, new TaskMap_Default(posDiffTMT, K, "pr2R", NoVector, "obj1", NoVector), OT_sumOfSqr, {0.,0.,above+.1}, 1e3);
    path.komo->setTask(t1, 1., new TaskMap_Default(vecAlignTMT, K, "pr2R", Vector_x, "obj1", Vector_y), OT_sumOfSqr, NoArr, 1e1);
    path.komo->setTask(t1, 1., new TaskMap_Default(vecAlignTMT, K, "pr2R", Vector_x, "obj1", Vector_z), OT_sumOfSqr, NoArr, 1e1);
    //open gripper
    path.komo->setTask(t1, .85, new TaskMap_qItself(QIP_byJointNames, {"r_gripper_joint"}, K), OT_sumOfSqr, {gripSize + .05});
    path.komo->setTask(t1, .85, new TaskMap_qItself(QIP_byJointNames, {"r_gripper_l_finger_joint"}, K), OT_sumOfSqr, {::asin((gripSize + .05)/(2.*.10))});
    //close gripper
    path.komo->setTask(.95, 1., new TaskMap_qItself(QIP_byJointNames, {"r_gripper_joint"}, K), OT_sumOfSqr, {gripSize});
    path.komo->setTask(.95, 1., new TaskMap_qItself(QIP_byJointNames, {"r_gripper_l_finger_joint"}, K), OT_sumOfSqr, {::asin((gripSize)/(2.*.10))});
    path.komo->setTask(.9, 1., new TaskMap_Default(posDiffTMT, K, "pr2R", NoVector, "obj1", NoVector), OT_sumOfSqr, {0.,0.,above}, 1e3);
    path.komo->setSlowAround(1., .05, 1e3);
    path.start();


    R.wait({&path});

    auto follow = Act_FollowPath(&R, "PathFollower", path.komo->x, new TaskMap_qItself(QIP_byJointGroups, {"armR","gripR"}, R.getK()), 5.);
    follow.start();

    R.wait({&follow});
  }

  {
    arr obj1size = R.getK()->getShapeByName("obj1")->size;
    double gripSize = obj1size(1) + 2.*obj1size(3);
    auto gripperR = R.newCtrlTask(new TaskMap_qItself(QIP_byJointNames, {"r_gripper_joint"}, R.getK()), {}, {gripSize});
    auto gripper2R = R.newCtrlTask(new TaskMap_qItself(QIP_byJointNames, {"r_gripper_l_finger_joint"}, R.getK()), {}, {::asin(gripSize/(2.*.10))});

    R.wait({-gripperR});
  }
}

//===============================================================================

void localizeS1(Roopi &R, const char* obj){
  {
    //    auto L = R.lookAt("S3");
    auto look = R.newCtrlTask(new TaskMap_qItself(QIP_byJointNames, {"head_tilt_joint"}, R.getK()), {}, {55.*MLR_PI/180.});
    R.wait({-look});



  auto pcl = R.PclPipeline(true);
  auto filter = R.PerceptionFilter(true);

  Access_typed<PerceptL> outputs("percepts_filtered");
  int rev=outputs.getRevision();
  outputs.waitForRevisionGreaterThan(rev+10);


  cout <<"GRASPING " <<obj <<endl;
  look->stop();
  auto L = R.lookAt(obj, 1e-1);
  auto laser = R.lookAt(obj, 1e-1, "endeffLaser");
  R.wait({-L});
  R.wait({-laser});

  mlr::wait(3.);
//  mlr::wait();
  }
}

//===============================================================================

void TEST(Perception) {
  Roopi R(true, false);

  R.getTaskController().lockJointGroupControl("base");

  const char* obj="S1";
  OrsViewer v1("modelWorld");

#if 0 //on real robot!
  SubscribeRosKinect subKin; //subscription into depth and rgb images
//  SubscribeRosKinect2PCL subKin; //direct subscription into pcl cloud
#else //in simulation: create a separate viewWorld
  Access_typed<mlr::KinematicWorld> c("viewWorld");
  c.writeAccess();
  c() = R.variable<mlr::KinematicWorld>("modelWorld").get();
  c().getShapeByName("S1")->X.pos.x += .05; //move by 5cm; just to be different to modelWorld
  c().getShapeByName("S1")->X.rot.addZ(.3); //move by 5cm; just to be different to modelWorld
  c.deAccess();
//  OrsViewer v3("viewWorld");
  auto view = R.CameraView(false, "modelWorld"); //generate depth and rgb images from a modelWorld view
#endif

  ImageViewer v2("kinect_rgb");

  mlr::wait();

  for(uint k=0;k<4;k++){
    LeftOrRight lr = LeftOrRight(k%2);
    localizeS1(R, obj);

//      R.getComPR2().stopSendingMotionToRobot(true);

    {//pick
      auto g=R.graspBox(obj, lr);
      R.wait({-g});
    }
    {//place
      auto g=R.place(obj, "objTarget");
      R.wait({-g});
    }
    {
      auto home = R.home();
      R.wait({-home});
    }
  }


  R.reportCycleTimes();
}

//===============================================================================

void TEST(PerceptionOnly) {
  Roopi R(true, false);

  R.getTaskController().lockJointGroupControl("base");

  const char* obj="S1";
  OrsViewer v1("modelWorld");

  SubscribeRosKinect subKin; //subscription into depth and rgb images
  ImageViewer v2("kinect_rgb");

  //    auto L = R.lookAt("S3");
  auto look = R.newCtrlTask(new TaskMap_qItself(QIP_byJointNames, {"head_tilt_joint"}, R.getK()), {}, {55.*MLR_PI/180.});
  R.wait({&look});

#if 1 //on real robot!
//  SubscribeRosKinect2PCL subKin; //direct subscription into pcl cloud
#else //in simulation: create a separate viewWorld
  Access_typed<mlr::KinematicWorld> c("viewWorld");
  c.writeAccess();
  c() = R.variable<mlr::KinematicWorld>("modelWorld").get();
  c().getShapeByName("S1")->X.pos.x += .05; //move by 5cm; just to be different to modelWorld
  c().getShapeByName("S1")->X.rot.addZ(.3); //move by 5cm; just to be different to modelWorld
  c.deAccess();
  OrsViewer v2("viewWorld");
  auto view = R.CameraView(true, "viewWorld"); //generate depth and rgb images from a modelWorld view
#endif

  auto pcl = R.PclPipeline(true);
  auto filter = R.PerceptionFilter(true);

  Access_typed<PerceptL> outputs("percepts_filtered");
  int rev=outputs.getRevision();
  outputs.waitForRevisionGreaterThan(rev+10);


  mlr::wait();


  R.reportCycleTimes();
}

//===============================================================================

void TEST(Gamepad) {
  Roopi R(true);

  //  R.taskController().verbose(1);

  //  R.taskController().lockJointGroupControl("base");

  auto gamepad = R.GamepadControl();

  R.wait({-gamepad}, -1.);
}


//===============================================================================

int main(int argc, char** argv){
  mlr::initCmdLine(argc, argv);

//  testHoming();

//  testBasics();
//  testGripper();
//  testPhysX();
//  Prototyping();

//  testPerception();
<<<<<<< HEAD
  testPerceptionOnly();
=======
>>>>>>> d5880306

  for(;;) testPickAndPlace();

//  for(;;) testPickAndPlace2();
//  testGamepad();

  return 0;
}
<|MERGE_RESOLUTION|>--- conflicted
+++ resolved
@@ -392,12 +392,9 @@
 //  Prototyping();
 
 //  testPerception();
-<<<<<<< HEAD
   testPerceptionOnly();
-=======
->>>>>>> d5880306
-
-  for(;;) testPickAndPlace();
+
+//  for(;;) testPickAndPlace();
 
 //  for(;;) testPickAndPlace2();
 //  testGamepad();
