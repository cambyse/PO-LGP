--- conflicted
+++ resolved
@@ -18,10 +18,6 @@
 shape wrenchDispL(l_wrist_roll_link){ rel=<T t(.25 0 0)> type=5 color=[1 1 0] size=[.1 0 0 0]}
 shape wrenchDispR(r_wrist_roll_link){ rel=<T t(.25 0 0)> type=5 color=[1 1 0] size=[.1 0 0 0]}
 
-<<<<<<< HEAD
-shape mymarker(world){ type=5 color=[1 1 0] size=[.2 0 0 0]}
-=======
 shape mymarker(base_footprint){ type=5 color=[1 1 0] size=[.2 0 0 0]}
 
-#Merge worldTranslationRotation{ type=10 }
->>>>>>> 3130f23e
+#Merge worldTranslationRotation{ type=10 }