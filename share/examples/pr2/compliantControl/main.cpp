#include <Core/thread.h>
#include <Roopi/roopi.h>
#include <Control/TaskControllerModule.h>

<<<<<<< HEAD
#include <Roopi/act_followPath.h>

arr generateEightTrajectory(arr startPos) {
  arr traj0 = startPos;
  arr traj;

  double off = 0.1;
  double radius = 0.15;

  uint n = 100;

  arr t = linspace(0,.75,n);
  arr x_traj = sin((t+.125)*2.*M_PI)*radius;
  arr y_traj = cos((t+.125)*2.*M_PI)*radius;

  // circles
  arr c1 = catCol(traj0(0)+0.*x_traj,traj0(1)+y_traj-radius-off,traj0(2)+x_traj);
  arr c2 = catCol(traj0(0)+0.*x_traj,traj0(1)-y_traj+radius+off,traj0(2)+x_traj);

  // lines
  double m = (c1(0,2) - c2(c2.d0-1,2))/(c1(0,1) - c2(c2.d0-1,1));
  arr center = (c2[0] - c1[c1.d0-1])*.5+c1[c1.d0-1];
  arr xlin = linspace(c1(0,1),c2(0,1),n/3) -center(1);
  arr ylin = xlin*m;

  arr l1 = catCol(traj0(0)+0.*xlin,center(1)+xlin,center(2)-ylin);
  xlin.reverseRows();
  arr l2 = catCol(traj0(0)+0.*xlin,center(1)+xlin,center(2)-ylin);

  // circle 2
  traj.append(c1);
  traj.append(l1);
  traj.append(c2);
  traj.append(l2);

  traj.shift(round(l1.d0*0.5)*3);

  //traj.append(traj);
  return traj;
}


// =================================================================================================


void tests() {
  Roopi R;

  arr preTrajJointState = FILE("preTrajState");

  R.gotToJointConfiguration(preTrajJointState, 10.0);
  R.holdPosition();

  CtrlTask* c = R.createCtrlTask("eight", new TaskMap_Default(posTMT, R.tcm()->modelWorld.get()(), "endeffL"));
  c->setGains(20.0,5.0);
  c->setC(ARR(1000.0));
  arr traj = generateEightTrajectory(R.getTaskValue(c));
  R.followTaskTrajectory(c, 15.0, traj);
  //R.holdPosition(); //Hold position TODO: unsmooth

   mlr::wait(1.0);

    /*
  // move arms in a good position with motion planner
  arr endeffRAway = ARR(0.4,-0.8,.7);
  //R.goToPosition(endeffRAway, "endeffR", 5.0,true);

  arr trajStart = ARR(0.5,0.0,.7);
  //R.goToPosition(trajStart, "endeffL", 2.0);

  mlr::wait(1.0);

  //execute a eight trajectory in task space
  CtrlTask* c = R.createCtrlTask("eight", new TaskMap_Default(posTMT, R.tcm()->modelWorld.get()(), "endeffL"));
  c->setGains(30.0,5.0);
  c->setC(ARR(1000.0));
  arr traj = generateEightTrajectory(R.getTaskValue(c));
  R.followTaskTrajectory(c, 15.0, traj);

  // move endeff in task space with maxVel
  arr yEndeffL = R.getTaskValue(c);
  yEndeffL(0) += 0.3;
  R.modifyCtrlTaskGains(c, ARR(10.0), ARR(5.0), 0.05);
  R.modifyCtrlTaskReference(c, yEndeffL);

  mlr::wait(5.0);

  FollowPath fp(R, "circle", traj, new TaskMap_Default(posTMT, R.tcm()->modelWorld.get()(), "endeffR"), 15.0);
fp.threadLoop();
  //moduleShutdown().waitForValueGreaterThan(0);
  */
}

void testKugel() {
  ors::KinematicWorld world(mlr::mlrPath("data/pr2_model/pr2_model.ors").p);
  world.watch(true);
}

int main(int argc, char** argv){
  mlr::initCmdLine(argc, argv);
  tests();
  //testKugel();
  return 0;
}




=======
>>>>>>> 7c69dd8c

arr generateEightTrajectory(arr startPos) {
  arr traj0 = startPos;
  arr traj;

<<<<<<< HEAD

=======
  double off = 0.1;
  double radius = 0.15;

  uint n = 100;

  arr t = linspace(0,.75,n);
  arr x_traj = sin((t+.125)*2.*M_PI)*radius;
  arr y_traj = cos((t+.125)*2.*M_PI)*radius;

  // circles
  arr c1 = catCol(traj0(0)+0.*x_traj,traj0(1)+y_traj-radius-off,traj0(2)+x_traj);
  arr c2 = catCol(traj0(0)+0.*x_traj,traj0(1)-y_traj+radius+off,traj0(2)+x_traj);

  // lines
  double m = (c1(0,2) - c2(c2.d0-1,2))/(c1(0,1) - c2(c2.d0-1,1));
  arr center = (c2[0] - c1[c1.d0-1])*.5+c1[c1.d0-1];
  arr xlin = linspace(c1(0,1),c2(0,1),n/3) -center(1);
  arr ylin = xlin*m;

  arr l1 = catCol(traj0(0)+0.*xlin,center(1)+xlin,center(2)-ylin);
  xlin.reverseRows();
  arr l2 = catCol(traj0(0)+0.*xlin,center(1)+xlin,center(2)-ylin);

  // circle 2
  traj.append(c1);
  traj.append(l1);
  traj.append(c2);
  traj.append(l2);

  traj.shift(round(l1.d0*0.5)*3);

  //traj.append(traj);
  return traj;
}
>>>>>>> 7c69dd8c







#if 0
// =================================================================================================


void tests() {
  Roopi R;

  arr preTrajJointState = FILE("preTrajState");

  R.gotToJointConfiguration(preTrajJointState, 10.0);
  R.holdPosition();

  CtrlTask* c = R.createCtrlTask("eight", new TaskMap_Default(posTMT, R.tcm()->modelWorld.get()(), "endeffL"));
  c->setGains(20.0,5.0);
  c->setC(ARR(1000.0));
  arr traj = generateEightTrajectory(R.getTaskValue(c));
  R.followTaskTrajectory(c, 15.0, traj);
  //R.holdPosition(); //Hold position TODO: unsmooth

   mlr::wait(1.0);

    /*
  // move arms in a good position with motion planner
  arr endeffRAway = ARR(0.4,-0.8,.7);
  //R.goToPosition(endeffRAway, "endeffR", 5.0,true);

  arr trajStart = ARR(0.5,0.0,.7);
  //R.goToPosition(trajStart, "endeffL", 2.0);

  mlr::wait(1.0);

  //execute a eight trajectory in task space
  CtrlTask* c = R.createCtrlTask("eight", new TaskMap_Default(posTMT, R.tcm()->modelWorld.get()(), "endeffL"));
  c->setGains(30.0,5.0);
  c->setC(ARR(1000.0));
  arr traj = generateEightTrajectory(R.getTaskValue(c));
  R.followTaskTrajectory(c, 15.0, traj);

  // move endeff in task space with maxVel
  arr yEndeffL = R.getTaskValue(c);
  yEndeffL(0) += 0.3;
  R.modifyCtrlTaskGains(c, ARR(10.0), ARR(5.0), 0.05);
  R.modifyCtrlTaskReference(c, yEndeffL);

  mlr::wait(5.0);

  //moduleShutdown().waitForValueGreaterThan(0);
  */
}

void testKugel() {
  mlr::KinematicWorld world(mlr::mlrPath("data/pr2_model/pr2_model.ors").p);
  world.watch(true);
}

void testForceControl() {
  Roopi R;
  arr jointState = FILE("preForceControlJointState");
  jointState.reshapeFlat();
  if(!R.gotToJointConfiguration(jointState, 5.0)) return;
  R.holdPosition();
  CtrlTask* holdLeftArm = R.createCtrlTask("holdLeftArm", new TaskMap_Default(posTMT, R.tcm()->modelWorld.get()(), "endeffL"));
  R.modifyCtrlTaskGains(holdLeftArm, 10.0,5.0);
  CtrlTask* ho = R.createCtrlTask("ho", new TaskMap_Default(posTMT, R.tcm()->modelWorld.get()(), "endeffR"));
  R.modifyCtrlTaskGains(ho, diag(ARR(10.0,10.0,0.0)), diag(ARR(5.0,5.0,0.0)));
  R.releasePosition();
  R.activateCtrlTask(holdLeftArm);
  R.activateCtrlTask(ho);
  mlr::wait(1.0);
  CtrlTask* orientation = R.createCtrlTask("orientation", new TaskMap_Default(vecTMT, R.tcm()->modelWorld.get()(), "endeffR", mlr::Vector(1.0,0.0,0.0)));
  R.modifyCtrlTaskGains(orientation, 10.0, 5.0);
  R.modifyCtrlTaskReference(orientation, ARR(0.0,0.0,-1.0));
  R.activateCtrlTask(orientation);
  CtrlTask* move1D = R.createCtrlTask("move1D", new TaskMap_Default(pos1DTMT, R.tcm()->modelWorld.get()(), "endeffR", mlr::Vector(0.0,0.0,-1.0)));
  R.modifyCtrlTaskGains(move1D, ARR(0.0), ARR(15.0));
  R.modifyCtrlTaskReference(move1D, ARR(0.0), ARR(0.1));
  R.tcm()->ctrlTasks.writeAccess();
  move1D->f_ref = ARR(-3.0);
  move1D->f_alpha = 0.001;
  move1D->f_gamma = .999;
  R.tcm()->ctrlTasks.deAccess();
  R.activateCtrlTask(move1D);
  mlr::wait(3.0);
  arr pos = R.getTaskValue(ho);
  pos(1) += 0.3;
  R.modifyCtrlTaskGains(ho, diag(ARR(10.0,10.0,0.0)), diag(ARR(5.0,5.0,0.0)),0.05);
  R.modifyCtrlTaskReference(ho, pos);
  /*while(true) {
    cout << R.getFTRight() << endl;
    mlr::wait(0.2);
  }*/
  mlr::wait(1.0);
  cout << R.getFTRight() << endl;
  mlr::wait(100.0);
}

int main(int argc, char** argv){
  mlr::initCmdLine(argc, argv);
  tests();
  //testKugel();
  //testForceControl();
  return 0;
}














#if 0
// =================================================================================================

void setMoveUpTask(TaskControllerModule& tcm){
  TaskMap_Default *map = new TaskMap_Default(posTMT, tcm.modelWorld.get(), "endeffL");
  arr y;
  map->phi(y, NoArr, tcm.modelWorld.get());
  y(2) += .1;
  CtrlTask *task = new CtrlTask("endeff", map);
  task->prec = 1000.;
  task->setTarget(y);
  task->setGains(diag(ARR(10.,10.,10.)), diag(ARR(5.,5.,5.)));

  tcm.ctrlTasks.set() = { task };
}

// =================================================================================================

void setForceLimitTask(TaskControllerModule& tcm){
  TaskMap_Default *map = new TaskMap_Default(posTMT, tcm.modelWorld.get(), "endeffL");
  arr y;
  map->phi(y, NoArr, tcm.modelWorld.get());
  y(2) += .1;
  CtrlTask *task = new CtrlTask("endeff", map);
  task->prec = 1000.;
  task->setTarget(y);
  task->setGains(diag(ARR(10.,10.,10.)), diag(ARR(5.,5.,5.)));

  tcm.ctrlTasks.set() = { task };
}

void bla() {
  //rosCheckInit("compliantControl");

#if 1
  Roopi R;

  //R.getPlanWorld().watch();

  //R.goToPosition(ARR(0.2,0.5,1.0), "endeffL", 10.0);

  CtrlTask* c = new CtrlTask("bla", new TaskMap_Default(posTMT, R.tcm()->modelWorld.get()(), "endeffL"));

  //arr traj = ~ARR(0.3,0.3,1.0);
  //traj.append(~ARR(0.5,0.3,0.3));
  //traj.append(~ARR(1.5,0.2,1.0));
  //arr y;
  //c->map.phi(y, NoArr, R.tcm()->modelWorld.get()());
  arr traj = generateEightTrajectory(R.getTaskValue(c));

  c->setGains(10.0,5.0);
  c->prec = 1000.0;

  R.followTaskTrajectory(c, 30.0, traj);

  R.syncPlanWorld();
  R.planWorld.watch();

mlr::wait(100.0);


#else
  Access_typed<CtrlMsg> ctrl_ref(NULL, "ctrl_ref");
  Access_typed<CtrlMsg> ctrl_obs(NULL, "ctrl_obs");
  Access_typed<arr>     pr2_odom(NULL, "pr2_odom");

  Access_typed<arr> q_ref(NULL, "q_ref");
  Access_typed<sensor_msgs::JointState> jointState(NULL, "jointState");

  TaskControllerModule tcm;

  OrsViewer view;
  OrsPoseViewer controlview({"ctrl_q_real", "ctrl_q_ref"}, tcm.realWorld);

  RosCom_Spinner spinner; //the spinner MUST come last: otherwise, during closing of all, it is closed before others that need messages

  if(mlr::getParameter<bool>("useRos")){
    mlr::String robot = mlr::getParameter<mlr::String>("robot", "pr2");
    if(robot=="pr2"){
      new SubscriberConvNoHeader<marc_controller_pkg::JointState, CtrlMsg, &conv_JointState2CtrlMsg> ("/marc_rt_controller/jointState", ctrl_obs);
      new PublisherConv<marc_controller_pkg::JointState, CtrlMsg, &conv_CtrlMsg2JointState>          ("/marc_rt_controller/jointReference", ctrl_ref);
      new SubscriberConv<geometry_msgs::PoseWithCovarianceStamped, arr, &conv_pose2transXYPhi>       ("/robot_pose_ekf/odom_combined", pr2_odom);
    }
    if(robot=="baxter"){
      new Subscriber<sensor_msgs::JointState> ("/robot/joint_states", jointState);
      new SendPositionCommandsToBaxter(tcm.modelWorld.get());
    }
  }

  threadOpenModules(true);
#endif

  mlr::wait(1.);
  cout <<"NOW!" <<endl;

//  setMoveUpTask(tcm);

  TaskMap_Default posMap(posTMT, R.tcm()->modelWorld.get(), "endeffL");
   CtrlTask* posLaw = new CtrlTask("endeffMove", &posMap);
   posLaw->maxAcc = 0.1;
   posLaw->maxVel = 0.1;
   arr Kp = diag(ARR(10.0,10.0,10.0));
   arr Kd = diag(ARR(5.0,5.0,5.0));
   posLaw->setGains(Kp,Kd);
   posLaw->setTarget(ARR(0.5,0.5,0.7));
   posLaw->prec = 1000.0;
//   robot->addTask(posLaw);

   TaskMap_Default orientationMap(vecTMT, R.tcm()->modelWorld.get(), "endeffL", mlr::Vector(1.0,0.0,0.0));
   CtrlTask* orientationLaw = new CtrlTask("endeffMove", &orientationMap);
   orientationLaw->maxAcc = 0.1;
   orientationLaw->maxVel = 0.5;
   Kp = diag(ARR(10.0,10.0,10.0));
   Kd = diag(ARR(5.0,5.0,5.0));
   orientationLaw->setGains(Kp,Kd);
   orientationLaw->setTarget(ARR(0.0,0.0,-1.0));
   orientationLaw->prec = 1000.0;
//   robot->addTask(orientationLaw);

   //R.tcm()->ctrlTasks.set() = { posLaw, orientationLaw };

   R.addCtrlTasks({posLaw, orientationLaw});

   while(true) {
     if(orientationLaw->isConverged(.05)) break;
     cout <<"ori err=" <<orientationLaw->error() <<endl;
     mlr::wait(0.1);
     if(moduleShutdown().getValue()>0) break;
   }
   cout << "converged" << endl;

   Kp = diag(ARR(10.0, 10.0, 0.0));
   Kd = diag(ARR(5.0, 5.0, 0.0));
   posLaw->setGains(Kp,Kd);
   //posLaw->prec = eye(3)*10.0;
   //posLaw->prec(2,2) = 0.0;

   TaskMap_Default forceMap(pos1DTMT, R.tcm()->modelWorld.get(), "endeffL", mlr::Vector(.0,0.0,-1.0));
   CtrlTask* forceLaw = new CtrlTask("endeffForce", &forceMap);
   forceLaw->setGains(ARR(0.0), ARR(20.0));
   forceLaw->setTarget(ARR(0.), ARR(0.1));
//   forceLaw->f_alpha = 0.001;
//   forceLaw->f_gamma = 0.9995;
//   forceLaw->f_ref = ARR(-2.0);
   forceLaw->prec = 1000.0;

   R.tcm()->ctrlTasks.set() = { posLaw, orientationLaw, forceLaw };

//   mlr::wait(4.0);
//   arr yRef = posLaw->y_ref;
//   for(uint i = 0; i < 30; i++) {
//     yRef(1) -= 0.01;
//     posLaw->setTarget(yRef);
//     mlr::wait(0.2);
//   }


//  for(;;){
////    cout <<R.tcm()->ctrl_obs.get()->fL <<endl;

//    if(moduleShutdown().getValue()>0) break;
//  }

  moduleShutdown().waitForValueGreaterThan(0);

#if 0
  threadCloseModules();
  cout <<"bye bye" <<endl;
#endif
}

#endif<|MERGE_RESOLUTION|>--- conflicted
+++ resolved
@@ -2,7 +2,6 @@
 #include <Roopi/roopi.h>
 #include <Control/TaskControllerModule.h>
 
-<<<<<<< HEAD
 #include <Roopi/act_followPath.h>
 
 arr generateEightTrajectory(arr startPos) {
@@ -92,123 +91,6 @@
 
   FollowPath fp(R, "circle", traj, new TaskMap_Default(posTMT, R.tcm()->modelWorld.get()(), "endeffR"), 15.0);
 fp.threadLoop();
-  //moduleShutdown().waitForValueGreaterThan(0);
-  */
-}
-
-void testKugel() {
-  ors::KinematicWorld world(mlr::mlrPath("data/pr2_model/pr2_model.ors").p);
-  world.watch(true);
-}
-
-int main(int argc, char** argv){
-  mlr::initCmdLine(argc, argv);
-  tests();
-  //testKugel();
-  return 0;
-}
-
-
-
-
-=======
->>>>>>> 7c69dd8c
-
-arr generateEightTrajectory(arr startPos) {
-  arr traj0 = startPos;
-  arr traj;
-
-<<<<<<< HEAD
-
-=======
-  double off = 0.1;
-  double radius = 0.15;
-
-  uint n = 100;
-
-  arr t = linspace(0,.75,n);
-  arr x_traj = sin((t+.125)*2.*M_PI)*radius;
-  arr y_traj = cos((t+.125)*2.*M_PI)*radius;
-
-  // circles
-  arr c1 = catCol(traj0(0)+0.*x_traj,traj0(1)+y_traj-radius-off,traj0(2)+x_traj);
-  arr c2 = catCol(traj0(0)+0.*x_traj,traj0(1)-y_traj+radius+off,traj0(2)+x_traj);
-
-  // lines
-  double m = (c1(0,2) - c2(c2.d0-1,2))/(c1(0,1) - c2(c2.d0-1,1));
-  arr center = (c2[0] - c1[c1.d0-1])*.5+c1[c1.d0-1];
-  arr xlin = linspace(c1(0,1),c2(0,1),n/3) -center(1);
-  arr ylin = xlin*m;
-
-  arr l1 = catCol(traj0(0)+0.*xlin,center(1)+xlin,center(2)-ylin);
-  xlin.reverseRows();
-  arr l2 = catCol(traj0(0)+0.*xlin,center(1)+xlin,center(2)-ylin);
-
-  // circle 2
-  traj.append(c1);
-  traj.append(l1);
-  traj.append(c2);
-  traj.append(l2);
-
-  traj.shift(round(l1.d0*0.5)*3);
-
-  //traj.append(traj);
-  return traj;
-}
->>>>>>> 7c69dd8c
-
-
-
-
-
-
-
-#if 0
-// =================================================================================================
-
-
-void tests() {
-  Roopi R;
-
-  arr preTrajJointState = FILE("preTrajState");
-
-  R.gotToJointConfiguration(preTrajJointState, 10.0);
-  R.holdPosition();
-
-  CtrlTask* c = R.createCtrlTask("eight", new TaskMap_Default(posTMT, R.tcm()->modelWorld.get()(), "endeffL"));
-  c->setGains(20.0,5.0);
-  c->setC(ARR(1000.0));
-  arr traj = generateEightTrajectory(R.getTaskValue(c));
-  R.followTaskTrajectory(c, 15.0, traj);
-  //R.holdPosition(); //Hold position TODO: unsmooth
-
-   mlr::wait(1.0);
-
-    /*
-  // move arms in a good position with motion planner
-  arr endeffRAway = ARR(0.4,-0.8,.7);
-  //R.goToPosition(endeffRAway, "endeffR", 5.0,true);
-
-  arr trajStart = ARR(0.5,0.0,.7);
-  //R.goToPosition(trajStart, "endeffL", 2.0);
-
-  mlr::wait(1.0);
-
-  //execute a eight trajectory in task space
-  CtrlTask* c = R.createCtrlTask("eight", new TaskMap_Default(posTMT, R.tcm()->modelWorld.get()(), "endeffL"));
-  c->setGains(30.0,5.0);
-  c->setC(ARR(1000.0));
-  arr traj = generateEightTrajectory(R.getTaskValue(c));
-  R.followTaskTrajectory(c, 15.0, traj);
-
-  // move endeff in task space with maxVel
-  arr yEndeffL = R.getTaskValue(c);
-  yEndeffL(0) += 0.3;
-  R.modifyCtrlTaskGains(c, ARR(10.0), ARR(5.0), 0.05);
-  R.modifyCtrlTaskReference(c, yEndeffL);
-
-  mlr::wait(5.0);
-
   //moduleShutdown().waitForValueGreaterThan(0);
   */
 }
