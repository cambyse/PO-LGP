--- conflicted
+++ resolved
@@ -10,11 +10,7 @@
   SetOfDataFiles logging("gcKugel_deleteMe");
   rnd.clockSeed();
   PoseGenerator poser(R.tcm()->modelWorld.get()());
-<<<<<<< HEAD
-
-=======
   
->>>>>>> 7c69dd8c
   for(uint i = 0; i < 1000; i++) {
     //try to find both a suitable random pose and a trajectory that transfers from the current configuration to the random pose
     while(true) {
@@ -24,26 +20,16 @@
     mlr::wait(0.5);
     R.holdPosition();
     mlr::wait(1.0);
-<<<<<<< HEAD
-    double limits = R.getLimitConstraint();
-    cout << "Limits: " << limits << endl;
-    if(limits > 0) {
-=======
     double limits = R.getLimitConstraint(0.02); //TODO what margin. Limits are arghrgrhrgh
     cout << "Limits: " << limits << endl;
     if(limits > 0) {
       cout << "not good" << endl;
       mlr::wait(5.0);
->>>>>>> 7c69dd8c
       continue;
     }
     //wait a few seconds to ensure that the controller has converged
     mlr::wait(3.0);
-<<<<<<< HEAD
-
-=======
     
->>>>>>> 7c69dd8c
     //mean over 1 second with 10 samples
     arr q, qSign, fL, fR, u;
     for(uint j = 0; j < 10; j++) {
@@ -79,30 +65,17 @@
 
 void learnModel() {
   GravityCompensation gc(mlr::mlrPath("data/pr2_model/pr2_model.ors").p);
-<<<<<<< HEAD
-
-  gc.learnGCModel();
-
-=======
   
   gc.learnGCModel();
   
->>>>>>> 7c69dd8c
   StringA joints;
   joints.append(gc.leftJoints);
   joints.append(gc.rightJoints);
   joints.append(gc.headJoints);
-<<<<<<< HEAD
-
-  cout << gc.compensate(gc.world.getJointState(), gc.world.getJointState(), joints) << endl;
-  //gc.learnFTModel();
-
-=======
   
   //cout << gc.compensate(gc.world.getJointState(), gc.world.getJointState(), joints) << endl;
   //gc.learnFTModel();
   
->>>>>>> 7c69dd8c
   //cout << gc.compensateFTL(gc.world.getJointState()) << endl;
 }
 
@@ -119,13 +92,6 @@
 void testFTCompensation() {
   Roopi R;
   PoseGenerator poseGenerator(R.tcm()->modelWorld.get()());
-<<<<<<< HEAD
-  arr pose = poseGenerator.getRandomPose();
-  R.gotToJointConfiguration(pose, 10.0, true);
-  while(true) {
-    cout << R.getFTLeft() << endl;
-    mlr::wait(1.0);
-=======
   while(true) {
     arr pose = poseGenerator.getRandomPose();
     R.gotToJointConfiguration(pose, 10.0, true);
@@ -134,20 +100,14 @@
       cout << R.getFTRight() << endl;
       mlr::wait(1.0);
     }
->>>>>>> 7c69dd8c
   }
 }
 
 // =================================================================================================
 int main(int argc, char** argv){
   mlr::initCmdLine(argc, argv);
-<<<<<<< HEAD
-  sampleData();
-  //learnModel();
-=======
   //sampleData();
   learnModel();
->>>>>>> 7c69dd8c
   //testCollision();
   //testOnRobot();
   //testFTCompensation();
