--- conflicted
+++ resolved
@@ -1,7 +1,3 @@
-<<<<<<< HEAD
-useRos = 1
-=======
 useRos = 0
->>>>>>> 28e571ea
 robot = pr2
 oldfashinedTaskControl = 1