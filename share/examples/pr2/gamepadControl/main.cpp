#include <Core/module.h>
#include <pr2/roscom.h>
#include <Actions/gamepadControl.h>
#include <Actions/TaskControllerModule.h>
#include <Hardware/gamepad/gamepad.h>
#include <Ors/orsviewer.h>


// =================================================================================================
int main(int argc, char** argv){
  mlr::initCmdLine(argc, argv);

  bool useRos = mlr::getParameter<bool>("useRos");

//  if(useRos) rosCheckInit("gamepadControl");

  Access_typed<CtrlMsg> ctrl_ref(NULL, "ctrl_ref");
  Access_typed<CtrlMsg> ctrl_obs(NULL, "ctrl_obs");
  Access_typed<arr>     pr2_odom(NULL, "pr2_odom");

<<<<<<< HEAD
//  RosCom_Spinner spinner;
=======
>>>>>>> fd9134d1
  TaskControllerModule tcm;
  GamepadInterface gamepad;
  GamepadControlActivity gpc;
  OrsViewer view;
  RosCom_Spinner spinner; //the spinner MUST come last: otherwise, during closing of all, it is closed before others that need messages
  if(mlr::getParameter<bool>("useRos")){
    new SubscriberConvNoHeader<marc_controller_pkg::JointState, CtrlMsg, &conv_JointState2CtrlMsg> ("/marc_rt_controller/jointState", ctrl_obs);
    new PublisherConv<marc_controller_pkg::JointState, CtrlMsg, &conv_CtrlMsg2JointState>          ("/marc_rt_controller/jointReference", ctrl_ref);
    new SubscriberConv<geometry_msgs::PoseWithCovarianceStamped, arr, &conv_pose2transXYPhi>       ("/robot_pose_ekf/odom_combined", pr2_odom);
  }

  threadOpenModules(true);

  moduleShutdown().waitForValueGreaterThan(0);

  threadCloseModules();

  //NodeL subs = registry().getNodesOfType<SubscriberType*>();
  //for(Node *n:subs){ delete n->get<SubscriberType*>(); delete n; }
  cout <<"bye bye" <<endl;
  return 0;
}<|MERGE_RESOLUTION|>--- conflicted
+++ resolved
@@ -10,18 +10,12 @@
 int main(int argc, char** argv){
   mlr::initCmdLine(argc, argv);
 
-  bool useRos = mlr::getParameter<bool>("useRos");
-
-//  if(useRos) rosCheckInit("gamepadControl");
+  rosCheckInit("gamepadControl");
 
   Access_typed<CtrlMsg> ctrl_ref(NULL, "ctrl_ref");
   Access_typed<CtrlMsg> ctrl_obs(NULL, "ctrl_obs");
   Access_typed<arr>     pr2_odom(NULL, "pr2_odom");
 
-<<<<<<< HEAD
-//  RosCom_Spinner spinner;
-=======
->>>>>>> fd9134d1
   TaskControllerModule tcm;
   GamepadInterface gamepad;
   GamepadControlActivity gpc;
