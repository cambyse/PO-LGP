#ifndef PFC_H
#define PFC_H

#include <Core/util.h>
#include <Core/array.h>
#include <Core/array_t.h>
#include <Ors/ors.h>
#include <Core/util.h>
#include <stdlib.h>
#include "mobject.h"
#include "../splines/spline.h"
#include <Gui/opengl.h>

struct Pfc{

<<<<<<< HEAD
    Pfc(ors::KinematicWorld &_orsG, arr& _trajRef, double _TRef, arr &_x0, MObject &_goalMO, \
=======
    Pfc(ors::Graph &_orsG, arr& _trajRef, double _TRef, arr &_x0, arr &_q0, MObject &_goalMO, \
>>>>>>> 64a06fee
        bool _useOrientation, bool _useCollAvoid, \
        double _fPos_deviation, double _fVec_deviation, double _yCol_deviation, double _w_reg);
    void printState();
    void plotState();
    void warpTrajectory();
    void iterate(arr &state);
    void moveGoal(arr &_pos);

    void computeIK(arr &q, arr &qd);

    double dt;
    double eps_goal;
    double fPos_deviation;
    double fVec_deviation;
    double yCol_deviation;
    double w_reg;

    double TRef;
    double dsRef;

    bool useOrientation;
    bool useCollAvoid;

    MObject *goalMO;
    ors::KinematicWorld *orsG;

    // Actual Trajectory
    arr traj;
    arr x0; // start pos
    arr q0;
    arr s;
    arr goal;
    arr lastGoal;
    arr state;

    // Costs
    arr posCosts;
    arr vecCosts;
    arr colCosts;

    // Wrapped Trajectory
    Spline *trajWrap;

    // Reference Trajectory
    Spline *trajRef;
    arr dtrajRef;
    arr goalRef;
    arr sRef;

    String scene;
    arr joints_bk;

};

#endif // PFC_H<|MERGE_RESOLUTION|>--- conflicted
+++ resolved
@@ -13,11 +13,7 @@
 
 struct Pfc{
 
-<<<<<<< HEAD
-    Pfc(ors::KinematicWorld &_orsG, arr& _trajRef, double _TRef, arr &_x0, MObject &_goalMO, \
-=======
-    Pfc(ors::Graph &_orsG, arr& _trajRef, double _TRef, arr &_x0, arr &_q0, MObject &_goalMO, \
->>>>>>> 64a06fee
+    Pfc(ors::KinematicWorld &_orsG, arr& _trajRef, double _TRef, arr &_x0, arr &_q0, MObject &_goalMO, \
         bool _useOrientation, bool _useCollAvoid, \
         double _fPos_deviation, double _fVec_deviation, double _yCol_deviation, double _w_reg);
     void printState();
