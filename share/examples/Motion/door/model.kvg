Include = '../../../data/pr2_model/pr2_clean.ors'
Include = '../../../data/pr2_model/pr2_modifications.ors'

#shape endeffL(l_wrist_roll_link){ rel=<T t(.2 0 0)> type=5 color=[1 0 0] size=[.1 0 0 0]}
#shape endeffR(r_wrist_roll_link){ rel=<T t(.2 0 0)> type=5 color=[1 0 0] size=[.1 0 0 0]}

#shape endeffBase(torso_lift_link){ rel=<T d(90 0 1 0) t(.2 0 0)> type=5 color=[1 0 0] size=[.1 0 0 0]}
#shape endeffHead(head_tilt_link){ rel=<T  d(-90 0 0 1) t(.08 0 .12)> type=5 color=[1 0 0] size=[.1 0 0 0]}

#shape endeffKinect(head_tilt_link){ rel=<T t(0 -.05 .12) d(180 0 0 1) d(-90 1 0 0) > type=5 color=[1 0 0] size=[.1 0 0 0]}
<<<<<<< HEAD

# shape endeffForceL(l_wrist_roll_link){ rel=<T t(.25 0 0)> type=5 color=[1 0 0] size=[.1 0 0 0]}
# shape endeffForceR(r_wrist_roll_link){ rel=<T t(.25 0 0)> type=5 color=[1 0 0] size=[.1 0 0 0]}

#shape endeffForceL(l_wrist_roll_link){ rel=<T t(.25 0 0) d(-90 0 1 0) d(70.015 0 0 1)> type=5 color=[1 0 0] size=[.1 0 0 0]}
#shape endeffForceR(r_wrist_roll_link){ rel=<T t(.25 0 0) d(-90 0 1 0) d(70.015 0 0 1)> type=5 color=[1 0 0] size=[.1 0 0 0]}

=======

# shape endeffForceL(l_wrist_roll_link){ rel=<T t(.25 0 0)> type=5 color=[1 0 0] size=[.1 0 0 0]}
# shape endeffForceR(r_wrist_roll_link){ rel=<T t(.25 0 0)> type=5 color=[1 0 0] size=[.1 0 0 0]}

#shape endeffForceL(l_wrist_roll_link){ rel=<T t(.25 0 0) d(-90 0 1 0) d(70.015 0 0 1)> type=5 color=[1 0 0] size=[.1 0 0 0]}
#shape endeffForceR(r_wrist_roll_link){ rel=<T t(.25 0 0) d(-90 0 1 0) d(70.015 0 0 1)> type=5 color=[1 0 0] size=[.1 0 0 0]}

>>>>>>> 28e571ea
#shape wrenchDispL(l_wrist_roll_link){ rel=<T t(.25 0 0)> type=5 color=[1 1 0] size=[.1 0 0 0]}
#shape wrenchDispR(r_wrist_roll_link){ rel=<T t(.25 0 0)> type=5 color=[1 1 0] size=[.1 0 0 0]}

shape endeffC1(l_gripper_r_finger_tip_link){rel=<T t(0.0145 .015 -.02)> type=5 color=[.5 0 0] size=[.02 0 0 0]}
shape endeffC2(l_gripper_l_finger_tip_link){rel=<T t(0.0145 -.015 .02) d(180 0 1 0)> type=5 color=[0 .5 0] size=[.02 0 0 0]}

body handle { type=0 size=[.014 .138 .029 0.] color=[0. 0. 0.] fixed, contact}
shape cp1(handle) { rel=<T t(0.0 -0.0 -0.0145)>  type=1 size=[.1 .1 .1 .002] color=[0.5 0 0] fixed, }
shape cp2(handle) { rel=<T t(0.0 -0.0 0.0145)>  type=1 size=[.1 .1 .1 .002] color=[0 .5 0] fixed, }


<<<<<<< HEAD
Merge torso_lift_joint { ctrl_H=3000000 }
Merge worldTranslationRotation { ctrl_H=3000000 }
=======
>>>>>>> 28e571ea
<|MERGE_RESOLUTION|>--- conflicted
+++ resolved
@@ -8,7 +8,6 @@
 #shape endeffHead(head_tilt_link){ rel=<T  d(-90 0 0 1) t(.08 0 .12)> type=5 color=[1 0 0] size=[.1 0 0 0]}
 
 #shape endeffKinect(head_tilt_link){ rel=<T t(0 -.05 .12) d(180 0 0 1) d(-90 1 0 0) > type=5 color=[1 0 0] size=[.1 0 0 0]}
-<<<<<<< HEAD
 
 # shape endeffForceL(l_wrist_roll_link){ rel=<T t(.25 0 0)> type=5 color=[1 0 0] size=[.1 0 0 0]}
 # shape endeffForceR(r_wrist_roll_link){ rel=<T t(.25 0 0)> type=5 color=[1 0 0] size=[.1 0 0 0]}
@@ -16,28 +15,10 @@
 #shape endeffForceL(l_wrist_roll_link){ rel=<T t(.25 0 0) d(-90 0 1 0) d(70.015 0 0 1)> type=5 color=[1 0 0] size=[.1 0 0 0]}
 #shape endeffForceR(r_wrist_roll_link){ rel=<T t(.25 0 0) d(-90 0 1 0) d(70.015 0 0 1)> type=5 color=[1 0 0] size=[.1 0 0 0]}
 
-=======
-
-# shape endeffForceL(l_wrist_roll_link){ rel=<T t(.25 0 0)> type=5 color=[1 0 0] size=[.1 0 0 0]}
-# shape endeffForceR(r_wrist_roll_link){ rel=<T t(.25 0 0)> type=5 color=[1 0 0] size=[.1 0 0 0]}
-
-#shape endeffForceL(l_wrist_roll_link){ rel=<T t(.25 0 0) d(-90 0 1 0) d(70.015 0 0 1)> type=5 color=[1 0 0] size=[.1 0 0 0]}
-#shape endeffForceR(r_wrist_roll_link){ rel=<T t(.25 0 0) d(-90 0 1 0) d(70.015 0 0 1)> type=5 color=[1 0 0] size=[.1 0 0 0]}
-
->>>>>>> 28e571ea
 #shape wrenchDispL(l_wrist_roll_link){ rel=<T t(.25 0 0)> type=5 color=[1 1 0] size=[.1 0 0 0]}
 #shape wrenchDispR(r_wrist_roll_link){ rel=<T t(.25 0 0)> type=5 color=[1 1 0] size=[.1 0 0 0]}
 
 shape endeffC1(l_gripper_r_finger_tip_link){rel=<T t(0.0145 .015 -.02)> type=5 color=[.5 0 0] size=[.02 0 0 0]}
 shape endeffC2(l_gripper_l_finger_tip_link){rel=<T t(0.0145 -.015 .02) d(180 0 1 0)> type=5 color=[0 .5 0] size=[.02 0 0 0]}
 
-body handle { type=0 size=[.014 .138 .029 0.] color=[0. 0. 0.] fixed, contact}
-shape cp1(handle) { rel=<T t(0.0 -0.0 -0.0145)>  type=1 size=[.1 .1 .1 .002] color=[0.5 0 0] fixed, }
-shape cp2(handle) { rel=<T t(0.0 -0.0 0.0145)>  type=1 size=[.1 .1 .1 .002] color=[0 .5 0] fixed, }
 
-
-<<<<<<< HEAD
-Merge torso_lift_joint { ctrl_H=3000000 }
-Merge worldTranslationRotation { ctrl_H=3000000 }
-=======
->>>>>>> 28e571ea
