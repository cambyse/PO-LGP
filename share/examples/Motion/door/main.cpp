#include <Motion/motion.h>
#include <Motion/taskMaps.h>
#include <Motion/taskMaps.h>
#include <Gui/opengl.h>
#include <Optim/optimization.h>
#include <iomanip>
#include <Ors/ors_swift.h>


void addDoor(ors::KinematicWorld &G, double door_h=2.8, double door_w = 1.2, double handle_h = 0.03, double handle_w = 0.4, double handle_y = 0.05,double handle_z=1.) {

  ors::Body *frame = new ors::Body(G);
  frame->X.pos = ors::Vector(1.2, 1.2, door_h/2.);
  frame->type = ors::BodyType::staticBT;
  ors::Shape *frame_shape = new ors::Shape(G,*frame);
  frame_shape->type = ors::ShapeType::cylinderST;
  arr size = ARRAY(0.,0.,door_h,0.0085);
  memmove(frame_shape->size, size.p, 4*sizeof(double));
  arr color = ARRAY(0.,0.,0.);
  memmove(frame_shape->color, color.p, 3*sizeof(double));

  ors::Body *door = new ors::Body(G);
  door->type = ors::BodyType::staticBT;
  door->name = "door";
  ors::Shape *door_shape = new ors::Shape(G,*door);
  door_shape->type = ors::ShapeType::boxST;
  size = ARRAY(.038, door_w, door_h, 0.);
  memmove(door_shape->size, size.p, 4*sizeof(double));
  color = ARRAY(0.5,0.5,0.);
  memmove(door_shape->color, color.p, 3*sizeof(double));

  ors::Body *handle = new ors::Body(G);
  handle->type = ors::BodyType::staticBT;
  handle->name = "handle";
  ors::Shape *handle_shape = new ors::Shape(G,*handle);
  handle_shape->type = ors::ShapeType::boxST;
  size = ARRAY(.014, handle_w, handle_h, 0.);
  memmove(handle_shape->size, size.p, 4*sizeof(double));
  color = ARRAY(0.,0.,0.);
  memmove(handle_shape->color, color.p, 3*sizeof(double));

  ors::Joint *frame_door = new ors::Joint(G,frame,door);
  frame_door->name = "frame_door";
  frame_door->A.pos = ARR(0, 0, .0);
  frame_door->B.pos = ARR(0, -door_w/2.-0.0085, .0);
  frame_door->type = ors::JointType::JT_hingeZ;

  ors::Joint *door_handle = new ors::Joint(G,door,handle);
  door_handle->name = "door_handle";
  door_handle->A.pos = ARR(-0.07, -door_w/2.+handle_y, -door_h/2.+handle_z);
  door_handle->B.pos = ARR(0, handle_w/2. -0.015, .0);
  door_handle->type = ors::JointType::JT_hingeX;
  door_handle->limits = ARR(-0.5,0.5);

  ors::Shape *cp1 = new ors::Shape(G,*handle);
  cp1->name = "cp1";
  cp1->rel.pos = ors::Vector(0,0.05, handle_h/2.);
  cp1->type = ors::ShapeType::sphereST;
  size=ARRAY(.1, .1, .1, .01);
  memmove(cp1->size, size.p, 4*sizeof(double));
  color = ARRAY(1.,0.,0.);
  memmove(cp1->color, color.p, 3*sizeof(double));

  ors::Shape *cp2 = new ors::Shape(G,*handle);
  cp2->name = "cp2";
  cp2->rel.pos = ors::Vector(0,-0.02, -handle_h/2.);
  cp2->type = ors::ShapeType::sphereST;
  size=ARRAY(.1, .1, .1, .01);
  memmove(cp2->size, size.p, 4*sizeof(double));
  color = ARRAY(0.,1.,0.);
  memmove(cp2->color, color.p, 3*sizeof(double));

  G.calc_fwdPropagateFrames();
}

void TEST(Door){
  for (;;) {
    ors::KinematicWorld G("model.kvg");
    G.meldFixedJoints();
    G.removeUselessBodies();
    makeConvexHulls(G.shapes);
    G.watch(true);
    /// sample door
    double door_h = max(ARR(2.+randn(1).first()*0.4,1.));
    double door_w = max(ARR(.85+randn(1).first()*0.2,0.3));
    double handle_h = max(ARR(0.03+randn(1).first()*0.01,0.01));
    double handle_w = max(ARR(0.2+randn(1).first()*0.02,0.05));
    double handle_y = 0.05+randn(1).first()*0.01;
    double handle_z = 1.+randn(1).first()*0.1;
    addDoor(G, door_h, door_w,handle_h,handle_w,handle_y,handle_z);

    G.watch(false);  G.gl().resize(800,800);
    arr q;
    G.getJointState(q);
    G.watch(false);
    MotionProblem MP(G);
    cout <<"joint dimensionality=" <<q.N <<endl;

    //-- setup the motion problem
    Task *t;
<<<<<<< HEAD
    t = MP.addTask("transitions", new TaskMap_Transition(G));
=======
    t = MP.addTask("transitions", new TaskMap_Transition(G),sumOfSqrTT);
>>>>>>> 28e571ea
    t->map.order=2; //make this an acceleration task!
    t->setCostSpecs(0, MP.T, {0.}, 1e-1);

    double contactT = MP.T/2.;
    // position task maps
<<<<<<< HEAD
    t = MP.addTask("position", new TaskMap_Default(posTMT, G, "endeffL", NoVector, "cp1",NoVector));
=======
    t = MP.addTask("position", new TaskMap_Default(posTMT, G, "endeffL", NoVector, "cp1",NoVector),sumOfSqrTT);
>>>>>>> 28e571ea
    t->setCostSpecs(contactT-10., contactT, {0.}, 1e2);

    t = MP.addTask("handle_joint", new TaskMap_qItself(G.getJointByName("door_handle")->qIndex, G.getJointStateDimension()),sumOfSqrTT);
    t->setCostSpecs(contactT+10., contactT+10., {-.3}, 1e3);

    t = MP.addTask("door_joint", new TaskMap_qItself(G.getJointByName("frame_door")->qIndex, G.getJointStateDimension()),sumOfSqrTT);
    t->setCostSpecs(MP.T-1, MP.T, {-.7}, 1e2);

    // constraints
    t = MP.addTask("contact", new PointEqualityConstraint(G, "endeffC1",NoVector, "cp1",NoVector),eqTT);
    t->setCostSpecs(contactT, MP.T, {0.}, 1.);
    t = MP.addTask("contact", new PointEqualityConstraint(G, "endeffC2",NoVector, "cp2",NoVector),eqTT);
    t->setCostSpecs(contactT, MP.T, {0.}, 1.);

    t = MP.addTask("door_fixation", new qItselfConstraint(G.getJointByName("frame_door")->qIndex, G.getJointStateDimension()),eqTT);
    t->setCostSpecs(0.,contactT+10, {0.}, 1.);

    t = MP.addTask("handle_fixation", new qItselfConstraint(G.getJointByName("door_handle")->qIndex, G.getJointStateDimension()),eqTT);
    t->setCostSpecs(0.,contactT, {0.}, 1.);

    ShapeL except = G.getBodyByName("l_wrist_roll_link")->shapes;
    t = MP.addTask("collision", new ProxyConstraint(allExceptListedPTMT, shapesToShapeIndices(except), 0.05),ineqTT);
    t->setCostSpecs(0., MP.T, {0.}, 1.);

    t = MP.addTask("qLimits", new LimitsConstraint(),ineqTT);
    t->setCostSpecs(0., MP.T, {0.}, 1.);

    //-- create the Optimization problem (of type kOrderMarkov)
    arr x = MP.getInitialization();
    x.reshape(MP.T,G.getJointStateDimension());
    arr lambda = zeros(x.d0,2);

    optConstrained(x, NoArr, Convert(MP), OPT(verbose=2, stopIters=100, maxStep=1., stepInc=2., aulaMuInc=2.,stopTolerance = 1e-2));

    MP.costReport();
    displayTrajectory(x, 1, G, "planned trajectory");
    displayTrajectory(x, 1, G, "planned trajectory");
  }
}

int main(int argc,char** argv){
  mlr::initCmdLine(argc,argv);
  testDoor();

  return 0;
}

<|MERGE_RESOLUTION|>--- conflicted
+++ resolved
@@ -98,21 +98,13 @@
 
     //-- setup the motion problem
     Task *t;
-<<<<<<< HEAD
-    t = MP.addTask("transitions", new TaskMap_Transition(G));
-=======
     t = MP.addTask("transitions", new TaskMap_Transition(G),sumOfSqrTT);
->>>>>>> 28e571ea
     t->map.order=2; //make this an acceleration task!
     t->setCostSpecs(0, MP.T, {0.}, 1e-1);
 
     double contactT = MP.T/2.;
     // position task maps
-<<<<<<< HEAD
-    t = MP.addTask("position", new TaskMap_Default(posTMT, G, "endeffL", NoVector, "cp1",NoVector));
-=======
     t = MP.addTask("position", new TaskMap_Default(posTMT, G, "endeffL", NoVector, "cp1",NoVector),sumOfSqrTT);
->>>>>>> 28e571ea
     t->setCostSpecs(contactT-10., contactT, {0.}, 1e2);
 
     t = MP.addTask("handle_joint", new TaskMap_qItself(G.getJointByName("door_handle")->qIndex, G.getJointStateDimension()),sumOfSqrTT);
