--- conflicted
+++ resolved
@@ -1,10 +1,6 @@
 BASE = ../../..
 
 OBJS = main.o simulator.o
-<<<<<<< HEAD
-DEPEND = Core Ors Motion System Gui Hardware
-=======
 DEPEND = Core Ors Motion System Gui Hardware_joystick
->>>>>>> 0d2659b2
 
 include $(BASE)/gofMake/generic.mk