--- conflicted
+++ resolved
@@ -23,11 +23,6 @@
   } S;
 
   ors::KinematicWorld world("model.kvg");
-<<<<<<< HEAD
-  FeedbackMotionControl MP(world, false);
-  Gamepad2Tasks j2t(MP);
-=======
->>>>>>> 0d2659b2
   arr q, qdot;
   world.getJointState(q, qdot);
 
