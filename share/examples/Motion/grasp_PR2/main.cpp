#include <Core/util_t.h>
#include <Gui/opengl.h>

#include <Motion/motionHeuristics.h>
#include <Motion/pr2_heuristics.h>

void testGraspHeuristic(){
  cout <<"\n= 1-step grasp optimization=\n" <<endl;

  //setup the problem
  ors::KinematicWorld G(MT::getParameter<MT::String>("orsFile"));
  makeConvexHulls(G.shapes);
  G.watch(true);

  MotionProblem MP(G);
  MP.loadTransitionParameters();
  MP.H_rate_diag = pr2_reasonable_W();
  cout <<MP.x0 <<endl;

  ors::Shape *s = G.getShapeByName("target1");
  for(uint k=0;k<10;k++){

    arr x, xT, x0=MP.x0;

    threeStepGraspHeuristic(xT, MP, x0, s->index, 2);

    MotionProblemFunction F(MP);

    sineProfile(x, x0, xT, MP.T);

    optNewton(x, Convert(F), OPT(verbose=2, stopIters=100, useAdaptiveDamping=false, damping=1e-0, maxStep=.5));
    MP.costReport();
    gnuplot("load 'z.costReport.plt'", false, true);

<<<<<<< HEAD
    displayTrajectory(x, 1, G, G.gl(),"planned trajectory");
    displayTrajectory(x, 1, G, G.gl(),"planned trajectory");
    displayTrajectory(x, 1, G, G.gl(),"planned trajectory");
=======
    displayTrajectory(x, 1, G, "planned trajectory");
    displayTrajectory(x, 1, G, "planned trajectory");
    displayTrajectory(x, 1, G, "planned trajectory");
>>>>>>> 0d21dc73

    MT::save(G,"z.ors");

    if(k%2) s=G.getShapeByName("target1");
    else    s=G.getShapeByName("target2");
    s->rel.pos.setRandom(.1);
    s->rel.rot.setRandom();
    for(uint l=0;l<3;l++) s->size[l] = rnd.uni(.05,.15);
    s->size[3] = rnd.uni(.02,.07);
    s->mesh.clear();

<<<<<<< HEAD
    MP.setx0(MP.x_current);
=======
    MP.setx0(MP.world.q);
>>>>>>> 0d21dc73
    G.watch(true);
  }
  
}

//===========================================================================

int main(int argc,char **argv){
  MT::initCmdLine(argc,argv);

  testGraspHeuristic();
  
  return 0;
}<|MERGE_RESOLUTION|>--- conflicted
+++ resolved
@@ -32,15 +32,9 @@
     MP.costReport();
     gnuplot("load 'z.costReport.plt'", false, true);
 
-<<<<<<< HEAD
-    displayTrajectory(x, 1, G, G.gl(),"planned trajectory");
-    displayTrajectory(x, 1, G, G.gl(),"planned trajectory");
-    displayTrajectory(x, 1, G, G.gl(),"planned trajectory");
-=======
     displayTrajectory(x, 1, G, "planned trajectory");
     displayTrajectory(x, 1, G, "planned trajectory");
     displayTrajectory(x, 1, G, "planned trajectory");
->>>>>>> 0d21dc73
 
     MT::save(G,"z.ors");
 
@@ -52,11 +46,7 @@
     s->size[3] = rnd.uni(.02,.07);
     s->mesh.clear();
 
-<<<<<<< HEAD
-    MP.setx0(MP.x_current);
-=======
     MP.setx0(MP.world.q);
->>>>>>> 0d21dc73
     G.watch(true);
   }
   
