--- conflicted
+++ resolved
@@ -177,10 +177,6 @@
   // store cartesian coordinates and endeffector orientation
   for (uint t=0;t<=T;t++) {
     G.setJointState(x[t]);
-<<<<<<< HEAD
-    G.calcBodyFramesFromJoints();
-=======
->>>>>>> 6192422d
     G.kinematicsPos(kinPos, NoArr, P.world.getBodyByName("endeff")->index);
     G.kinematicsVec(kinVec, NoArr, P.world.getBodyByName("endeff")->index);
     xRefPos.append(~kinPos);
@@ -305,10 +301,6 @@
   // store cartesian coordinates and endeffector orientation
   for (uint t=0;t<=T;t++) {
     G.setJointState(x[t]);
-<<<<<<< HEAD
-    G.calcBodyFramesFromJoints();
-=======
->>>>>>> 6192422d
     G.kinematicsPos(kinPos, NoArr, P.world.getBodyByName("endeff")->index);
     G.kinematicsVec(kinVec, NoArr, P.world.getBodyByName("endeff")->index);
     xRefPos.append(~kinPos);
