--- conflicted
+++ resolved
@@ -115,24 +115,13 @@
   // Set start state
   arr q0,dq0,q;
   q0 = x[0]; dq0 = 0.*q0;
-<<<<<<< HEAD
-  G.setJointState(q0,dq0);
-  G.getJointState(q);
-=======
   world.setJointState(q0,dq0);
-  world.calcBodyFramesFromJoints();
   world.getJointState(q);
->>>>>>> b475fa1f
 
   // apply DMP on robot
   while(d.X>1e-3) {
 
-<<<<<<< HEAD
-    G.setJointState(d.Y);
-=======
     world.setJointState(d.Y);
-    world.calcBodyFramesFromJoints();
->>>>>>> b475fa1f
 
     d.iterate();
     world.gl().update();
