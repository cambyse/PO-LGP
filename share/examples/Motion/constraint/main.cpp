--- conflicted
+++ resolved
@@ -287,19 +287,11 @@
 int main(int argc,char** argv){
   MT::initCmdLine(argc,argv);
 //  testStickiness();
-<<<<<<< HEAD
-//  testEqualityConstraints();
-//  testClosedKinematicChain();
-//  testContactConstraint();
-//  testVelConstraint();
-  testqItselfConstraint();
-=======
   testEqualityConstraints();
 //  testClosedKinematicChain();
 //  testContactConstraint();
 //  testVelConstraint();
 //  testqItselfConstraint();
->>>>>>> e52740c7
   return 0;
 }
 
