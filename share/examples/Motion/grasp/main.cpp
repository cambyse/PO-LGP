#include <Core/util_t.h>
#include <Gui/opengl.h>

#include <Motion/motionHeuristics.h>

void testGraspHeuristic(){
  cout <<"\n= 1-step grasp optimization=\n" <<endl;
//  double seconds = MT::getParameter<double>("reachPlanTrajectoryDuration");

  //setup the problem
<<<<<<< HEAD
  OpenGL gl;
  ors::KinematicWorld G;
  init(G, gl, MT::getParameter<MT::String>("orsFile"));
=======
  ors::KinematicWorld G(MT::getParameter<MT::String>("orsFile"));
>>>>>>> 0d21dc73

  MotionProblem P(G);
  P.loadTransitionParameters();

//  uint T=MT::getParameter<uint>("reachPlanTrajectoryLength");
//  arr W;  W <<"[.1 .1 .2 .2 .2 1 1    .1 .1 .1 .1 .1 .1 .1]";
//  sys.initBasics(NULL,NULL,&gl,T,seconds,true,&W);
  
  //createStandardRobotTaskVariables(sys);

  //rnd.clockSeed();
  //uint side=rnd(3);
  //side = 2;

  ors::Shape *s = G.getShapeByName("target1");
  for(uint k=0;k<10;k++){

#if 1
    arr x, xT, x0=P.x0;
    threeStepGraspHeuristic(xT, P, x0, s->index, 2);

    MotionProblemFunction F(P);

    sineProfile(x, x0, xT, P.T);

    optNewton(x, Convert(F), OPT(verbose=2, stopIters=20, useAdaptiveDamping=false, damping=1e-3, maxStep=1.));
    //costs.displayRedBlue(~sqr(P.costMatrix), false, 3);
    P.costReport();
    write(LIST<arr>(x),"z.output");
    gnuplot("plot 'z.output' us 1,'z.output' us 2,'z.output' us 3", false, true);
    displayTrajectory(x, 1, G, "planned trajectory");
#else
    setNewGraspGoals(sys, T, s->index, side, 1);
    AICO solver(sys);
    solver.iterate_to_convergence();
    for(;;) sys.displayTrajectory(solver.q,NULL,1,"solution");
#endif

    MT::save(G,"z.ors");

    if(k%2) s=G.getShapeByName("target1");
    else  s=G.getShapeByName("target2");
    s->rel.pos.setRandom(.3);
    s->rel.rot.setRandom();
    for(uint l=0;l<3;l++) s->size[l] = rnd.uni(.05,.15);
    s->size[3] = rnd.uni(.02,.07);
    s->mesh.clear();

    P.setx0(P.world.q);
    G.gl().watch();
  }
  
}

//===========================================================================

int main(int argc,char **argv){
  MT::initCmdLine(argc,argv);

  testGraspHeuristic();
  
  return 0;
}<|MERGE_RESOLUTION|>--- conflicted
+++ resolved
@@ -8,13 +8,7 @@
 //  double seconds = MT::getParameter<double>("reachPlanTrajectoryDuration");
 
   //setup the problem
-<<<<<<< HEAD
-  OpenGL gl;
-  ors::KinematicWorld G;
-  init(G, gl, MT::getParameter<MT::String>("orsFile"));
-=======
   ors::KinematicWorld G(MT::getParameter<MT::String>("orsFile"));
->>>>>>> 0d21dc73
 
   MotionProblem P(G);
   P.loadTransitionParameters();
