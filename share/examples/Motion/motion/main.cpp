--- conflicted
+++ resolved
@@ -19,11 +19,7 @@
   c = MP.addTaskMap("position",
                     new DefaultTaskMap(posTMT, G, "endeff", ors::Vector(0, 0, .2)));
   MP.setInterpolatingCosts(c, MotionProblem::finalOnly,
-<<<<<<< HEAD
-                           ARRAY(MP.world.getBodyByName("target")->X.pos), 1e2);
-=======
                            ARRAY(MP.world.getBodyByName("target")->X.pos), 1e3);
->>>>>>> 6192422d
   MP.setInterpolatingVelCosts(c, MotionProblem::finalOnly,
                               ARRAY(0.,0.,0.), 1e1);
 
@@ -53,21 +49,12 @@
 
   //initialize trajectory
   arr x(T+1,n);
-<<<<<<< HEAD
-  if(MP.x0.N==3){ //assume 3D ball!
-    for(uint t=0;t<=T;t++){
-      double a=(double)t/T;
-      x[t]() = (1.-a)*MP.x0 + a*ARRAY(MP.world.getBodyByName("target")->X.pos);
-    }
-  }else{
-=======
 //  if(MP.x0.N==3){ //assume 3D ball!
 //    for(uint t=0;t<=T;t++){
 //      double a=(double)t/T;
 //      x[t]() = (1.-a)*MP.x0 + a*ARRAY(MP.world.getBodyByName("target")->X.pos);
 //    }
 //  }else{
->>>>>>> 6192422d
     for(uint t=0;t<=T;t++) x[t]() = MP.x0;
 //  }
 
