--- conflicted
+++ resolved
@@ -13,11 +13,7 @@
 SET_LOG(main, DEBUG);
 
 arr create_endpose(ors::KinematicWorld& G) {
-<<<<<<< HEAD
-  MotionProblem P(&G);
-=======
   MotionProblem P(G);
->>>>>>> 0d21dc73
 
   P.loadTransitionParameters();
   P.H_rate_diag = pr2_reasonable_W();
@@ -81,11 +77,7 @@
   return x;
 }
 
-<<<<<<< HEAD
-void show_trajectory(ors::KinematicWorld& G, OpenGL& gl, arr& trajectory, const char* title) {
-=======
 void show_trajectory(ors::KinematicWorld& G, arr& trajectory, const char* title) {
->>>>>>> 0d21dc73
   arr start;
   G.getJointState(start);
   displayTrajectory(trajectory, trajectory.d0, G, title);
