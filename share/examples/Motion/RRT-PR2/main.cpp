--- conflicted
+++ resolved
@@ -4,8 +4,6 @@
 #include <Motion/motionHeuristics.h>
 #include <Motion/taskMap_proxy.h>
 #include <Motion/taskMap_default.h>
-#include <Core/array_t.h>
-#include <Core/util_t.h>
 #include <Ors/ors.h>
 #include <gtest/gtest.h>
 #include <Gui/opengl.h>
@@ -14,13 +12,8 @@
 #include <devTools/logging.h>
 SET_LOG(main, DEBUG);
 
-<<<<<<< HEAD
-arr create_endpose(ors::KinematicWorld& G) {
+arr create_endpose(ors::KinematicWorld& G, double col_prec, double pos_prec, arr& start) {
   MotionProblem P(G);
-=======
-arr create_endpose(ors::Graph& G, double col_prec, double pos_prec, arr& start) {
-  MotionProblem P(&G);
->>>>>>> cbd49d95
 
   P.loadTransitionParameters();
   P.H_rate_diag = MT::getParameter<arr>("Hratediag");
@@ -33,11 +26,7 @@
   P.setInterpolatingCosts(c, MotionProblem::constant, {0.}, col_prec);
 
   c = P.addTaskMap("position", new DefaultTaskMap(posTMT, G, "tip1", ors::Vector(0, 0, .0)));
-<<<<<<< HEAD
-  P.setInterpolatingCosts(c, MotionProblem::finalOnly, ARRAY(P.world.getBodyByName("target")->X.pos), 1e2);
-=======
-  P.setInterpolatingCosts(c, MotionProblem::finalOnly, ARRAY(P.ors->getBodyByName("target")->X.pos), pos_prec);
->>>>>>> cbd49d95
+  P.setInterpolatingCosts(c, MotionProblem::finalOnly, ARRAY(P.world.getBodyByName("target")->X.pos), pos_prec);
   P.setInterpolatingVelCosts(c, MotionProblem::finalOnly, ARRAY(0.,0.,0.), 1e1);
 
   keyframeOptimizer(start, P, true, 2);
@@ -66,11 +55,7 @@
   return planner.getTrajectoryTo(target);
 }
 
-<<<<<<< HEAD
 arr optimize_trajectory(ors::KinematicWorld& G, arr& init_trajectory) {
-=======
-arr optimize_trajectory(ors::Graph& G, const arr& init_trajectory) {
->>>>>>> cbd49d95
   // create MotionProblem
   MotionProblem P(G);
   P.loadTransitionParameters();
@@ -108,11 +93,7 @@
   rnd.seed(seed);
   
 
-<<<<<<< HEAD
-  ors::KinematicWorld G("world.ors");
-=======
-  ors::Graph G(MT::getParameter<MT::String>("orsFile"));
->>>>>>> cbd49d95
+  ors::KinematicWorld G(MT::getParameter<MT::String>("orsFile"));
   makeConvexHulls(G.shapes);
 
   arr start;
@@ -131,11 +112,7 @@
   std::cout << "target = " << target << std::endl;
 
   arr rrt_trajectory = create_rrt_trajectory(G, target);
-<<<<<<< HEAD
-  show_trajectory(G,  rrt_trajectory, "RRT");
-=======
-  //show_trajectory(G, gl, rrt_trajectory, "RRT");
->>>>>>> cbd49d95
+  //show_trajectory(G,  rrt_trajectory, "RRT");
 
   arr opt_trajectory = optimize_trajectory(G, rrt_trajectory);
   show_trajectory(G,  opt_trajectory, "optimized");
