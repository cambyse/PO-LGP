--- conflicted
+++ resolved
@@ -14,13 +14,8 @@
 #include <devTools/logging.h>
 SET_LOG(main, DEBUG);
 
-<<<<<<< HEAD
-arr create_endpose(ors::Graph& G, double col_prec, double pos_prec, arr& start) {
-  MotionProblem P(&G);
-=======
-arr create_endpose(ors::KinematicWorld& G) {
+arr create_endpose(ors::KinematicWorld& G, double col_prec, double pos_prec, arr& start) {
   MotionProblem P(G);
->>>>>>> 06b955f2
 
   P.loadTransitionParameters();
   P.H_rate_diag = MT::getParameter<arr>("Hratediag");
@@ -33,11 +28,7 @@
   P.setInterpolatingCosts(c, MotionProblem::constant, {0.}, col_prec);
 
   c = P.addTaskMap("position", new DefaultTaskMap(posTMT, G, "tip1", ors::Vector(0, 0, .0)));
-<<<<<<< HEAD
-  P.setInterpolatingCosts(c, MotionProblem::finalOnly, ARRAY(P.ors->getBodyByName("target")->X.pos), pos_prec);
-=======
   P.setInterpolatingCosts(c, MotionProblem::finalOnly, ARRAY(P.world.getBodyByName("target")->X.pos), 1e2);
->>>>>>> 06b955f2
   P.setInterpolatingVelCosts(c, MotionProblem::finalOnly, ARRAY(0.,0.,0.), 1e1);
 
   keyframeOptimizer(start, P, true, 2);
@@ -66,11 +57,7 @@
   return planner.getTrajectoryTo(target);
 }
 
-<<<<<<< HEAD
-arr optimize_trajectory(ors::Graph& G, const arr& init_trajectory) {
-=======
-arr optimize_trajectory(ors::KinematicWorld& G, arr& init_trajectory) {
->>>>>>> 06b955f2
+arr optimize_trajectory(ors::KinematicWorld& G, const arr& init_trajectory) {
   // create MotionProblem
   MotionProblem P(G);
   P.loadTransitionParameters();
@@ -108,11 +95,7 @@
   rnd.seed(seed);
   
 
-<<<<<<< HEAD
-  ors::Graph G(MT::getParameter<MT::String>("orsFile"));
-=======
-  ors::KinematicWorld G("world.ors");
->>>>>>> 06b955f2
+  ors::KinematicWorld G(MT::getParameter<MT::String>("orsFile"));
   makeConvexHulls(G.shapes);
 
   arr start;
@@ -131,11 +114,7 @@
   std::cout << "target = " << target << std::endl;
 
   arr rrt_trajectory = create_rrt_trajectory(G, target);
-<<<<<<< HEAD
-  //show_trajectory(G, gl, rrt_trajectory, "RRT");
-=======
-  show_trajectory(G,  rrt_trajectory, "RRT");
->>>>>>> 06b955f2
+  //show_trajectory(G, rrt_trajectory, "RRT");
 
   arr opt_trajectory = optimize_trajectory(G, rrt_trajectory);
   show_trajectory(G,  opt_trajectory, "optimized");
