--- conflicted
+++ resolved
@@ -49,15 +49,7 @@
 
   FILE("fol.kvg") >>G;
 
-<<<<<<< HEAD
-//  cout <<"\n-----------------\n" <<G <<"\n-----------------\n" <<endl;
-
-  NodeL consts = G.getItems("Constant");
-  NodeL rules = G.getItems("Rule");
   Graph& state = G.getItem("STATE")->graph();
-=======
-  Graph& state = G.getItem("STATE")->kvg();
->>>>>>> 45da5104
 
   cout <<"INIT STATE = " <<state <<endl;
 
@@ -216,15 +208,9 @@
 int main(int argn, char** argv){
 //  testFolLoadFile();
 //  testPolFwdChaining();
-<<<<<<< HEAD
 //  testFolFwdChaining();
 //  testFolDisplay();
   testFolSubstitution();
-=======
-  testFolFwdChaining();
-//  testFolDisplay();
-//  testFolSubstitution();
->>>>>>> 45da5104
 //  testMonteCarlo();
   cout <<"BYE BYE" <<endl;
 }