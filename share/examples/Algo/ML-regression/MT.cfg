--- conflicted
+++ resolved
@@ -2,19 +2,14 @@
 
 n = 20
 d = 2
-<<<<<<< HEAD
-dataType = 3
-dataFeatureType = 2
-=======
 dataType = 1
 dataFeatureType = 1
->>>>>>> ff62ae29
 sigma = .1
 M = 3
 outlierRate = 0 .1
 outlierSigma = 10.
 
-modelFeatureType = 2
+modelFeatureType = 1
 rbfBias = 1
 rbfWidth = .5
 lambda = 1e-0
