--- conflicted
+++ resolved
@@ -19,30 +19,18 @@
   }
 
   void execMotion(IKMO &ikmo, Scene &s, arr param, bool vis=false, uint verbose=0);
-<<<<<<< HEAD
   void execMotion2(Scene &s, bool vis=false, uint verbose=0);
-  void createScenes(uint sID, MT::Array<Scene> &trainScenes, MT::Array<Scene> &testScenes, MT::Array<CostWeight> &weights);
-  void createSceneTest(Scene &s, MT::Array<CostWeight> &weights, uint i);
-  void createSceneTestRBF(Scene &s, MT::Array<CostWeight> &weights, uint i);
-  void createSceneTestGaussian(Scene &s, MT::Array<CostWeight> &weights, uint i);
-  void createScenePR2(Scene &s, MT::Array<CostWeight> &weights, uint i);
-  void createSceneBoxSliding(Scene &s, MT::Array<CostWeight> &weights, uint i);
-  void createScene1(Scene &s, MT::Array<CostWeight> &weights, uint i);
-  void createScene2(Scene &s, MT::Array<CostWeight> &weights, uint i);
-  void createScene3(Scene &s, MT::Array<CostWeight> &weights, uint i);
-  void createScene4(Scene &s, MT::Array<CostWeight> &weights, uint i);
-  void createScene5(Scene &s, MT::Array<CostWeight> &weights, uint i);
-=======
   void createScenes(uint sID, mlr::Array<Scene> &trainScenes, mlr::Array<Scene> &testScenes, mlr::Array<CostWeight> &weights);
-  void createScene0(Scene &s, mlr::Array<CostWeight> &weights, uint i);
+  void createSceneTest(Scene &s, mlr::Array<CostWeight> &weights, uint i);
+  void createSceneTestRBF(Scene &s, mlr::Array<CostWeight> &weights, uint i);
+  void createSceneTestGaussian(Scene &s,mlr::Array<CostWeight> &weights, uint i);
   void createScenePR2(Scene &s, mlr::Array<CostWeight> &weights, uint i);
+  void createSceneBoxSliding(Scene &s, mlr::Array<CostWeight> &weights, uint i);
   void createScene1(Scene &s, mlr::Array<CostWeight> &weights, uint i);
   void createScene2(Scene &s, mlr::Array<CostWeight> &weights, uint i);
   void createScene3(Scene &s, mlr::Array<CostWeight> &weights, uint i);
   void createScene4(Scene &s, mlr::Array<CostWeight> &weights, uint i);
   void createScene5(Scene &s, mlr::Array<CostWeight> &weights, uint i);
-
->>>>>>> 559b5e66
 };
 
 
