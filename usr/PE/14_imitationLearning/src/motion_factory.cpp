--- conflicted
+++ resolved
@@ -163,15 +163,10 @@
 }
 
 
-<<<<<<< HEAD
-void MotionFactory::createSceneTest(Scene &s, MT::Array<CostWeight> &weights, uint i) {
+void MotionFactory::createSceneTest(Scene &s, mlr::Array<CostWeight> &weights, uint i) {
   uint optTestParam = MT::getParameter<uint>("optTestParam");
 
   s.world = new ors::KinematicWorld("sceneTest");
-=======
-void MotionFactory::createScene0(Scene &s, mlr::Array<CostWeight> &weights, uint i) {
-  s.world = new ors::KinematicWorld("scene");
->>>>>>> 559b5e66
   arr q, qdot;
   s.world->getJointState(q, qdot);
   makeConvexHulls(s.world->shapes);
@@ -206,13 +201,8 @@
 
   // task costs
   t =s.MP->addTask("pos", new DefaultTaskMap(posTMT, grasp->index) );
-<<<<<<< HEAD
-  t->setCostSpecs(s.MP->T-10,s.MP->T,ARRAY(tar->X.pos),param(pC));
+  t->setCostSpecs(s.MP->T-10,s.MP->T,conv_vec2arr(tar->X.pos),param(pC));
   weights.append(CostWeight(CostWeight::Block,1,ARR(s.MP->T-10,s.MP->T),1,3));
-=======
-  t->setCostSpecs(s.MP->T,s.MP->T,conv_vec2arr(tar->X.pos),param(pC));
-  weights.append(CostWeight(CostWeight::Dirac,1,ARR(s.MP->T),1,3));
->>>>>>> 559b5e66
   pC++;
 
 
@@ -390,7 +380,6 @@
   s.paramRef = param;
 }
 
-<<<<<<< HEAD
 void MotionFactory::createSceneTestRBF(Scene &s, MT::Array<CostWeight> &weights, uint i) {
   uint optTestParam = MT::getParameter<uint>("optTestParam");
 
@@ -568,10 +557,7 @@
 
 
 
-void MotionFactory::createScenePR2(Scene &s, MT::Array<CostWeight> &weights, uint i) {
-=======
 void MotionFactory::createScenePR2(Scene &s, mlr::Array<CostWeight> &weights, uint i) {
->>>>>>> 559b5e66
   s.world = new ors::KinematicWorld("model.kvg");
 
 //    s.world->watch(true);
@@ -583,8 +569,7 @@
 
   cout << "###########################################################" << endl;
   /// load demonstrations data
-<<<<<<< HEAD
-  MT::String demoPath;
+  mlr::String demoPath;
   switch (i) {
     case 0:
       demoPath = MT::getParameter<MT::String>("demoPath0");
@@ -593,30 +578,20 @@
       demoPath = MT::getParameter<MT::String>("demoPath1");
       break;
   }
-=======
-  mlr::String demoPath = mlr::getParameter<mlr::String>("demoPath");
->>>>>>> 559b5e66
   cout << "Demo: " << demoPath << endl;
   // load joint trajectory
   arr xDem; xDem << FILE(STRING(demoPath<<"/pr2_joints").p);
 
   arr options; options << FILE(STRING(demoPath<<"/options").p); options.flatten();
 
-<<<<<<< HEAD
   arr marker_pose = zeros(20,7);
   arr markerDem; markerDem << FILE(STRING(demoPath<<"/pr2_marker0").p);
   marker_pose[4].subRange(0,2) = markerDem[0];
   marker_pose[11].subRange(0,2) = markerDem[1];
   marker_pose[15].subRange(0,2) = markerDem[2];
   marker_pose[17].subRange(0,2) = markerDem[3];
-=======
-  // set door position
-  arr marker0; marker0 << FILE(STRING(demoPath<<"_marker0").p);
-  arr markerQuat0; markerQuat0 << FILE(STRING(demoPath<<"_markerQuat0").p);
+
   arr refFrame = conv_vec2arr(s.world->getBodyByName("torso_lift_link")->X.pos);
->>>>>>> 559b5e66
-
-  arr refFrame = ARRAY(s.world->getBodyByName("torso_lift_link")->X.pos);
   s.world->getBodyByName("marker4")->X.pos = refFrame + marker_pose[4].subRange(0,2);
   s.world->getBodyByName("marker11")->X.pos = refFrame + marker_pose[11].subRange(0,2);
   s.world->getBodyByName("marker15")->X.pos = refFrame + marker_pose[15].subRange(0,2);
@@ -869,15 +844,9 @@
 
   /// tasks
   // first contact with door
-<<<<<<< HEAD
   t =s.MP->addTask("posC", new DefaultTaskMap(posTMT, *s.world, "endeffL",NoVector));
-  t->setCostSpecs(C, C+5, ARRAY(s.world->getShapeByName("target")->X.pos), param(pC));
+  t->setCostSpecs(C, C+5, conv_vec2arr(s.world->getShapeByName("target")->X.pos), param(pC));
   weights.append(CostWeight(CostWeight::Block,1,ARR(C,C+5),s.MP->T,3));
-=======
-  t = s.MP->addTask("posC", new DefaultTaskMap(posTMT, *s.world, "endeffL",NoVector));
-  t->setCostSpecs(C, C, conv_vec2arr(s.world->getShapeByName("handle")->X.pos), param(pC));
-  weights.append(CostWeight(CostWeight::Dirac,1,ARR(C),1,3));
->>>>>>> 559b5e66
   pC++;
 
   t =s.MP->addTask("vecC", new DefaultTaskMap(vecAlignTMT, *s.world, "endeffL",ors::Vector(0.,1.,0.),"door",ors::Vector(0.,0.,-1.)));
@@ -1468,13 +1437,8 @@
   // task costs
   TaskCost *c;
   c =s.MP->addTask("pos", new DefaultTaskMap(posTMT, grasp->index) );
-<<<<<<< HEAD
-  c->setCostSpecs(s.MP->T,s.MP->T,ARRAY(tar->X.pos),param(pC));
+  c->setCostSpecs(s.MP->T,s.MP->T,conv_vec2arr(tar->X.pos),param(pC));
   weights.append(CostWeight(CostWeight::Block,1,ARR(s.MP->T),1,3));
-=======
-  c->setCostSpecs(s.MP->T,s.MP->T,conv_vec2arr(tar->X.pos),param(pC));
-  weights.append(CostWeight(CostWeight::Dirac,1,ARR(s.MP->T),1,3));
->>>>>>> 559b5e66
   pC++;
 
 //  c =s.MP->addTask("pos2", new DefaultTaskMap(posTMT, grasp->index) );
