--- conflicted
+++ resolved
@@ -90,11 +90,7 @@
   /// constant matrices for the linear weight function
   arr dwC,HwC;
 
-<<<<<<< HEAD
-  IKMO(MT::Array<Scene> &_scenes, MT::Array<CostWeight> &_weights,uint _nP,double _costScale);
-=======
   IKMO(mlr::Array<Scene> &_scenes, mlr::Array<CostWeight> &_weights,uint _nP);
->>>>>>> 559b5e66
 
   /// set the cost parameter of the motion problem
   void setParam(MotionProblem &MP,const arr &param);
