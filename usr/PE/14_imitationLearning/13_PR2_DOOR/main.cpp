--- conflicted
+++ resolved
@@ -11,10 +11,8 @@
 
 void run() {
 
-<<<<<<< HEAD
   /// load parameter
-  bool visTest = MT::getParameter<uint>("visTest");
-  uint verbose = MT::getParameter<uint>("verbose");
+  uint verbose = mlr::getParameter<uint>("verbose");
   uint optRandSeed = MT::getParameter<uint>("optRandSeed");
   uint optParam0Variant = MT::getParameter<uint>("optParam0Variant");
   double optCostScale = MT::getParameter<double>("optCostScale");
@@ -25,23 +23,11 @@
 
   /// create some motion scenes
   MotionFactory* mf = new MotionFactory();
-  MT::Array<Scene > trainScenes;
-  MT::Array<Scene > testScenes;
-  MT::Array<CostWeight> weights;
-  mf->costScale=optCostScale;
-  mf->createScenes(MT::getParameter<uint>("scene"),trainScenes,testScenes,weights);
-=======
-  bool visTest = mlr::getParameter<uint>("visTest");
-  uint verbose = mlr::getParameter<uint>("verbose");
-
-  /// create some motion scenes
-  MotionFactory* mf = new MotionFactory();
   mlr::Array<Scene > trainScenes;
   mlr::Array<Scene > testScenes;
   mlr::Array<CostWeight> weights;
-  mf->costScale=1e2;
+  mf->costScale=optCostScale;
   mf->createScenes(mlr::getParameter<uint>("scene"),trainScenes,testScenes,weights);
->>>>>>> 559b5e66
 
   /// create ikmo problem
   arr param;
