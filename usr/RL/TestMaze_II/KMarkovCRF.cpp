#include "KMarkovCRF.h"
#include "lbfgs_codes.h"
#include "util.h"
#include "util/ProgressBar.h"

#include "QtUtil.h" // for << operator

#include <list>
#include <map>

#ifdef BATCH_MODE_QUIET
#define DEBUG_LEVEL 0
#else
#define DEBUG_LEVEL 1
#endif
#define DEBUG_STRING "CRF: "
#include "debug.h"

using std::vector;
using std::list;
using std::tuple;
using std::make_tuple;
using std::get;
using std::pair;
using std::make_pair;
using std::set;
using std::cout;
using std::endl;
using std::map;

using util::INVALID;

//#define USE_RELATIVE_FEATURES

const KMarkovCRF::PRECOMPUTATION_TYPE KMarkovCRF::precomputation_type = KMarkovCRF::BASE_LOOK_UP;

KMarkovCRF::KMarkovCRF():
        lambda(nullptr),
        lambda_candidates(nullptr),
        old_active_features_size(0),
        feature_values_precomputed(false),
        use_stochastic_sparsification(false),
        exclude_data_1(0),
        exclude_data_2(0)
{

    //----------------------------------------//
    // Constructing basis indicator features  //
    //----------------------------------------//

    // delayed action, state, and reward features
    for(int k_idx = 0; k_idx>=-(int)Config::k; --k_idx) {
        // actions
        for(actionIt_t action=actionIt_t::first(); action!=INVALID; ++action) {
            ActionFeature * action_feature = ActionFeature::create(action,k_idx);
            basis_features.push_back(action_feature);
            DEBUG_OUT(2,"Added " << basis_features.back()->identifier() << " to basis features");
        }
        // states
        for(stateIt_t state=stateIt_t::first(); state!=INVALID; ++state) {
            StateFeature * state_feature = StateFeature::create(state,k_idx);
            basis_features.push_back(state_feature);
            DEBUG_OUT(2,"Added " << basis_features.back()->identifier() << " to basis features");
        }
        // reward
        if(k_idx==0) { // take only the current reward into account (for predicting only)
            for(rewardIt_t reward=rewardIt_t::first(); reward!=INVALID; ++reward) {
                RewardFeature * reward_feature = RewardFeature::create(reward,k_idx);
                basis_features.push_back(reward_feature);
                DEBUG_OUT(2,"Added " << basis_features.back()->identifier() << " to basis features");
            }
        }
    }

#ifdef USE_RELATIVE_FEATURES
    // relative state features
    RelativeStateFeature * relative_state_feature;
    relative_state_feature = RelativeStateFeature::create(1,0,-1,0);
    basis_features.push_back(relative_state_feature);
    DEBUG_OUT(2,"Added " << basis_features.back()->identifier() << " to basis features");
    relative_state_feature = RelativeStateFeature::create(0,1,-1,0);
    basis_features.push_back(relative_state_feature);
    DEBUG_OUT(2,"Added " << basis_features.back()->identifier() << " to basis features");
    relative_state_feature = RelativeStateFeature::create(-1,0,-1,0);
    basis_features.push_back(relative_state_feature);
    DEBUG_OUT(2,"Added " << basis_features.back()->identifier() << " to basis features");
    relative_state_feature = RelativeStateFeature::create(0,-1,-1,0);
    basis_features.push_back(relative_state_feature);
    DEBUG_OUT(2,"Added " << basis_features.back()->identifier() << " to basis features");
    relative_state_feature = RelativeStateFeature::create(0,0,-1,0);
    basis_features.push_back(relative_state_feature);
    DEBUG_OUT(2,"Added " << basis_features.back()->identifier() << " to basis features");
#endif
}

KMarkovCRF::~KMarkovCRF() {
    lbfgs_free(lambda);
    lbfgs_free(lambda_candidates);
}

lbfgsfloatval_t KMarkovCRF::static_evaluate_model(
        void *instance,
        const lbfgsfloatval_t *x,
        lbfgsfloatval_t *g,
        const int n,
        const lbfgsfloatval_t /*step*/
) {
    return ((KMarkovCRF*)instance)->evaluate_model(x,g,n);
}

lbfgsfloatval_t KMarkovCRF::evaluate_model(
        const lbfgsfloatval_t *x,
        lbfgsfloatval_t *g,
        const int n
) {

    lbfgsfloatval_t fx = 0;
    for(int i=0; i<n; i++) {
        g[i] = 0;
    }

    // Print parameter vector //
    if(DEBUG_LEVEL>=2) {
        DEBUG_OUT(2, "Parameter vector:");
        for(uint f_idx=0; f_idx<active_features.size(); ++f_idx) {
            DEBUG_OUT(2, "    t[" << f_idx << "] = " << x[f_idx] );
        }
    }

    //--------------------------------------//
    // Compute data likelihood and gradient //
    //--------------------------------------//

    // precompute feature value if not already done
    switch(precomputation_type) {
    case NONE:
        // Nothing to do
        break;
    case COMPOUND_LOOK_UP:
        if(!feature_values_precomputed) {
            precompute_compound_feature_values();
            feature_values_precomputed = true;
        }
        break;
    case BASE_LOOK_UP:
        if(!feature_values_precomputed) {
            precompute_base_feature_values();
            feature_values_precomputed = true;
        }
        break;
    default:
        DEBUG_DEAD_LINE;
    }

    idx_t feature_n = active_features.size();
    if(feature_n!=n) {
        DEBUG_OUT(0,"Error: number of features is different from number of parameters but no parameter binding allowed");
    }

    // iterate through data
    if(DEBUG_LEVEL>0) {
        ProgressBar::init("Evaluating: ");
    }
    double sumFNN;                     // sumF(x(n),y(n))
    double sumExpN;                    // normalization Z(x)
    vector<double> sumFExpNF(n,0.0);   // sumFExp(x(n),F)
    idx_t instance_idx = 0;
    ignored_data = 0;
    for(instance_t * current_episode : instance_data) {
        for(const_instanceIt_t insIt=current_episode->const_first(); insIt!=INVALID; ++insIt, ++instance_idx) {

            // last action is not changed while iterating through states and rewards
            action_t action = insIt->action;

            // exclude data
            double data_percent = double(instance_idx+1)/number_of_data_points;
            if(data_percent>exclude_data_1 && data_percent<exclude_data_2) {
                continue;
            }

            // sparsify data
            if(use_stochastic_sparsification) {
                if(pow(data_probabilities[instance_idx],sparse_beta)>drand48()) {
                    data_probabilities[instance_idx] /= sparse_alpha;
                    ++ignored_data;
                    continue;
                }
            }

            // print progress information
            if(DEBUG_LEVEL>0) {
                ProgressBar::print(instance_idx, number_of_data_points);
            }

            // store evaluations for this instance in array (for speed up)
            vector<f_ret_t> instance_evaluations(feature_n,0);
            vector<vector<f_ret_t> > state_reward_evaluations(feature_n,vector<f_ret_t>(state_t::state_n*reward_t::reward_n,0));

            // reset sums
            sumFNN = 0;
            sumExpN = 0;
            sumFExpNF.assign(n,0.0);

            //-------------------------------//
            // calculate the different terms //
            //-------------------------------//

            // calculate sumF(x(n),y(n))
            for(uint f_idx=0; f_idx<feature_n; ++f_idx) { // sum over features
                // compute and store
                f_ret_t f_ret;
                switch(precomputation_type) {
                case NONE:
                    f_ret = active_features[f_idx].evaluate(insIt-1, insIt->action, insIt->state, insIt->reward);
                    break;
                case COMPOUND_LOOK_UP:
                {
                    idx_t pre_idx = precomputed_feature_idx(instance_idx,f_idx,feature_n);
                    f_ret = compound_feature_values[pre_idx];
                    break;
                }
                case BASE_LOOK_UP:
                    f_ret = active_features[f_idx].evaluate(base_feature_values[instance_idx][base_feature_indices[instance_idx]]);
                    break;
                default:
                    DEBUG_DEAD_LINE;
                }
                instance_evaluations[f_idx] = f_ret;
                sumFNN += x[f_idx]*f_ret;
            }

            // calculate sumExp(x(n))
            idx_t state_reward_idx=0;
            for(stateIt_t state=stateIt_t::first(); state!=INVALID; ++state) {
                for(rewardIt_t reward=rewardIt_t::first(); reward!=INVALID; ++reward) {

                    // calculate sumF(x(n),y')
                    double sumFN = 0;
                    for(uint f_idx=0; f_idx<feature_n; ++f_idx) { // sum over features
                        // compute and store
                        f_ret_t f_ret;
                        switch(precomputation_type) {
                        case NONE:
                            f_ret = active_features[f_idx].evaluate(insIt-1,action,state,reward);
                            break;
                        case COMPOUND_LOOK_UP:
                        {
                            idx_t pre_idx = precomputed_feature_idx(instance_idx,f_idx,feature_n,state,reward);
                            f_ret = compound_feature_values[pre_idx];
                            break;
                        }
                        case BASE_LOOK_UP:
                            f_ret = active_features[f_idx].evaluate(base_feature_values[instance_idx][state_reward_idx]);
                            break;
                        default:
                            DEBUG_DEAD_LINE;
                        }
                        state_reward_evaluations[f_idx][state_reward_idx] = f_ret;
                        sumFN += x[f_idx]*f_ret;
                    }

                    // increment sumExp(x(n))
                    sumExpN += exp( sumFN );

                    // increment sumFExp(x(n),F)
                    for(int lambda_idx=0; lambda_idx<n; ++lambda_idx) { // for all parameters/gradient components
                        // in case of parameter binding additionally sum over all features belonging to this parameter
                        sumFExpNF[lambda_idx] += state_reward_evaluations[lambda_idx][state_reward_idx] * exp( sumFN );
                    }

                    // increment state-reward index
                    ++state_reward_idx;
                }
            }

            //----------------------------------//
            // increment objective and gradient //
            //----------------------------------//

            // log-probability for this datum
            double log_prob = sumFNN - log( sumExpN );

            // weight for this datum
            double weight = 1;

            // update probability for data sparsification
            if(use_stochastic_sparsification) {
                weight = 1./(1-pow(data_probabilities[instance_idx],sparse_beta));
                data_probabilities[instance_idx] = exp(log_prob);
            }

            // increment fx (objective)
            fx += weight * log_prob;

            // increment gradient
            for(int lambda_idx=0; lambda_idx<n; ++lambda_idx) { // for all parameters/gradient components
                g[lambda_idx] -= weight * sumFExpNF[lambda_idx]/sumExpN;

                // in case of parameter binding additionally sum over all features belonging to this parameter
                g[lambda_idx] += weight * instance_evaluations[lambda_idx];
            }
        }
    }

    // terminate progress bar
    if(DEBUG_LEVEL>0) {
        ProgressBar::terminate();
        DEBUG_OUT(1,QString("    Ignored %1 out of %2 data points (%3% to %4% excluded)")
                  .arg(ignored_data)
                  .arg(number_of_data_points)
                  .arg((int)(100*exclude_data_1))
                  .arg((int)(100*exclude_data_2))
            );
    }

    // use NEGATIVE log likelihood (blfgs minimizes the objective)
    // use mean value per data point
    fx *= -1./number_of_data_points;
    for(int i=0; i<n; i++) {
        g[i] *= -1./number_of_data_points;
    }

    return fx;
}

int KMarkovCRF::static_progress_model(
        void *instance,
        const lbfgsfloatval_t *x,
        const lbfgsfloatval_t *g,
        const lbfgsfloatval_t fx,
        const lbfgsfloatval_t xnorm,
        const lbfgsfloatval_t gnorm,
        const lbfgsfloatval_t step,
        int n,
        int k,
        int ls
) {
    return ((KMarkovCRF*)instance)->progress_model(x,g,fx,xnorm,gnorm,step,n,k,ls);
}

int KMarkovCRF::progress_model(
        const lbfgsfloatval_t *x,
        const lbfgsfloatval_t * /*g*/,
        const lbfgsfloatval_t fx,
        const lbfgsfloatval_t xnorm,
        const lbfgsfloatval_t /*gnorm*/,
        const lbfgsfloatval_t /*step*/,
        int /*n*/,
        int k,
        int /*ls*/
) {
    DEBUG_OUT(1,"Iteration " << k << " (fx = " << fx << ", xnorm = " << xnorm << ", p = " << exp(-fx) << "):");
    for(uint f_idx=0; f_idx<active_features.size(); ++f_idx) {
        DEBUG_OUT(1, "    " <<
                active_features[f_idx].identifier() <<
                " --> t[" <<
                f_idx << "] = " <<
                x[f_idx]);
    }
    DEBUG_OUT(1,"Iteration " << k << " (fx = " << fx << ", xnorm = " << xnorm << ", p = " << exp(-fx) << "):");
    DEBUG_OUT(1,QString("    Ignored %1 out of %2 data points (%3% to %4% excluded)")
              .arg(ignored_data)
              .arg(number_of_data_points)
              .arg((int)(100*exclude_data_1))
              .arg((int)(100*exclude_data_2))
        );
    DEBUG_OUT(1,"");

    return 0;
}

int KMarkovCRF::optimize_model(lbfgsfloatval_t l1,
                               unsigned int max_iter,
                               lbfgsfloatval_t * mean_likelihood,
                               bool stochastic_sparsification,
                               double alpha,
                               double beta) {

    // Check size of parameter vector //
    check_lambda_size(lambda,active_features,old_active_features_size);

    // Initialize the parameters for the L-BFGS optimization.
    lbfgs_parameter_t param;
    lbfgs_parameter_init(&param);
    param.orthantwise_c = l1;
    param.linesearch = LBFGS_LINESEARCH_BACKTRACKING;
    if(max_iter>0) {
        param.max_iterations = max_iter;
    }

    // todo what values
    param.delta = 1e-5;   // change of objective (f-f')/f (default 0)
    param.epsilon = 1e-5; // change of parameters ||g||/max(1,||x||) (default 1e-5)

    // stochastic sparsification
    if(stochastic_sparsification) {
        use_stochastic_sparsification = true;
        data_probabilities.assign(number_of_data_points,0);
        sparse_alpha = alpha;
        sparse_beta = beta;
    } else {
        use_stochastic_sparsification = false;
    }

    // Start the L-BFGS optimization
    lbfgsfloatval_t fx;
    int ret = lbfgs(active_features.size(), lambda, &fx, static_evaluate_model, static_progress_model, this, &param);

    // Report the result.
    DEBUG_OUT(1, "L-BFGS optimization terminated with status code = " << ret << " ( " << lbfgs_code(ret) << " )");
    DEBUG_OUT(1,"mean likelihood = " << exp(-fx) );
    // for(uint f_idx=0; f_idx<active_features.size(); ++f_idx) {
    //     DEBUG_OUT(1, "    " <<
    //             active_features[f_idx].identifier() <<
    //             " --> t[" <<
    //             f_idx << "] = " <<
    //             lambda[f_idx]);
    // }
    // DEBUG_OUT(1, "L-BFGS optimization terminated with status code = " << ret << " ( " << lbfgs_code(ret) << " )");
    // DEBUG_OUT(1,"mean likelihood = " << exp(-fx) );
    DEBUG_OUT(1,"");

    if(mean_likelihood!=nullptr) {
        *mean_likelihood = exp(-fx);
    }

    return ret;
}

lbfgsfloatval_t KMarkovCRF::static_evaluate_candidates(
        void *instance,
        const lbfgsfloatval_t *x,
        lbfgsfloatval_t *g,
        const int n,
        const lbfgsfloatval_t /*step*/
) {
    return ((KMarkovCRF*)instance)->evaluate_candidates(x,g,n);
}

lbfgsfloatval_t KMarkovCRF::evaluate_candidates(
        const lbfgsfloatval_t *x,
        lbfgsfloatval_t *g,
        const int n
) {

    lbfgsfloatval_t fx = 0;
    for(int i=0; i<n; i++) {
        g[i] = 0;
    }

    // Print parameter vector //
    if(DEBUG_LEVEL>=2) {
        DEBUG_OUT(2, "Parameter vector:");
        for(uint f_idx=0; f_idx<candidate_features.size(); ++f_idx) {
            DEBUG_OUT(2, "    t[" << f_idx << "] = " << x[f_idx] );
        }
    }

    //--------------------------------------//
    // Compute data likelihood and gradient //
    //--------------------------------------//

    // precompute feature value if not already done
    switch(precomputation_type) {
    case NONE:
        // Nothing to do
        break;
    case COMPOUND_LOOK_UP:
        if(!feature_values_precomputed) {
            precompute_compound_feature_values();
            feature_values_precomputed = true;
        }
        break;
    case BASE_LOOK_UP:
        if(!feature_values_precomputed) {
            precompute_base_feature_values();
            feature_values_precomputed = true;
        }
        break;
    default:
        DEBUG_DEAD_LINE;
    }

    // number of features
    idx_t active_n = active_features.size();
    idx_t candidate_n = candidate_features.size();
    if(candidate_n!=n) {
        DEBUG_OUT(0,"Error: number of candidate features is different from number of parameters but no parameter binding allowed");
    }

    // reset scores
    candidate_feature_scores.assign(candidate_n,0);

    // iterate through data
    if(DEBUG_LEVEL>0) {
        ProgressBar::init("Evaluating: ");
    }
    vector<double> candidate_sumFNN;    // sumF(x(n),y(n)) for each candidate
    vector<double> candidate_sumExpN;   // normalization Z(x) for each candidate
    vector<double> candidate_sumFExpNF; // sumFExp(x(n),F) for each candidate
    idx_t instance_idx = 0;
    ignored_data = 0;
    for(instance_t * current_episode : instance_data) {
        for(const_instanceIt_t insIt=current_episode->const_first(); insIt!=INVALID; ++insIt, ++instance_idx) {

            // last action is not changed while iterating through states and rewards
            action_t action = insIt->action;

            // print progress information
            if(DEBUG_LEVEL>0) {
                ProgressBar::print(instance_idx, number_of_data_points);
            }

            // store evaluations for this instance in array (for speed up)
            /* vector<f_ret_t> active_instance_evaluations(active_n,0); */
            vector<f_ret_t> candidate_instance_evaluations(candidate_n,0);
            /* vector<vector<f_ret_t> > active_state_reward_evaluations(active_n,vector<f_ret_t>(state_t::state_n*reward_t::reward_n,0)); */
            /* vector<vector<f_ret_t> > candidate_state_reward_evaluations(candidate_n,vector<f_ret_t>(state_t::state_n*reward_t::reward_n,0)); */

            //-------------------------------//
            // calculate the different terms //
            //-------------------------------//

            // calculate sumF(x(n),y(n))
            double active_sumFNN = 0;
            for(uint f_idx=0; f_idx<active_n; ++f_idx) { // sum over active features
                // compute and store
                f_ret_t f_ret;
                switch(precomputation_type) {
                case NONE:
                    f_ret = active_features[f_idx].evaluate(insIt-1, insIt->action, insIt->state, insIt->reward);
                    break;
                case COMPOUND_LOOK_UP:
                {
                    idx_t pre_idx = precomputed_feature_idx(instance_idx,f_idx,active_n);
                    f_ret = compound_feature_values[pre_idx];
                    break;
                }
                case BASE_LOOK_UP:
                    f_ret = active_features[f_idx].evaluate(base_feature_values[instance_idx][base_feature_indices[instance_idx]]);
                    break;
                default:
                    DEBUG_DEAD_LINE;
                }
                /* active_instance_evaluations[f_idx] = f_ret; */
                active_sumFNN += lambda[f_idx]*f_ret;
            }
            candidate_sumFNN.assign(n,active_sumFNN); // initialize with commond terms in sum
            for(uint f_idx=0; f_idx<candidate_n; ++f_idx) { // sum over candidate features
                // compute and store
                f_ret_t f_ret;
                switch(precomputation_type) {
                case NONE:
                case COMPOUND_LOOK_UP:
                    f_ret = candidate_features[f_idx].evaluate(insIt-1, insIt->action, insIt->state, insIt->reward);
                    break;
                case BASE_LOOK_UP:
                    f_ret = candidate_features[f_idx].evaluate(base_feature_values[instance_idx][base_feature_indices[instance_idx]]);
                    break;
                default:
                    DEBUG_DEAD_LINE;
                }
                candidate_instance_evaluations[f_idx] = f_ret;
                candidate_sumFNN[f_idx] += x[f_idx]*f_ret; // add individual terms for candidates
            }

            // calculate sumExp(x(n)) and sumFExp(x(n),F)
            candidate_sumExpN.assign(n,0.0);
            candidate_sumFExpNF.assign(n,0.0);
            idx_t state_reward_idx=0;
            for(stateIt_t state=stateIt_t::first(); state!=INVALID; ++state) {
                for(rewardIt_t reward=rewardIt_t::first(); reward!=INVALID; ++reward) {

                    // calculate sumF(x(n),y')
                    double active_sumFN = 0; // common terms for all candidate features
                    for(uint f_idx=0; f_idx<active_n; ++f_idx) { // sum over features
                        // compute and store
                        f_ret_t f_ret;
                        switch(precomputation_type) {
                        case NONE:
                            f_ret = active_features[f_idx].evaluate(insIt-1,action,state,reward);
                            break;
                        case COMPOUND_LOOK_UP:
                        {
                            idx_t pre_idx = precomputed_feature_idx(instance_idx,f_idx,active_n,state,reward);
                            f_ret = compound_feature_values[pre_idx];
                            break;
                        }
                        case BASE_LOOK_UP:
                            f_ret = active_features[f_idx].evaluate(base_feature_values[instance_idx][state_reward_idx]);
                            break;
                        default:
                            DEBUG_DEAD_LINE;
                        }
                        /* active_state_reward_evaluations[f_idx][state_reward_idx] = f_ret; */
                        active_sumFN += lambda[f_idx]*f_ret;
                    }
                    vector<double> candidate_sumFN(candidate_n,active_sumFN); // individual terms for candidate features
                    for(uint f_idx=0; f_idx<candidate_n; ++f_idx) { // sum over features
                        // compute and store
                        f_ret_t f_ret;
                        switch(precomputation_type) {
                        case NONE:
                        case COMPOUND_LOOK_UP:
                            f_ret = candidate_features[f_idx].evaluate(insIt-1,action,state,reward);
                            break;
                        case BASE_LOOK_UP:
                            f_ret = candidate_features[f_idx].evaluate(base_feature_values[instance_idx][state_reward_idx]);
                            break;
                        default:
                            DEBUG_DEAD_LINE;
                        }
                        /* candidate_state_reward_evaluations[f_idx][state_reward_idx] = f_ret; */
                        candidate_sumFN[f_idx] += x[f_idx]*f_ret;                            // increment sumF(x(n),y')
                        candidate_sumExpN[f_idx] += exp( candidate_sumFN[f_idx] );           // increment sumExp(x(n))
                        candidate_sumFExpNF[f_idx] += f_ret * exp( candidate_sumFN[f_idx] ); // increment sumFExp(x(n),F)
                    }

                    // increment state-reward index
                    ++state_reward_idx;
                }
            }

            //----------------------------------//
            // increment objective and gradient //
            //----------------------------------//

            // objective is sum over candidate features
            for(uint f_idx=0; f_idx<candidate_n; ++f_idx) { // sum over features
                // log-probability for this datum
                double log_prob = candidate_sumFNN[f_idx] - log( candidate_sumExpN[f_idx] );

                // increment fx (objective)
                fx += log_prob;

                // increment score
                candidate_feature_scores[f_idx] += log_prob;

                // increment gradient
                g[f_idx] -= candidate_sumFExpNF[f_idx]/candidate_sumExpN[f_idx];

                // in case of parameter binding additionally sum over all features belonging to this parameter
                g[f_idx] += candidate_instance_evaluations[f_idx];
            }
        }
    }

    // terminate progress bar
    if(DEBUG_LEVEL>0) {
        ProgressBar::terminate();
    }

    // use NEGATIVE log likelihood (blfgs minimizes the objective)
    // use mean value per data point
    fx *= -1./number_of_data_points;
    for(int i=0; i<n; i++) {
        g[i] *= -1./number_of_data_points;
    }

    return fx;
}

int KMarkovCRF::static_progress_candidates(
        void *instance,
        const lbfgsfloatval_t *x,
        const lbfgsfloatval_t *g,
        const lbfgsfloatval_t fx,
        const lbfgsfloatval_t xnorm,
        const lbfgsfloatval_t gnorm,
        const lbfgsfloatval_t step,
        int n,
        int k,
        int ls
) {
    return ((KMarkovCRF*)instance)->progress_candidates(x,g,fx,xnorm,gnorm,step,n,k,ls);
}

int KMarkovCRF::progress_candidates(
        const lbfgsfloatval_t *x,
        const lbfgsfloatval_t * /*g*/,
        const lbfgsfloatval_t fx,
        const lbfgsfloatval_t xnorm,
        const lbfgsfloatval_t /*gnorm*/,
        const lbfgsfloatval_t /*step*/,
        int /*n*/,
        int k,
        int /*ls*/
) {
    DEBUG_OUT(1,"Iteration " << k << " (fx = " << fx << ", xnorm = " << xnorm << ", p = " << exp(-fx) << "):");
    for(uint f_idx=0; f_idx<candidate_features.size(); ++f_idx) {
        DEBUG_OUT(1, "    " <<
                candidate_features[f_idx].identifier() <<
                " --> t[" <<
                f_idx << "] = " <<
                x[f_idx]);
    }
    DEBUG_OUT(1,"Iteration " << k << " (fx = " << fx << ", xnorm = " << xnorm << ", p = " << exp(-fx) << "):");
    DEBUG_OUT(1,"    Ignored " << ignored_data << " out of " << number_of_data_points << " data points");
    DEBUG_OUT(1,"");

    return 0;
}

int KMarkovCRF::optimize_candidates(lbfgsfloatval_t l1,
                                    unsigned int max_iter,
                                    lbfgsfloatval_t * mean_likelihood) {

    // Check size of parameter vector
    lbfgs_free(lambda_candidates);
    lambda_candidates = lbfgs_malloc(candidate_features.size());

    // Initialize the parameters for the L-BFGS optimization.
    lbfgs_parameter_t param;
    lbfgs_parameter_init(&param);
    param.orthantwise_c = l1;
    param.linesearch = LBFGS_LINESEARCH_BACKTRACKING;
    if(max_iter>0) {
        param.max_iterations = max_iter;
    }

    // todo what values
    param.delta = 1e-5;   // change of objective (f-f')/f (default 0)
    param.epsilon = 1e-5; // change of parameters ||g||/max(1,||x||) (default 1e-5)

    // Start the L-BFGS optimization
    lbfgsfloatval_t fx;
    int ret = lbfgs(candidate_features.size(), lambda_candidates, &fx, static_evaluate_candidates, static_progress_candidates, this, &param);

    // Report the result.
    DEBUG_OUT(1, "L-BFGS optimization terminated with status code = " << ret << " ( " << lbfgs_code(ret) << " )");
    DEBUG_OUT(1,"mean likelihood = " << exp(-fx) );
    DEBUG_OUT(1,"");

    if(mean_likelihood!=nullptr) {
        *mean_likelihood = exp(-fx);
    }

    return ret;
}

void KMarkovCRF::add_action_state_reward_tripel(
    const action_t& action,
    const state_t& state,
    const reward_t& reward,
    const bool& new_episode
    ) {
    HistoryObserver::add_action_state_reward_tripel(action, state, reward, new_episode);
    feature_values_precomputed = false;
}

void KMarkovCRF::check_derivatives(const int& number_of_samples, const double& range, const double& max_variation, const double& max_relative_deviation) {

    // initialize arrays
    lbfgsfloatval_t * x = lbfgs_malloc(active_features.size());
    lbfgsfloatval_t * dx = lbfgs_malloc(active_features.size());
    lbfgsfloatval_t * grad = lbfgs_malloc(active_features.size());
    lbfgsfloatval_t * grad_dummy = lbfgs_malloc(active_features.size());

    // remember deviations
    lbfgsfloatval_t relative_deviation = 0;

    DEBUG_OUT(0,"Checking first derivative (#samples="<<number_of_samples<<", range=+/-"<<range<<", max_var="<<max_variation<<", max_rel_dev="<<max_relative_deviation);
    for(int count=0; count<number_of_samples; ++count) {

        // set test point
        for(uint x_idx=0; x_idx<active_features.size(); ++x_idx) {
            x[x_idx] = range * (2*drand48()-1);
            dx[x_idx] = (2*drand48()-1)*max_variation;
        }

        lbfgsfloatval_t fx = evaluate_model(x,grad,active_features.size());
        DEBUG_OUT(1, "fx = " << fx );
        for(uint x_idx=0; x_idx<active_features.size(); ++x_idx) {

            // go in positive direction
            x[x_idx] += dx[x_idx]/2.;
            lbfgsfloatval_t fx_plus = evaluate_model(x,grad_dummy,active_features.size());
            // go in negative direction
            x[x_idx] -= dx[x_idx];
            lbfgsfloatval_t fx_minus = evaluate_model(x,grad_dummy,active_features.size());
            // reset x
            x[x_idx] += dx[x_idx]/2.;

            // numerical gradient
            lbfgsfloatval_t ngrad = (fx_plus-fx_minus)/dx[x_idx];

            // check for deviations
            lbfgsfloatval_t current_relative_deviation = fabs(ngrad-grad[x_idx])/fabs(grad[x_idx]);
            if(current_relative_deviation>relative_deviation) {
                relative_deviation=current_relative_deviation;
            }

            // print result
            DEBUG_OUT(1,
                      "    diff[" << x_idx << "] = " << grad[x_idx]-ngrad <<
                      ", grad["   << x_idx << "] = " << grad[x_idx] <<
                      ", ngrad["  << x_idx << "] = " << ngrad <<
                      ", x["      << x_idx << "] = " << x[x_idx] <<
                      ", dx["     << x_idx << "] = " << dx[x_idx] <<
                      ", rel_dev["     << x_idx << "] = " << current_relative_deviation
                );


        }
    }
    if(relative_deviation>max_relative_deviation) {
        DEBUG_OUT(0, "ERRORS in first derivative found: max relative deviation = " << relative_deviation << " (tolerance = " << max_relative_deviation << ")" );
        DEBUG_OUT(0, "");
    } else {
        DEBUG_OUT(0, "No error in first derivative found (no relative deviations larger that " << max_relative_deviation << ").");
        DEBUG_OUT(0, "");
    }
    lbfgs_free(x);
    lbfgs_free(dx);
    lbfgs_free(grad);
    lbfgs_free(grad_dummy);
}

void KMarkovCRF::evaluate_features() {
    if(number_of_data_points==0) {
        DEBUG_OUT(0,"No data to evaluate features");
    } else {
        DEBUG_OUT(0,"Evaluating features:");
        for(uint f_idx=0; f_idx<active_features.size(); ++f_idx) {
            DEBUG_OUT(0, "    " << active_features[f_idx].identifier() << " = " << active_features[f_idx].evaluate(instance_data.back()) );
        }
    }
}

void KMarkovCRF::construct_candidate_features(const int& n) {

    DEBUG_OUT(1, "Constructing candidate features...");

    candidate_features.clear();

    if(n<0) {
        DEBUG_OUT(0, "    Multiplicity must be non-negative");
        return;
    }
    if(n==0) {
        DEBUG_OUT(1, "    Multiplicity is zero, no features constructed");
        return;
    }

    // Temporally use list structure to make sorting and erasing more efficient
    list<AndFeature> candidate_feature_list;

    // Add active features
    for(uint f_idx = 0; f_idx < active_features.size(); ++f_idx) {
        DEBUG_OUT(2,"Including " << active_features[f_idx].identifier() << " in base set");
        candidate_feature_list.push_back(AndFeature(active_features[f_idx]));
    }

    // Add NullFeature if active features were empty
    if(candidate_feature_list.size()==0) {
        candidate_feature_list.push_back(AndFeature());
        DEBUG_OUT(2,"Used " <<  candidate_feature_list.front().identifier() << " as base");
    }

    // Replace current features by those that can
    // be reached by combining one of the current
    // features with n basis features.
    for(int order=1; order<=n; ++order) {
        int counter = candidate_feature_list.size();
        list<AndFeature>::iterator cf_it = candidate_feature_list.begin();
        while( counter>0 ) {
            for(uint bf_idx = 0; bf_idx < basis_features.size(); ++bf_idx) {
                DEBUG_OUT(2,"Candidate: " << cf_it->identifier() << ", Basis(" << bf_idx << "): " << basis_features[bf_idx]->identifier() )
                AndFeature and_feature(*basis_features[bf_idx],*cf_it);
                DEBUG_OUT(2,"    --> " << and_feature.identifier() );
                // make sure the basis feature is not already
                // part of the candidate feature (duplicates
                // are removed below)
                if(and_feature!=*cf_it) {
                    candidate_feature_list.push_back(and_feature);
                    DEBUG_OUT(2,"    accepted");
                } else {
                    DEBUG_OUT(2,"    rejected");
                }
            }
            ++cf_it;
            --counter;
            candidate_feature_list.pop_front();
        }
    }

    candidate_feature_list.sort();
    list<AndFeature>::iterator cf_it_1 = candidate_feature_list.begin();
    list<AndFeature>::iterator cf_it_2 = candidate_feature_list.begin();
    ++cf_it_2;
    while( cf_it_1!=candidate_feature_list.end() ) {
        if(cf_it_2!=candidate_feature_list.end() && *cf_it_2==*cf_it_1) {
            DEBUG_OUT(2, "    Remove " << cf_it_2->identifier() );
            cf_it_2 = candidate_feature_list.erase(cf_it_2);
        } else {
            DEBUG_OUT(2, "    Keep   " << cf_it_1->identifier() );
            candidate_features.push_back(*cf_it_1);
            ++cf_it_1;
            ++cf_it_2;
        }
    }

    DEBUG_OUT(1, "    Constructed " << candidate_features.size() << " features");

    erase_const_zero_candidate_features();

    candidate_feature_scores.assign(candidate_features.size(),0.0);
}

void KMarkovCRF::score_candidates_by_gradient() {

    DEBUG_OUT(1, "Scoring features by gradient...");

    //------------------//
    //  Check for Data  //
    //------------------//

    if(number_of_data_points<=0) {
        DEBUG_OUT(0,"Not enough data to score features (" << number_of_data_points << ").");
        return;
    }

    //---------------------------------------------//
    // Compute Gradient for all Candidate Features //
    //---------------------------------------------//

    int cf_size = candidate_features.size();

    // to make the code more readable and comparable to evaluate_model() function
    vector<double> &g = candidate_feature_scores;

    // Print parameter vector
    if(DEBUG_LEVEL>=2) {
        DEBUG_OUT(2, "Parameter vector:");
        for(uint f_idx=0; f_idx<active_features.size(); ++f_idx) {
            DEBUG_OUT(2, "    t[" << f_idx << "] = " << lambda[f_idx] );
        }
    }

    double sumFN; // sumF(x(n),y') is independent of candidate features since they have zero coefficient (no parameter binding!)
    double sumExpN; // normalization Z(x) is independent of candidate features since sumF(x(n),y') is independent
    vector<double> sumFExpNF(cf_size,0.0); // sumFExp(x(n),F) for all candidate features F
    idx_t instance_idx = 0;
    if(DEBUG_LEVEL>0) {
        ProgressBar::init("Scoring: ");
    }
    for(instance_t * current_episode : instance_data) {
        for(const_instanceIt_t insIt=current_episode->const_first(); insIt!=INVALID; ++insIt, ++instance_idx) {

            if(DEBUG_LEVEL>0) {
                ProgressBar::print(instance_idx, number_of_data_points);
            }

            action_t action = insIt->action;

            sumExpN = 0.0;
            sumFExpNF.assign(cf_size,0.0);

            // calculate sumExp(x(n))
            for(stateIt_t state=stateIt_t::first(); state!=INVALID; ++state) {
                for(rewardIt_t reward=rewardIt_t::first(); reward!=INVALID; ++reward) {

                    // calculate sumF(x(n),y')
                    sumFN = 0.0;
                    for(uint f_idx=0; f_idx<active_features.size(); ++f_idx) { // sum over features
                        sumFN += lambda[f_idx]*active_features[f_idx].evaluate(insIt-1,action,state,reward);
                        // candidate features have zero coefficient (no parameter binding possible)!
                    }

                    // increment sumExp(x(n))
                    sumExpN += exp( sumFN );

                    // increment sumFExp(x(n),F)
                    for(int lambda_cf_idx=0; lambda_cf_idx<cf_size; ++lambda_cf_idx) { // for all parameters/gradient components (i.e. for all candidate features)
                        // in case of parameter binding additionally sum over all features belonging to this parameter (not allowed!)
                        sumFExpNF[lambda_cf_idx] += candidate_features[lambda_cf_idx].evaluate(insIt-1,action,state,reward) * exp( sumFN );
                    }
                }
            }

            // increment gradient
            for(int lambda_cf_idx=0; lambda_cf_idx<cf_size; ++lambda_cf_idx) { // for all parameters/gradient components
                g[lambda_cf_idx] -= sumFExpNF[lambda_cf_idx]/sumExpN;

                // in case of parameter binding additionally sum over all features belonging to this parameter (not allowed!)
                g[lambda_cf_idx] += candidate_features[lambda_cf_idx].evaluate(insIt);
            }
        }
    }
    if(DEBUG_LEVEL>0) {
        ProgressBar::terminate();
    }

    // use absolute mean value per data point
    for(int i=0; i<cf_size; i++) {
        g[i] = fabs(g[i])/number_of_data_points;
    }

    sort_scored_features(false);

    DEBUG_OUT(1, "DONE");
}

void KMarkovCRF::score_candidates_by_1D_optimization() {
    DEBUG_OUT(1, "Scoring features by 1D optimization...");

    //------------------//
    //  Check for Data  //
    //------------------//

    if(number_of_data_points<=0) {
        DEBUG_OUT(0,"Not enough data to score features (" << number_of_data_points << ").");
        return;
    }

    //------------------------------------//
    // 1D optimization for all candidates //
    //------------------------------------//
    optimize_candidates(0, 0,nullptr);

    //-----------------//
    // sort candidates //
    //-----------------//
    for(double& score : candidate_feature_scores) { // convert scores from log-likelihood to likelihood
        score = exp(score);
    }
    sort_scored_features(false);
}

void KMarkovCRF::add_candidate_features_to_active(const int& n) {

    if(n==0) {
        DEBUG_OUT(1, "Adding all non-zero scored candidate features to active...");
    } else {
        DEBUG_OUT(1, "Adding " << n << " highest scored candidate features to active...");
    }

    // choose n highest scored candidates and erase from candidate list
    int counter = 0;
    for(int cf_idx=(int)candidate_features.size()-1; cf_idx>=0; --cf_idx) {
        if(candidate_feature_scores[cf_idx]>0) {
            active_features.push_back(candidate_features[cf_idx]);
            DEBUG_OUT(1, "added   (idx = " << cf_idx << ", score = " << candidate_feature_scores[cf_idx] << "): " << candidate_features[cf_idx].identifier());
            candidate_features.erase(candidate_features.begin() + cf_idx);
            if(++counter>=n && n>0) break;
        } else {
            DEBUG_OUT(1, "ignored (idx = " << cf_idx << ", score = " << candidate_feature_scores[cf_idx] << "): " << candidate_features[cf_idx].identifier());
        }
    }

    // need to precompute feature values for COMPOUND_LOOK_UP
    if(precomputation_type==COMPOUND_LOOK_UP) {
        feature_values_precomputed = false;
    }

    DEBUG_OUT(1, "DONE");
}

void KMarkovCRF::erase_zero_features() {

    DEBUG_OUT(1, "Erasing zero weighted features from active...");

    // Count features to erase //
    uint new_size = active_features.size();
    for(uint f_idx=0; f_idx<active_features.size(); ++f_idx) {
        if(lambda[f_idx]==0) {
            --new_size;
        }
    }

    if( new_size == active_features.size() ) {
        DEBUG_OUT(1, "DONE");
        return;
    }

    // Create new active_features, parameter_indices, and parameters (lambda)
    lbfgsfloatval_t * new_lambda = lbfgs_malloc(new_size);
    vector<AndFeature>  new_active_features(new_size,AndFeature());
    int new_f_idx = 0;
    for(uint f_idx=0; f_idx<active_features.size(); ++f_idx) {
        if(lambda[f_idx]!=0) {
            new_lambda[new_f_idx]            = lambda[f_idx];
            new_active_features[new_f_idx]   = active_features[f_idx];
            DEBUG_OUT(1,"Added " << new_active_features[new_f_idx].identifier() << " (new_idx = " << new_f_idx << ", old_idx = " << f_idx << ") to new active features");
            ++new_f_idx;
        }
    }

    // Swap new and old data
    lbfgs_free(lambda);
    lambda = new_lambda;
    active_features.swap(new_active_features);
    old_active_features_size = active_features.size();

    // need to precompute feature values for COMPOUND_LOOK_UP
    if(precomputation_type==COMPOUND_LOOK_UP) {
        feature_values_precomputed = false;
    }

    DEBUG_OUT(1, "DONE");
}

void KMarkovCRF::erase_all_features() {
    DEBUG_OUT(1, "Erasing all features from active...");

    lbfgs_free(lambda);
    lambda = nullptr;
    active_features.clear();
    old_active_features_size = 0;

    // need to precompute feature values for COMPOUND_LOOK_UP
    if(precomputation_type==COMPOUND_LOOK_UP) {
        feature_values_precomputed = false;
    }

    DEBUG_OUT(1, "DONE");
}

unsigned long KMarkovCRF::get_number_of_features() {
    return active_features.size();
}

KMarkovCRF::probability_t KMarkovCRF::get_prediction(
        const instance_t * instance,
        const action_t& action,
        const state_t& state_to,
        const reward_t& reward) const {

    // calculate sumF(x,y)
    probability_t sumFXY = 0;
    for(uint f_idx=0; f_idx<active_features.size(); ++f_idx) { // sum over features
        sumFXY += lambda[f_idx]*active_features[f_idx].evaluate(instance,action,state_to,reward);
    }

    // calculate sumExp(x)
    probability_t sumExpX = 0;
    for(stateIt_t sum_state=stateIt_t::first(); sum_state!=INVALID; ++sum_state) {
        for(rewardIt_t sum_reward=rewardIt_t::first(); sum_reward!=INVALID; ++sum_reward) {

            // calculate sumF(x,y')
            probability_t sumFXYs = 0;
            for(uint f_idx=0; f_idx<active_features.size(); ++f_idx) { // sum over features
                sumFXYs += lambda[f_idx]*active_features[f_idx].evaluate(instance,action,sum_state,sum_reward);
            }

            // increment sumExp(x(n))
            sumExpX += exp( sumFXYs );
        }
    }

    return exp( sumFXY )/sumExpX;
}

KMarkovCRF::probability_t KMarkovCRF::get_kmdp_prediction(
        const instance_t * instance,
        const action_t& action,
        const state_t& state_to,
        const reward_t& reward)
const {

    // check if data for input exist
    input_tuple_t input_tuple = std::make_tuple(instance, action);
    auto input_ret = input_set.find(input_tuple);

    if(input_ret==input_set.end()) { // no data for this input

        if(reward==reward_t::min_reward) {
            // uniform probability for zero reward
            return 1./(state_t::max_state-state_t::min_state+1);
        } else {
            // zero probability else
            return 0;
        }

    } else {

        // check for counts in prediction map
        prediction_tuple_t prediction_tuple = std::make_tuple(instance, action, state_to, reward);
        auto it = prediction_map.find(prediction_tuple);
        if(it==prediction_map.end()) { // no counts --> zero probability
            return 0;
        } else {
            return it->second; // probability calculated by relative counts
        }

    }
}

unsigned long int KMarkovCRF::get_training_data_length() {
    return number_of_data_points;
}

void KMarkovCRF::set_exclude_data(const double& p1, const double& p2) {
    exclude_data_1 = p1;
    exclude_data_2 = p2;
}

KMarkovCRF::probability_t KMarkovCRF::evaluate_on_excluded_data() {
    idx_t instance_idx = 0;
    probability_t log_prob = 0;
    for(instance_t * current_episode : instance_data) {
        for(const_instanceIt_t insIt=current_episode->const_first(); insIt!=INVALID; ++insIt, ++instance_idx) {

            // if(insIt-1==INVALID) {
            //     continue;
            // }

            // exclude data
            double data_percent = double(instance_idx+1)/number_of_data_points;
            if(data_percent>exclude_data_1 && data_percent<exclude_data_2) {
                // prob *= get_prediction(insIt-1, insIt->action, insIt->state, insIt->reward);
                log_prob += log( get_prediction(insIt) );
            } else {
                continue;
            }

        }
    }

    return exp( log_prob );
}

void KMarkovCRF::update_prediction_map() {

    DEBUG_OUT(1,"Updating prediction map...");

    // clear old value
    prediction_map.clear();
    input_set.clear();

    // store count for different inputs for later normalization
    std::map<input_tuple_t, size_t > counts;

    // go through instance and count frequencies for transitions
    for(instance_t * current_episode : instance_data) {
        for(const_instanceIt_t insIt=current_episode->const_first(); insIt!=INVALID; ++insIt) {

            // get data
            action_t action = insIt->action;
            state_t state = insIt->state;
            reward_t reward = insIt->reward;

            // increment frequency
            prediction_tuple_t predict_tuple = std::make_tuple(insIt, action, state, reward);
            auto ret_predict = prediction_map.insert(std::make_pair(predict_tuple,1)); // initialize with one count
            if(!ret_predict.second) { // if element already existed increment instead
                ret_predict.first->second += 1;
            }

            // increment counter for input
            auto input_tuple = std::make_tuple(insIt, action);
            auto ret_input = counts.insert(std::make_pair(input_tuple,1)); // initialize with one count
            if(!ret_input.second) { // if element already existed increment instead
                ret_input.first->second += 1;
            }

            // update input set
            input_set.insert(input_tuple);
        }
    }

    // normalize to get a probability distribution
    for(auto it = prediction_map.begin(); it!=prediction_map.end(); ++it) {

        const instance_t * instance = std::get<0>(it->first);
        action_t action = std::get<1>(it->first);
        auto input_tuple = std::make_tuple(instance, action);
        auto ret_input = counts.find(input_tuple);
        if(ret_input==counts.end()) {
            DEBUG_OUT(0,"Error: Item from prediction map not found within count-map");
        } else {
            it->second /= ret_input->second;
        }
    }

    DEBUG_OUT(1,"    DONE");
}

<<<<<<< HEAD
void KMarkovCRF::test() {
    for(instance_t * current_episode : instance_data) {
        for(const_instanceIt_t insIt=current_episode->const_first(); insIt!=INVALID; ++insIt) {

            DEBUG_OUT(0,"   Prob = " << get_prediction(insIt) );
        }
    }
}

void KMarkovCRF::find_unique_feature_values() {
=======
void KMarkovCRF::test_2() {

    // TODO!!! Probability for first data point is different here and for
    // get_prediction(). This should not be the case!

    DEBUG_OUT(0,"Data Probabilities");
    DEBUG_OUT(0,"   idx: probability	(prediction)");

    probability_t prob = 1;
    idx_t instance_idx = 0;
    for(instance_t * current_episode : instance_data) {
        for(const_instanceIt_t insIt=current_episode->const_first(); insIt!=INVALID; ++insIt, ++instance_idx) {

            action_t action = insIt->action;
            state_t state = insIt->state;
            reward_t reward = insIt->reward;

            // calculate sumF(x,y)
            probability_t sumFXY = 0;
            for(uint f_idx=0; f_idx<active_features.size(); ++f_idx) { // sum over features
                // TODO!!! This makes a differencs (for feature return value !=
                // {0,1}) but really should not!
                sumFXY += lambda[f_idx]*active_features[f_idx].evaluate(insIt-1,action,state,reward);
                //sumFXY += lambda[f_idx]*active_features[f_idx].evaluate(insIt);
            }
>>>>>>> 75d4f48f

            // calculate sumExp(x)
            probability_t sumExpX = 0;

            for(stateIt_t sum_state=stateIt_t::first(); sum_state!=INVALID; ++sum_state) {
                for(rewardIt_t sum_reward=rewardIt_t::first(); sum_reward!=INVALID; ++sum_reward) {

                    // calculate sumF(x,y')
                    probability_t sumFXYs = 0;
                    for(uint f_idx=0; f_idx<active_features.size(); ++f_idx) { // sum over features
                        sumFXYs += lambda[f_idx]*active_features[f_idx].evaluate(insIt-1,action,sum_state,sum_reward);
                    }

                    // increment sumExp(x(n))
                    sumExpX += exp( sumFXYs );
                }
            }

            probability_t tmp_prob = exp( sumFXY )/sumExpX;
            prob *= tmp_prob;

            probability_t tmp_prob_2 = get_prediction(insIt-1,action,state,reward);

            DEBUG_OUT(0,"   " << instance_idx << ": " <<  tmp_prob << "	(" << tmp_prob_2 << ")");
        }
    }

    DEBUG_OUT(0,"   mean data likelihood: " <<  pow(prob,1./instance_idx) );
}

void KMarkovCRF::test() {
    // return if not enough data available
    if(number_of_data_points<=0) {
        DEBUG_OUT(0,"Not enough data to evaluate features (" << number_of_data_points << ").");
        return;
    }

    // initialize progress bar
    if(DEBUG_LEVEL>0) {
        ProgressBar::init("Testing: ");
    }

    // set of unique feature values
    set<vector<vector<f_ret_t> > > feature_value_set;

    // iterate through data
    size_t instance_idx = 0;
    for(instance_t * current_episode : instance_data) {
        for(const_instanceIt_t insIt=current_episode->const_first(); insIt!=INVALID; ++insIt, ++instance_idx) {

            // update progress bar
            if(DEBUG_LEVEL>0) {
                ProgressBar::print(instance_idx, number_of_data_points);
            }

            // current feature values
            vector<vector<f_ret_t> > feature_value_element;

            // remember action for being able to only change state and reward below
            action_t action = insIt->action;

            // iterate through all possible states and rewards (keeping action the same)
            for(stateIt_t state=stateIt_t::first(); state!=INVALID; ++state) {
                for(rewardIt_t reward=rewardIt_t::first(); reward!=INVALID; ++reward) {

                    // add new element for this state-reward combination
                    feature_value_element.push_back(vector<f_ret_t>());

                    // iterate through all features
                    for(uint f_idx=0; f_idx<active_features.size(); ++f_idx) { // sum over features
                        // add new return value for current feature
                        feature_value_element.back().push_back(active_features[f_idx].evaluate(insIt-1,action,state,reward));
                    }

                }
            }

            // for(uint f_idx=0; f_idx<active_features.size(); ++f_idx) {
            //     active_features[f_idx].evaluate(insIt);
            // }

            // add feature value to set of unique values
            feature_value_set.insert(feature_value_element);

        }
    }

    // terminate progress bar
    if(DEBUG_LEVEL>0) {
        ProgressBar::terminate();
    }

    DEBUG_OUT(0,"Number of data points:           " << number_of_data_points );
    DEBUG_OUT(0,"Number of unique feature values: " << feature_value_set.size() );
}

void KMarkovCRF::print_all_features() const {
    DEBUG_OUT(0,"Printing active features:");
    DEBUG_OUT(0,"========================================");
    for(uint f_idx=0; f_idx<active_features.size(); ++f_idx) {
        cout << "Feature " << f_idx << ":	" << lambda[f_idx] << "	" << active_features[f_idx] << endl;
    }
    DEBUG_OUT(0,"========================================");
}

void KMarkovCRF::check_lambda_size(lbfgsfloatval_t* & parameters, vector<AndFeature> & feature_vector, int old_feature_vector_size) {

    DEBUG_OUT(1, "Checking size of parameter vector...");

    if((int)feature_vector.size()!=old_feature_vector_size) {

        int new_feature_vector_size = feature_vector.size();
        DEBUG_OUT(2, "    old size = " << old_feature_vector_size);
        DEBUG_OUT(2, "    new size = " << new_feature_vector_size);

        lbfgsfloatval_t * old_parameters = parameters;

        int max_size = new_feature_vector_size>=old_feature_vector_size ? new_feature_vector_size : old_feature_vector_size;
        parameters = lbfgs_malloc(new_feature_vector_size);
        for(int f_idx=0; f_idx<max_size; ++f_idx) {
            if(f_idx<old_feature_vector_size) {
                parameters[f_idx] = old_parameters[f_idx];
            } else {
                parameters[f_idx] = 0;
            }
        }

        lbfgs_free(old_parameters);
        old_feature_vector_size = new_feature_vector_size;
        DEBUG_OUT(1, "    RESIZED");
    } else {
        DEBUG_OUT(1, "    OK");
    }
}

void KMarkovCRF::sort_scored_features(bool divide_by_complexity) {

    if(divide_by_complexity) {
        DEBUG_OUT(1, "Sorting scored features (considering complexity)...");
    } else {
        DEBUG_OUT(1, "Sorting scored features (NOT considering complexity)...");
    }

    // number of candidate features;
    int n = candidate_features.size();

    // sort indices by score
    list<pair<double,int> > scored_indices;
    for(int cf_idx=0; cf_idx<n; ++cf_idx) {
        if(divide_by_complexity) {
            scored_indices.push_back(make_pair(candidate_feature_scores[cf_idx]/candidate_features[cf_idx].get_complexity(),cf_idx));
        } else {
            scored_indices.push_back(make_pair(candidate_feature_scores[cf_idx],cf_idx));
        }
    }
    scored_indices.sort();

    // construct new feature and score lists
    vector<AndFeature> new_candidate_features(n);
    vector<double> new_candidate_feature_scores(n);
    int new_idx = 0;
    DEBUG_OUT(1, "Feature Scores:")
    for(list<pair<double,int> >::iterator it = scored_indices.begin(); it!=scored_indices.end(); ++it) {
        int old_idx = it->second;
        new_candidate_features[new_idx]       = candidate_features[old_idx];
        new_candidate_feature_scores[new_idx] = candidate_feature_scores[old_idx];
        if(divide_by_complexity) {
            DEBUG_OUT(1, "    " << QString("%1 (%2) <-- ").arg(candidate_feature_scores[old_idx],7,'f',5).arg(candidate_features[old_idx].get_complexity(),2).toStdString() << candidate_features[old_idx].identifier() );
        } else {
            DEBUG_OUT(1, "    " << QString("%1 <-- ").arg(candidate_feature_scores[old_idx],7,'f',5).toStdString() << candidate_features[old_idx].identifier() );
        }
        ++new_idx;
    }

    // swap lists
    candidate_features.swap(new_candidate_features);
    candidate_feature_scores.swap(new_candidate_feature_scores);

    DEBUG_OUT(1, "DONE");
}

KMarkovCRF::idx_t KMarkovCRF::precomputed_feature_idx(
    const idx_t& instance_idx,
    const idx_t& feature_idx,
    const idx_t& feature_n,
    const state_t& state,
    const reward_t& reward,
    const bool& use_state_and_reward
    ) {
    // block sizes
    idx_t entry_n_for_all_rewards = reward_t::reward_n;
    idx_t entry_n_for_all_states  = state_t::state_n * entry_n_for_all_rewards + 1; // plus one for entry where state and reward are ignored
    idx_t entry_n_for_all_fetures = feature_n        * entry_n_for_all_states;

    // compute index
    idx_t idx = instance_idx * entry_n_for_all_fetures;
    idx += feature_idx       * entry_n_for_all_states;

    if(!use_state_and_reward) {
        return idx;
    } else {
        idx += 1;
        idx += state.index() * entry_n_for_all_rewards;
        idx += reward.index();
        return idx;
    }
}

KMarkovCRF::idx_t KMarkovCRF::precomputed_feature_idx(
    const idx_t& instance_idx,
    const idx_t& feature_idx,
    const idx_t& feature_n
    ) {
    return precomputed_feature_idx(instance_idx,feature_idx,feature_n,state_t(),reward_t(),false);
}

KMarkovCRF::idx_t KMarkovCRF::precomputed_feature_idx(
    const idx_t& instance_idx,
    const idx_t& feature_idx,
    const idx_t& feature_n,
    const state_t& state,
    const reward_t& reward
    ) {
    return precomputed_feature_idx(instance_idx,feature_idx,feature_n,state,reward,true);
}

void KMarkovCRF::precompute_compound_feature_values() {

    DEBUG_OUT(1,"Precomputing feature values...");

    // get number of instances and features
    idx_t instance_n = number_of_data_points;
    idx_t feature_n = active_features.size();

    // resize vector
    idx_t value_n = instance_n;
    value_n *= feature_n;
    value_n *= state_t::state_n * reward_t::reward_n + 1;
    compound_feature_values.resize(value_n);

    // iterate through data
    idx_t instance_idx = 0;
    if(DEBUG_LEVEL>0) {
        ProgressBar::init("Precomputing: ");
    }
    for(instance_t * current_episode : instance_data) {
        for(const_instanceIt_t insIt=current_episode->const_first(); insIt!=INVALID; ++insIt, ++instance_idx) {

            // print progress information
            if(DEBUG_LEVEL>0) {
                ProgressBar::print(instance_idx, instance_n);
            }

            DEBUG_OUT(3,"    Instance " << *insIt );

            // iterate through features
            action_t action = insIt->action;
            for(uint f_idx=0; f_idx<feature_n; ++f_idx) {

                // for instance itself without setting specific state and reward
                idx_t precomputed_index = precomputed_feature_idx(instance_idx,f_idx,feature_n);
                compound_feature_values[precomputed_index] = active_features[f_idx].evaluate(insIt-1, insIt->action, insIt->state, insIt->reward);
                DEBUG_OUT(3,"    Feature " << active_features[f_idx] <<
                          " --> " << compound_feature_values[precomputed_index] <<
                          " (idx=" << precomputed_index << ")"
                    );

                // with setting specific state and reward
                for(stateIt_t state=stateIt_t::first(); state!=INVALID; ++state) {
                    for(rewardIt_t reward=rewardIt_t::first(); reward!=INVALID; ++reward) {
                        precomputed_index = precomputed_feature_idx(instance_idx,f_idx,feature_n,state,reward);
                        compound_feature_values[precomputed_index] = active_features[f_idx].evaluate(insIt-1,action,state,reward);
                        DEBUG_OUT(3,"    Feature " << active_features[f_idx] <<
                                  " with state=" << state << " reward=" << reward <<
                                  " --> " << compound_feature_values[precomputed_index] <<
                                  " (idx=" << precomputed_index << ")"
                            );
                    }
                }
            }
        }
    }

    // terminate progress bar
    if(DEBUG_LEVEL>0) {
        ProgressBar::terminate();
    }
}

void KMarkovCRF::precompute_base_feature_values() {

    DEBUG_OUT(1,"Precomputing feature values...");

    // get number of instances and features
    idx_t instance_n = number_of_data_points;
    idx_t basis_feature_n = basis_features.size();

    // clear values
    base_feature_values.clear();
    base_feature_indices.clear();

    // iterate through data
    idx_t instance_idx = 0;
    if(DEBUG_LEVEL>0) {
        ProgressBar::init("Precomputing: ");
    }
    for(instance_t * current_episode : instance_data) {
        for(const_instanceIt_t insIt=current_episode->const_first(); insIt!=INVALID; ++insIt, ++instance_idx) {

            // print progress information
            if(DEBUG_LEVEL>0) {
                ProgressBar::print(instance_idx, instance_n);
            }
            DEBUG_OUT(3,"    Instance " << *insIt );

            // add entry on instance level
            base_feature_values.push_back(vector<Feature::look_up_map_t>());

            // remember action, state, and reward
            action_t current_action = insIt->action;
            state_t current_state = insIt->state;
            reward_t current_reward = insIt->reward;

            // iterate through states and rewards
            idx_t state_reward_idx=0;
            for(stateIt_t state=stateIt_t::first(); state!=INVALID; ++state) {
                for(rewardIt_t reward=rewardIt_t::first(); reward!=INVALID; ++reward) {

                    // add entry on state-reward level
                    base_feature_values[instance_idx].push_back(Feature::look_up_map_t());

                    // remember index of actual configuration
                    if(state==current_state && reward==current_reward) {
                        base_feature_indices.push_back(state_reward_idx);
                    }

                    // iterate through features
                    for(uint f_idx=0; f_idx<basis_feature_n; ++f_idx) {
                        base_feature_values[instance_idx][state_reward_idx][basis_features[f_idx]] = basis_features[f_idx]->evaluate(insIt-1,current_action,state,reward);
                    }
                    ++state_reward_idx;
                }
            }
        }
    }

    // terminate progress bar
    if(DEBUG_LEVEL>0) {
        ProgressBar::terminate();
    }
}

void KMarkovCRF::erase_const_zero_candidate_features() {
    DEBUG_OUT(1, "Erasing const-zero features from candidates...");

    size_t candidate_features_n = candidate_features.size();
    size_t new_candidate_features_n = 0;

    // identify features to erase
    vector<bool> erase_feature(candidate_features_n,true);
    for(instance_t * current_episode : instance_data) {
        for(const_instanceIt_t insIt=current_episode->const_first(); insIt!=INVALID; ++insIt) {
            for(uint f_idx=0; f_idx<candidate_features_n; ++f_idx) {
                if(erase_feature[f_idx] && candidate_features[f_idx].evaluate(insIt)!=0) {
                    erase_feature[f_idx]=false;
                    ++new_candidate_features_n;
                }
            }
        }
    }

    if( new_candidate_features_n == candidate_features_n ) {
        DEBUG_OUT(1, "    No const-zero features to erase");
        return;
    }

    // Create new candidate_features, parameter_indices, and parameters (lambda)
    vector<AndFeature>  new_candidate_features(new_candidate_features_n,AndFeature());
    int new_f_idx = 0;
    for(uint f_idx=0; f_idx<candidate_features_n; ++f_idx) {
        if(!erase_feature[f_idx]) {
            new_candidate_features[new_f_idx] = candidate_features[f_idx];
            DEBUG_OUT(2,"Added " << new_candidate_features[new_f_idx].identifier() << " (new_idx = " << new_f_idx << ", old_idx = " << f_idx << ") to new candidate features");
            ++new_f_idx;
        }
    }

    // Swap new and old data
    candidate_features.swap(new_candidate_features);

    DEBUG_OUT(1, "    Reduced from " << candidate_features_n << " to " <<
              new_candidate_features_n << " non-const-zero features"
        );
}<|MERGE_RESOLUTION|>--- conflicted
+++ resolved
@@ -1196,20 +1196,17 @@
 }
 
 KMarkovCRF::probability_t KMarkovCRF::evaluate_on_excluded_data() {
+    idx_t evaluated_data = 0;
     idx_t instance_idx = 0;
     probability_t log_prob = 0;
     for(instance_t * current_episode : instance_data) {
         for(const_instanceIt_t insIt=current_episode->const_first(); insIt!=INVALID; ++insIt, ++instance_idx) {
 
-            // if(insIt-1==INVALID) {
-            //     continue;
-            // }
-
             // exclude data
             double data_percent = double(instance_idx+1)/number_of_data_points;
             if(data_percent>exclude_data_1 && data_percent<exclude_data_2) {
-                // prob *= get_prediction(insIt-1, insIt->action, insIt->state, insIt->reward);
-                log_prob += log( get_prediction(insIt) );
+                ++evaluated_data;
+                log_prob += get_prediction(insIt-1, insIt->action, insIt->state, insIt->reward);
             } else {
                 continue;
             }
@@ -1217,7 +1214,7 @@
         }
     }
 
-    return exp( log_prob );
+    return exp( log_prob/evaluated_data );
 }
 
 void KMarkovCRF::update_prediction_map() {
@@ -1276,19 +1273,7 @@
     DEBUG_OUT(1,"    DONE");
 }
 
-<<<<<<< HEAD
 void KMarkovCRF::test() {
-    for(instance_t * current_episode : instance_data) {
-        for(const_instanceIt_t insIt=current_episode->const_first(); insIt!=INVALID; ++insIt) {
-
-            DEBUG_OUT(0,"   Prob = " << get_prediction(insIt) );
-        }
-    }
-}
-
-void KMarkovCRF::find_unique_feature_values() {
-=======
-void KMarkovCRF::test_2() {
 
     // TODO!!! Probability for first data point is different here and for
     // get_prediction(). This should not be the case!
@@ -1313,7 +1298,6 @@
                 sumFXY += lambda[f_idx]*active_features[f_idx].evaluate(insIt-1,action,state,reward);
                 //sumFXY += lambda[f_idx]*active_features[f_idx].evaluate(insIt);
             }
->>>>>>> 75d4f48f
 
             // calculate sumExp(x)
             probability_t sumExpX = 0;
@@ -1344,7 +1328,7 @@
     DEBUG_OUT(0,"   mean data likelihood: " <<  pow(prob,1./instance_idx) );
 }
 
-void KMarkovCRF::test() {
+void KMarkovCRF::find_unique_feature_values() {
     // return if not enough data available
     if(number_of_data_points<=0) {
         DEBUG_OUT(0,"Not enough data to evaluate features (" << number_of_data_points << ").");
