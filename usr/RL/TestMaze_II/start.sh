--- conflicted
+++ resolved
@@ -1,11 +1,4 @@
 
-<<<<<<< HEAD
-#start_string="-m MODEL_BASED_UTREE --minT 175 --maxT 175 --incT 25 -e 100 -r 100 -p"
-#start_string="-m VALUE_BASED_UTREE --minT 175 --maxT 175 --incT 25 -e 100 -r 100"
-
-start_string="-m TEL --minT 200 --maxT 200 --incT 0 --minH -2 --maxH -1 --extH 2 --minCycles 3 -e 32 -r 25 --l1 1e-6 --delta 1e-10"
-#start_string="-m TEM --minT 100 --maxT 1000 --minH -2 --maxH -1 --extH 2 --minCycles 2 --incT 300 -e 32 -r 100 --l1 1e-5 --delta 1e-10"
-=======
 ## Minimal Maze
 start_string="--env Minimal -m TEL --minT 200 --maxT 200 --incT 0 --minH -2 --maxH -1 --extH 2 --minCycles -3 --maxCycles 3 -e 32 -r 50 --l1 1e-4 --delta 1e-10"
 start_string="--env Minimal -m VALUE_BASED_UTREE --minT 600 --maxT 1000 --incT 200 -e 32 -r 500"
@@ -31,7 +24,6 @@
 start_string="--env cheese -m VALUE_BASED_UTREE --minT 1500 --maxT 1500 --incT 0 -e 100 -r 1000"
 start_string="--env cheese -m MODEL_BASED_UTREE --minT 500 --maxT 500 --incT 0 -e 100 -r 100 -u 1e-10"
 start_string="--env cheese -m RANDOM --minT 1 --maxT 1 --incT 0 -e 100 -r 1000"
->>>>>>> d11cbb43
 
 ## print kind of help if no arguments are given
 if [ $# -lt 1 ]; then
