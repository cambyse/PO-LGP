CONFIG += debug
TEMPLATE = app
TARGET = MazeGUI
QT += core \
    gui \
    svg \
    printsupport
HEADERS += \
    ../Config.h \
    \
    ../util/util.h \
    ../util/ProgressBar.h \
    ../util/ColorOutput.h \
    ../util/QtUtil.h \
    ../util/lbfgs_codes.h \
    ../util/KolmogorovSmirnovDist.h \
    ../util/KolmogorovSmirnovTest.h \
    ../util/debug.h \
    ../util/debug_exclude.h \
    ../util/Commander.h \
    ../util/function_signature.h \
    \
    ../SmoothingKernelSigmoid.h \
    ../qcustomplot.h \
    ../DelayDistribution.h \
    \
    ../optimization/LBFGS_Optimizer.h \
    ../optimization/LBFGS_Object.h \
    \
    ../Representation/Feature.h \
    \
    ../Representation/AbstractInstance.h \
    ../Representation/DoublyLinkedInstance.h \
    ../Representation/AbstractAction.h \
    ../Representation/AbstractObservation.h \
    ../Representation/AbstractReward.h \
    ../Representation/ListedReward.h \
    \
    ../Predictor.h \
    ../Environment.h \
    ../PredictiveEnvironment.h \
    ../Visualizer.h \
    ../HistoryObserver.h \
    ../SpaceManager.h \
    \
    ../Maze/Maze.h \
    ../Maze/MazeAction.h \
    ../Maze/AugmentedMazeAction.h \
    ../Maze/MazeObservation.h \
    ../CheeseMaze/CheeseMaze.h \
    ../CheeseMaze/CheeseMazeAction.h \
    ../CheeseMaze/CheeseMazeObservation.h \
    ../ButtonWorld/ButtonWorld.h ../ButtonWorld/JointButtonWorld.h ../ButtonWorld/SeparateButtonWorld.h \
    ../ButtonWorld/ButtonAction.h \
    ../Representation/UniqueObservation.h \
    \
    ../Planning/Policy.h \
    ../Planning/RandomPolicy.h \
    ../Planning/LookAheadSearch.h \
    ../Planning/LookAheadPolicy.h \
    ../Planning/GoalIteration.h \
    \
    ../Learner/FeatureLearner.h \
    ../Learner/UTree.h \
    ../Learner/TemporallyExtendedModel.h \
    ../Learner/TemporallyExtendedFeatureLearner.h \
    ../Learner/TemporallyExtendedLinearQ.h \
    ../Learner/AdjacencyOperator.h \
    ../Learner/ConjunctiveAdjacency.h \
    \
<<<<<<< HEAD
    ../BatchMaze.h \
    ../testmaze_ii.h \
    ../ui_testmaze_ii.h
=======
    ../testmaze_ii.h \
    ui_testmaze_ii.h
>>>>>>> d11cbb43
SOURCES += \
    main.cpp \
    \
    ../util/util.cpp \
    ../util/ProgressBar.cpp \
    ../util/ColorOutput.cpp \
    ../util/QtUtil.cpp \
    ../util/lbfgs_codes.cpp \
    ../util/KolmogorovSmirnovDist.cpp \
    ../util/KolmogorovSmirnovTest.cpp \
    ../util/Commander.cpp \
    \
    ../SmoothingKernelSigmoid.cpp \
    ../qcustomplot.cpp \
    ../DelayDistribution.cpp \
    \
    ../optimization/LBFGS_Optimizer.cpp \
    ../optimization/LBFGS_Object.cpp \
    \
    ../Representation/Feature.cpp \
    \
    ../Representation/AbstractInstance.cpp \
    ../Representation/DoublyLinkedInstance.cpp \
    ../Representation/AbstractAction.cpp \
    ../Representation/AbstractObservation.cpp \
    ../Representation/AbstractReward.cpp \
    ../Representation/ListedReward.cpp \
    \
    ../Predictor.cpp \
    ../PredictiveEnvironment.cpp \
    ../Visualizer.cpp \
    ../HistoryObserver.cpp \
    ../SpaceManager.cpp \
    \
    ../Maze/Maze.cpp \
    ../Maze/MazeAction.cpp \
    ../Maze/AugmentedMazeAction.cpp \
    ../Maze/MazeObservation.cpp \
    ../CheeseMaze/CheeseMaze.cpp \
    ../CheeseMaze/CheeseMazeAction.cpp \
    ../CheeseMaze/CheeseMazeObservation.cpp \
    ../ButtonWorld/ButtonWorld.cpp ../ButtonWorld/JointButtonWorld.cpp ../ButtonWorld/SeparateButtonWorld.cpp \
    ../ButtonWorld/ButtonAction.cpp \
    ../Representation/UniqueObservation.cpp \
    \
    ../Planning/LookAheadSearch.cpp \
    ../Planning/LookAheadPolicy.cpp \
    ../Planning/GoalIteration.cpp \
    \
    ../Learner/FeatureLearner.cpp \
    ../Learner/UTree.cpp \
    ../Learner/TemporallyExtendedModel.cpp \
    ../Learner/TemporallyExtendedFeatureLearner.cpp \
    ../Learner/TemporallyExtendedLinearQ.cpp \
    ../Learner/ConjunctiveAdjacency.cpp \
    \
    ../testmaze_ii.cpp
LIBS += -llbfgs \
    -lemon \
    -larmadillo \
    -lgomp \
    -lgsl \
    -lgslcblas
INCLUDEPATH +=
LIBPATH += /usr/share/lib
FORMS += ../testmaze_ii.ui
RESOURCES +=
QMAKE_CXXFLAGS += -std=c++0x \
    -fopenmp
QMAKE_CC = $$system( if [ `which gcc-4.8 2>/dev/null` ]; then echo "gcc-4.8"; else echo "gcc"; fi )
QMAKE_CXX = $$system( if [ `which g++-4.8 2>/dev/null` ]; then echo "g++-4.8"; else echo "g++"; fi )
message("Project $$TARGET uses:")
message("--> $$QMAKE_CC")
message("--> $$QMAKE_CXX")<|MERGE_RESOLUTION|>--- conflicted
+++ resolved
@@ -68,14 +68,8 @@
     ../Learner/AdjacencyOperator.h \
     ../Learner/ConjunctiveAdjacency.h \
     \
-<<<<<<< HEAD
-    ../BatchMaze.h \
-    ../testmaze_ii.h \
-    ../ui_testmaze_ii.h
-=======
     ../testmaze_ii.h \
     ui_testmaze_ii.h
->>>>>>> d11cbb43
 SOURCES += \
     main.cpp \
     \
