--- conflicted
+++ resolved
@@ -34,34 +34,13 @@
 
     // the command line arguments
     std::string mode;
-<<<<<<< HEAD
-    TCLAP::ValueArg<std::string> mode_arg;
-    TCLAP::ValueArg<std::string> environment_arg;
-=======
     TCLAP::ValueArg<std::string> mode_arg;         ///< mode to use
     TCLAP::ValueArg<std::string> environment_arg;  ///< environment to use
->>>>>>> d11cbb43
     int minT;
     TCLAP::ValueArg<int> minT_arg;                 ///< minimum number of training samples
     int maxT;
     TCLAP::ValueArg<int> maxT_arg;                 ///< maximum number of training samples
     int incT;
-<<<<<<< HEAD
-    TCLAP::ValueArg<int> incT_arg;
-    TCLAP::ValueArg<int> eval_arg;
-    TCLAP::ValueArg<int> repeat_arg;
-    TCLAP::ValueArg<double> discount_arg;
-    TCLAP::ValueArg<int> tree_arg;
-    TCLAP::ValueArg<double> l1_arg;
-    TCLAP::SwitchArg pruningOff_arg;
-    TCLAP::ValueArg<int> minH_arg;
-    TCLAP::ValueArg<int> maxH_arg;
-    TCLAP::ValueArg<int> extH_arg;
-    TCLAP::ValueArg<double> delta_arg;
-    TCLAP::ValueArg<int> maxCycles_arg;
-    TCLAP::ValueArg<int> minCycles_arg;
-    TCLAP::ValueArg<double> epsilon_arg;
-=======
     TCLAP::ValueArg<int> incT_arg;                 ///< increment of training samples
     TCLAP::ValueArg<int> eval_arg;                 ///< length of evaluation episode
     TCLAP::ValueArg<int> repeat_arg;               ///< how many times to repeat everything
@@ -80,7 +59,6 @@
     TCLAP::ValueArg<double> button_alpha_arg;      ///< for beta dist. per button in button world
     TCLAP::ValueArg<double> utree_threshold_arg;   ///< threshold for expansion of UTree
     double utree_threshold;
->>>>>>> d11cbb43
 
     bool args_ok = false;
 
@@ -94,10 +72,6 @@
         const int& length,
         instance_ptr_t& i);
 
-<<<<<<< HEAD
-    void train_TEM(std::shared_ptr<HistoryObserver> learner, double& likelihood, int& features, int& cycles);
-    void train_TEL(std::shared_ptr<HistoryObserver> learner, double& TD_error, int& features, int& cycles);
-=======
     /** Train TemporallyExtendedModel */
     void train_TEM(std::shared_ptr<HistoryObserver> learner, double& likelihood, int& features, int& cycles);
 
@@ -105,7 +79,6 @@
     void train_TEL(std::shared_ptr<HistoryObserver> learner, double& TD_error, int& features, int& cycles);
 
     /** Train value-based UTree */
->>>>>>> d11cbb43
     void train_value_based_UTree(std::shared_ptr<HistoryObserver> learner, int& size, double& score);
 
     /** Train model-based UTree */
