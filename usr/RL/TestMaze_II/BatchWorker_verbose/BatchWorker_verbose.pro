CONFIG += debug
TEMPLATE = app
TARGET = BatchWorker_verbose
QT += core \
    gui \
    svg \
    printsupport
HEADERS += \
    ../Config.h \
    \
    ../util/util.h \
    ../util/ProgressBar.h \
    ../util/ColorOutput.h \
    ../util/QtUtil.h \
    ../util/lbfgs_codes.h \
    ../util/KolmogorovSmirnovDist.h \
    ../util/KolmogorovSmirnovTest.h \
    ../util/debug.h \
    ../util/debug_exclude.h \
    \
    ../optimization/LBFGS_Optimizer.h \
    ../optimization/LBFGS_Object.h \
    \
    ../Representation/Feature.h \
    \
    ../Representation/AbstractInstance.h \
    ../Representation/DoublyLinkedInstance.h \
    ../Representation/AbstractAction.h \
    ../Representation/AbstractObservation.h \
    ../Representation/AbstractReward.h \
    ../Representation/ListedReward.h \
    \
    ../Predictor.h \
    ../Environment.h \
    ../PredictiveEnvironment.h \
    ../Visualizer.h \
    ../HistoryObserver.h \
    ../SpaceManager.h \
    \
    ../Maze/Maze.h \
    ../Maze/MazeAction.h \
    ../Maze/AugmentedMazeAction.h \
    ../Maze/MazeObservation.h \
    ../CheeseMaze/CheeseMaze.h \
    ../CheeseMaze/CheeseMazeAction.h \
    ../CheeseMaze/CheeseMazeObservation.h \
    ../ButtonWorld/ButtonWorld.h ../ButtonWorld/JointButtonWorld.h ../ButtonWorld/SeparateButtonWorld.h \
    ../ButtonWorld/ButtonAction.h \
    ../Representation/UniqueObservation.h \
    \
    ../Planning/Policy.h \
    ../Planning/RandomPolicy.h \
    ../Planning/LookAheadSearch.h \
    ../Planning/LookAheadPolicy.h \
    \
    ../Learner/FeatureLearner.h \
    ../Learner/UTree.h \
    ../Learner/TemporallyExtendedModel.h \
    ../Learner/TemporallyExtendedFeatureLearner.h \
    ../Learner/TemporallyExtendedLinearQ.h \
    ../Learner/AdjacencyOperator.h \
    ../Learner/ConjunctiveAdjacency.h \
    \
    ../BatchWorker.h
SOURCES += \
    main.cpp \
    \
    ../util/util.cpp \
    ../util/ProgressBar.cpp \
    ../util/ColorOutput.cpp \
    ../util/QtUtil.cpp \
    ../util/lbfgs_codes.cpp \
    ../util/KolmogorovSmirnovDist.cpp \
    ../util/KolmogorovSmirnovTest.cpp \
    ../util/Commander.cpp \
    \
    ../optimization/LBFGS_Optimizer.cpp \
    ../optimization/LBFGS_Object.cpp \
    \
    ../Representation/Feature.cpp \
    \
    ../Representation/AbstractInstance.cpp \
    ../Representation/DoublyLinkedInstance.cpp \
    ../Representation/AbstractAction.cpp \
    ../Representation/AbstractObservation.cpp \
    ../Representation/AbstractReward.cpp \
    ../Representation/ListedReward.cpp \
    \
    ../Predictor.cpp \
    ../PredictiveEnvironment.cpp \
    ../Visualizer.cpp \
    ../HistoryObserver.cpp \
    ../SpaceManager.cpp \
    \
    ../Maze/Maze.cpp \
    ../Maze/MazeAction.cpp \
    ../Maze/AugmentedMazeAction.cpp \
    ../Maze/MazeObservation.cpp \
    ../CheeseMaze/CheeseMaze.cpp \
    ../CheeseMaze/CheeseMazeAction.cpp \
    ../CheeseMaze/CheeseMazeObservation.cpp \
    ../ButtonWorld/ButtonWorld.cpp ../ButtonWorld/JointButtonWorld.cpp ../ButtonWorld/SeparateButtonWorld.cpp \
    ../ButtonWorld/ButtonAction.cpp \
    ../Representation/UniqueObservation.cpp \
    \
    ../Planning/LookAheadSearch.cpp \
    ../Planning/LookAheadPolicy.cpp \
    \
    ../Learner/FeatureLearner.cpp \
    ../Learner/UTree.cpp \
    ../Learner/TemporallyExtendedModel.cpp \
    ../Learner/TemporallyExtendedFeatureLearner.cpp \
    ../Learner/TemporallyExtendedLinearQ.cpp \
    ../Learner/ConjunctiveAdjacency.cpp \
    \
    ../BatchWorker.cpp
LIBS += -llbfgs \
    -lemon \
    -larmadillo \
    -llapack \
<<<<<<< HEAD
    -lgomp
=======
    -lgomp \
    -lgsl \
    -lgslcblas
>>>>>>> d11cbb43
INCLUDEPATH +=
LIBPATH += /usr/share/lib
FORMS +=
RESOURCES +=
QMAKE_CXXFLAGS += -std=c++0x \
    -fopenmp
QMAKE_CC = $$system( if [ `which gcc-4.8 2>/dev/null` ]; then echo "gcc-4.8"; else echo "gcc"; fi )
QMAKE_CXX = $$system( if [ `which g++-4.8 2>/dev/null` ]; then echo "g++-4.8"; else echo "g++"; fi )
message("Project $$TARGET uses:")
message("--> $$QMAKE_CC")
message("--> $$QMAKE_CXX")<|MERGE_RESOLUTION|>--- conflicted
+++ resolved
@@ -118,13 +118,9 @@
     -lemon \
     -larmadillo \
     -llapack \
-<<<<<<< HEAD
-    -lgomp
-=======
     -lgomp \
     -lgsl \
     -lgslcblas
->>>>>>> d11cbb43
 INCLUDEPATH +=
 LIBPATH += /usr/share/lib
 FORMS +=
