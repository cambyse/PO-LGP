#include "testmaze_ii.h"

#include "Config.h"
#include "util.h"

#include "SmoothingKernelSigmoid.h"

#include <float.h>  // for DBL_MAX
#include <vector>

#ifdef BATCH_MODE_QUIET
#define DEBUG_LEVEL 0
#else
#define DEBUG_LEVEL 1
#endif
#include "debug.h"

using std::vector;
using std::cout;
using std::endl;
using std::get;

using util::arg_int;
using util::arg_double;
using util::arg_string;
using util::min;
using util::max;

#include "QtUtil.h"

#define TO_CONSOLE(x) { ui._wConsoleOutput->appendPlainText(x); }

TestMaze_II::TestMaze_II(QWidget *parent):
    QWidget(parent),
    planner_type(OPTIMAL_PLANNER),
    maze(0.0),
    current_instance(nullptr),
    record(false), plot(false), start_new_episode(false), search_tree_invalid(false), save_png_on_transition(false),
    png_counter(0),
    random_timer(nullptr), action_timer(nullptr),
    console_history(1,"END OF HISTORY"),
    history_position(0),
    history_file("console_history.txt"),
    discount(0.7),
    l1_factor(0),
    utree(discount),
    linQ(discount),
    look_ahead_search(discount),
    max_tree_size(10000),
    prune_search_tree(true),
    target_activated(false)
{

    // initialize UI
    ui.setupUi(this);

    // disable graph view
    ui._wGraphDockWidget->setVisible(false);

    // open console history file
    if(!history_file.open(QIODevice::ReadWrite | QIODevice::Text)) {
        DEBUG_OUT(0,"Error: Could not open console history file");
    } else {
        QTextStream history_file_stream(&history_file);
        while ( !history_file_stream.atEnd() ) {
            QString line = history_file_stream.readLine();
            console_history.push_back(line);
            history_position = console_history.size();
        }
    }

    // add graph widget
    plotter = new QCustomPlot(ui._wGraphDockWidgetContent);
    plotter->setObjectName(MY_QT_STR("PlotWidget"));
    ui._lGraphWidgetLayout->addWidget(plotter, 0, 0, 1, 1);

    // focus on command line
    ui._wConsoleInput->setFocus();

    // set console welcome message
    ui._wConsoleOutput->setPlainText("    Please enter your commands (type 'help' for an overview)");

    // initialize timers
    random_timer = new QTimer(this);
    connect(random_timer, SIGNAL(timeout()), this, SLOT(random_action()));
    action_timer = new QTimer(this);
    connect(action_timer, SIGNAL(timeout()), this, SLOT(choose_action()));

    // initialize display
    maze.render_initialize(ui.graphicsView);

    // initiate delayed render action
    QTimer::singleShot(0, this, SLOT(render()));

    // install event filter
    MoveByKeys *moveByKeys = new MoveByKeys(this);
    ui.graphicsView->installEventFilter(moveByKeys);

    // set maze initial state
    state_t initial_state = Maze::MazeState(Config::maze_x_size/2,Config::maze_y_size/2).state_idx();
    maze.set_current_state(initial_state);
    update_current_instance(action_t::STAY,initial_state,0);
}

TestMaze_II::~TestMaze_II() {
    delete random_timer;
    delete action_timer;
    delete current_instance;
    plot_file.close();
}

void TestMaze_II::collect_episode(const int& length) {
    start_new_episode = true;
    for(int idx=0; idx<length; ++idx) {
        action_t action = (action_t)(action_t::random_action());
        state_t state_to;
        reward_t reward;
        maze.perform_transition(action,state_to,reward);
        update_current_instance(action,state_to,reward);
        add_action_state_reward_tripel(action,state_to,reward);
    }
    maze.render_update();
}

void TestMaze_II::update_current_instance(action_t action, state_t state, reward_t reward, bool invalidate_search_tree) {
    if(current_instance==nullptr) {
        current_instance = instance_t::create(action,state,reward);
    } else {
        current_instance = current_instance->append_instance(action,state,reward);
    }
    if(plot) {
        plot_file << action << " " << state << " " << reward << endl;
    }
    search_tree_invalid = invalidate_search_tree;
}

void TestMaze_II::add_action_state_reward_tripel(
    const action_t& action,
    const state_t& state,
    const reward_t& reward
    ) {
           crf.add_action_state_reward_tripel(action,state,reward,start_new_episode);
         utree.add_action_state_reward_tripel(action,state,reward,start_new_episode);
          linQ.add_action_state_reward_tripel(action,state,reward,start_new_episode);
    delay_dist.add_action_state_reward_tripel(action,state,reward,start_new_episode);
    DEBUG_OUT(1,"Add (" << action << ", " << state << ", " << reward << ")" <<
              (start_new_episode?" new episode":""));
    start_new_episode = false;
}

void TestMaze_II::clear_data() {
    crf.clear_data();
    utree.clear_data();
    linQ.clear_data();
    delay_dist.clear_data();
}

void TestMaze_II::save_to_png(QString file_name) const {
    DEBUG_OUT(1,"Saving Maze to file '" << file_name << "'");
    QGraphicsScene * scene = ui.graphicsView->scene();
    QImage img(2000,2000,QImage::Format_ARGB32_Premultiplied);
    QPainter p(&img);
    scene->render(&p);
    p.end();
    bool ok = img.save(file_name);
    if(!ok) {
        DEBUG_OUT(1,"    Error: could not save maze");
    }
}

void TestMaze_II::perform_transition(const action_t& action) {
    state_t s;
    reward_t r;
    perform_transition(action, s, r);
}

void TestMaze_II::perform_transition(const action_t& action, state_t& state_to, reward_t& reward) {
    maze.perform_transition(action,state_to,reward);
    update_current_instance(action,state_to,reward);
    maze.render_update();
    if(record) {
        add_action_state_reward_tripel(action,state_to,reward);
    }
    if(save_png_on_transition) {
        QString file_name = QString("Maze_%1.png").arg(QString::number(png_counter++),(int)4,QChar('0'));
        save_to_png(file_name);
    }
}

void TestMaze_II::render() {
    maze.render_update();
}

void TestMaze_II::random_action() {
    perform_transition(action_t::random_action());
}

void TestMaze_II::choose_action() {

    if(DEBUG_LEVEL>2) {
        DEBUG_OUT(0,"Before planning:");
        look_ahead_search.print_tree_statistics();
    }

    action_t action;
    bool clear_seach_tree = (look_ahead_search.get_number_of_nodes()==0 || !prune_search_tree || search_tree_invalid);
    switch(planner_type) {
    case OPTIMAL_PLANNER:
        if(clear_seach_tree) {
            look_ahead_search.clear_tree();
            look_ahead_search.build_tree<Maze>(
                current_instance,
                maze,
                max_tree_size
                );
            search_tree_invalid = false;
        } else {
            look_ahead_search.fully_expand_tree<Maze>(
                maze,
                max_tree_size
                );
        }
        action = look_ahead_search.get_optimal_action();
        break;
    case SPARSE_PLANNER:
        if(clear_seach_tree) {
            look_ahead_search.clear_tree();
            look_ahead_search.build_tree<KMarkovCRF>(
                current_instance,
                crf,
                max_tree_size
                );
            search_tree_invalid = false;
        } else {
            look_ahead_search.fully_expand_tree<KMarkovCRF>(
                crf,
                max_tree_size
                );
        }
        action = look_ahead_search.get_optimal_action();
        break;
    case UTREE_PLANNER:
        if(clear_seach_tree) {
            look_ahead_search.clear_tree();
            look_ahead_search.build_tree<UTree>(
                current_instance,
                utree,
                max_tree_size
                );
            search_tree_invalid = false;
        } else {
            look_ahead_search.fully_expand_tree<UTree>(
                utree,
                max_tree_size
                );
        }
        action = look_ahead_search.get_optimal_action();
        break;
    case UTREE_VALUE:
        action = utree.get_max_value_action(current_instance);
        break;
    case LINEAR_Q_VALUE:
        action = linQ.get_max_value_action(current_instance);
        break;
    default:
        action = action_t::STAY;
        DEBUG_OUT(0,"Error: undefined planner type --> choosing STAY");
        break;
    }
    state_t state_to;
    reward_t reward;
    perform_transition(action,state_to,reward);

    // debugging
    switch(planner_type) {
    case OPTIMAL_PLANNER:
    case SPARSE_PLANNER:
    case UTREE_PLANNER:
        if(DEBUG_LEVEL>2) {
            DEBUG_OUT(0,"After planning, before pruning:");
            look_ahead_search.print_tree_statistics();
        }
        // sanity check
        if(DEBUG_LEVEL>=1) {
            probability_t prob = look_ahead_search.get_predicted_transition_probability<Maze>(action, state_to, reward, maze);
            if(prob==0) {
                probability_t prob_maze = maze.get_prediction(current_instance->const_it()-1, action, state_to, reward);
                DEBUG_OUT(0,"Warning: Transition with predicted probability of zero for (" << action << "," << state_to << "," << reward << ") (Maze predicts " << prob_maze << ")" );
            }
        }
        break;
    case UTREE_VALUE:
    case LINEAR_Q_VALUE:
        // no search tree
        break;
    default:
        DEBUG_DEAD_LINE;
    }

    // prune tree
    if(prune_search_tree) {
        switch(planner_type) {
        case OPTIMAL_PLANNER:
            look_ahead_search.prune_tree(action,current_instance,maze);
            break;
        case SPARSE_PLANNER:
            look_ahead_search.prune_tree(action,current_instance,crf);
            break;
        case UTREE_PLANNER:
            look_ahead_search.prune_tree(action,current_instance,utree);
            break;
        case UTREE_VALUE:
        case LINEAR_Q_VALUE:
            // no search tree
            break;
        default:
            DEBUG_DEAD_LINE;
        }
    }

    if(DEBUG_LEVEL>2) {
        DEBUG_OUT(0,"After pruning:");
        look_ahead_search.print_tree_statistics();
    }
}

void TestMaze_II::process_console_input(QString sequence_input, bool sequence) {

    QString input;

    // deal with sequences
    if(sequence) {
        input = sequence_input;
    } else {
        input = ui._wConsoleInput->text();
        ui._wConsoleInput->setText("");
        TO_CONSOLE(input);
        console_history.push_back(input);
        history_position = console_history.size();
        QTextStream history_file_stream(&history_file);
        history_file_stream << input << "\n";

        // check for sequence
        QStringList command_list = input.split(";");
        if(command_list.length()==0) {
            DEBUG_OUT(0, "Error: Empty command list");
            return;
        } else if(command_list.length()>1) {
            for(int command_idx=0; command_idx<command_list.length(); ++command_idx) {
                process_console_input(command_list.at(command_idx),true);
            }
            return;
        } else {
            input = command_list.at(0);
        }
    }

    // remove leading and trailing space
    while(input.startsWith(' ')) {
        input.remove(0,1);
    }
    while(input.endsWith(' ')) {
        input.chop(1);
    }

    // help strings
    QString headline_s( "Available commands:\n    COMMAND . . . . ARGUMENTS. . . . . . . . . . . . . . . . . . . . .-> ACTION");

    QString general_s(                     "\n    ---------------------------------General-----------------------------------");
    QString help_s(                          "    help  / h. . . . . . . . . . . . . . . . . . . . . . . . . . . . . . .-> this help");
    QString exit_s(                          "    exit/quit/q. . . . . . . . . . . . . . . . . . . . . . . . . . . . . .-> quit application");
    QString set_s(                           "    set/unset. . . . . . . . . <string>. . . . . . . . . . . . . . . . . .-> set/unset options:");
    QString option_1_s(                      "                               record. . . . . . . . . . . . . . . . . . .-> start/stop recording movements");
    QString option_2_s(                      "                               plot. . . . . . . . . . . . . . . . . . . .-> write transitions into data file for plotting");
    QString option_3_s(                      "                               p/planner .<string> . . . . . . . . . . . .-> set planner to use");
    QString option_3a_s(                     "                                          o/optimal. . . . . . . . . . . .-> use optimal predictions (give by maze)");
    QString option_3b_s(                     "                                          s/sparse . . . . . . . . . . . .-> use sparse predictions (given by CRF)");
    QString option_3c_s(                     "                                          u/utree. . . . . . . . . . . . .-> use UTree predictions");
    QString option_3d_s(                     "                                          uv/utree-value . . . . . . . . .-> use UTree state-action values");
    QString option_3e_s(                     "                                          lq/linear-q. . . . . . . . . . .-> use linear Q-function approximation");
    QString option_4_s(                      "                               target. . . . . . . . . . . . . . . . . . .-> activate a target state");
    QString option_5_s(                      "                               prune-tree. . . . . . . . . . . . . . . . .-> prune search tree");
    QString option_6_s(                      "                               png . . . . . . . . . . . . . . . . . . . .-> save a png image of the maze on transition");
    QString test_s(                          "    test . . . . . . . . . . . . . . . . . . . . . . . . . . . . . . . . .-> test");

    QString maze_s(                        "\n    -----------------------------------Maze-----------------------------------");
    QString left_s(                          "    left  / l. . . . . . . . . . . . . . . . . . . . . . . . . . . . . . .-> move left");
    QString right_s(                         "    right / r. . . . . . . . . . . . . . . . . . . . . . . . . . . . . . .-> move right");
    QString up_s(                            "    up    / u. . . . . . . . . . . . . . . . . . . . . . . . . . . . . . .-> move up");
    QString down_s(                          "    down  / d. . . . . . . . . . . . . . . . . . . . . . . . . . . . . . .-> move down");
    QString stay_s(                          "    stay  / s. . . . . . . . . . . . . . . . . . . . . . . . . . . . . . .-> stay-action");
    QString move_s(                          "    move . . . . . . . . . . . [<int>|stop]. . . . . . . . . . . . . . . .-> start/stop moving using planner");
    QString random_s(                        "    random . . . . . . . . . . [<int>|stop]. . . . . . . . . . . . . . . .-> start/stop moving randomly");
    QString epsilon_s(                       "    epsilon. . . . . . . . . . [<double>]. . . . . . . . . . . . . . . . .-> get [set] random transition probability");
    QString reward_activation_s(             "    reward-activation / ra . . <int> . . . . . . . . . . . . . . . . . . .-> print mean reward activation probability for length-<int> random walk");
    QString random_distribution_s(           "    random-distribution / rd . <int> . . . . . . . . . . . . . . . . . . .-> run <int> random transitions and display relative counts for all states");

    QString learning_s(                    "\n    ------------------------------Model Learning------------------------------");
    QString episode_s(                       "    episode / e. . . . . . . . [<int>|clear,c] . . . . . . . . . . . . . .-> record length <int> episode or clear data");
    QString learning_crf_s(                  "    === CRF ===");
    QString optimize_crf_s(                  "    crf-optimize / co. . . . . [<int> [<d> <d>]|check, c]. . . . . . . . .-> optimize CRF [max_iterations [ alpha beta ] | check derivatives]");
    QString score_s(                         "    score. . . . . . . . . . . <int> . . . . . . . . . . . . . . . . . . .-> score candidate features with distance <int> by gradient");
    QString score1D_s(                       "    score1D. . . . . . . . . . <int> . . . . . . . . . . . . . . . . . . .-> score candidate features with distance <int> by 1D optimization");
    QString add_s(                           "    add. . . . . . . . . . . . <int> . . . . . . . . . . . . . . . . . . .-> add <int> highest scored candidate features to active (0 for all non-zero scored)");
    QString crf_erase_s(                     "    crf-erase / ce . . . . . . . . . . . . . . . . . . . . . . . . . . . .-> erase features with zero weight");
    QString l1_s(                            "    l1 . . . . . . . . . . . . <double>. . . . . . . . . . . . . . . . . .-> coefficient for L1 regularization");
    QString evaluate_s(                      "    evaluate . . . . . . . . . . . . . . . . . . . . . . . . . . . . . . .-> evaluate features at current point");
    QString validate_s(                      "    validate / v . . . . . . . {crf,kmdp}[exact|mc <int>]. . . . . . . . .-> validate CRF or k-MDP model using exact (default) or Monte Carlo (with <int> samples) computation of the KL-divergence");
    QString learning_utree_s(                "    === UTree ===");
    QString expand_leaf_nodes_s(             "    expand / ex. . . . . . . . [<int>|<double] . . . . . . . . . . . . . .-> expand <int> leaf nodes / expand leaves until a score of <double> is reached");
    QString print_utree_s(                   "    print-utree. . . . . . . . . . . . . . . . . . . . . . . . . . . . . .-> print the current UTree");
    QString print_leaves_s(                  "    print-leaves . . . . . . . . . . . . . . . . . . . . . . . . . . . . .-> print leaves of the current UTree");
    QString clear_utree_s(                   "    clear-utree. . . . . . . . . . . . . . . . . . . . . . . . . . . . . .-> clear UTree");
    QString utree_value_iteration_s(         "    v-iteration / vi . . . . . [<int>] . . . . . . . . . . . . . . . . . .-> run one [<int>] iteration(s) of Value-Iteration");
    QString utree_expansion_type_s(          "    ex-type / ext. . . . . . . [u(tility)|s(tate)r(eward)] . . . . . . . .-> get/set expansion type for UTree");
    QString learning_linQ_s(                 "    === Linear-Q ===");
    QString optimize_linQ_ridge_s(           "    lq-optimize-ridge / lqor . [<double>]. . . . . . . . . . . . . . . . .-> optimize Linear-Q [ with L2-regularization coefficient <double> ]");
    QString optimize_linQ_l1_s(              "    lq-optimize-l1 / lqol1 . . [<double> [<int>] | check | c ] . . . . . .-> optimize Linear-Q with L1-regularization coefficient <double> [ and max <int> iterations ] or check derivatives");
    QString construct_s(                     "    construct / con. . . . . . <int> . . . . . . . . . . . . . . . . . . .-> construct candidate features with distance <int>");
    QString lq_erase_zero_weight_s(          "    lq-erase / lqe . . . . . . [<double>]. . . . . . . . . . . . . . . . .-> erase features with zero weight [ weight below or equal to <double> ]");
    QString lq_erase_zero_s(                 "    lq-erase-zero / lqez . . . . . . . . . . . . . . . . . . . . . . . . .-> erase features which are never non-zero");

    QString planning_s(                    "\n    ---------------------------------Planning----------------------------------");
    QString discount_s(                      "    discount . . . . . . . . . [<double>]. . . . . . . . . . . . . . . . .-> get [set] discount");
    QString print_look_ahead_tree_s(         "    print-tree . . . . . . . . {g|graphic|t|text}. . . . . . . . . . . . .-> print Look-Ahead-Tree with graphical or text output");
    QString max_tree_size_s(                 "    max-tree-size. . . . . . . <int> . . . . . . . . . . . . . . . . . . .-> set maximum size of Look-Ahead-Tree (zero for infinite)");

    QString new_s(                         "\n    ---------------------------------New Stuff----------------------------------");
    QString color_states_s(                  "    col-states . . . . . . . . . . . . . . . . . . . . . . . . . . . . . .-> color states (random)");
    QString fixed_dt_distribution_s(         "    fixed-dt-dist / fdd. . . . <int> . . . . . . . . . . . . . . . . . . .-> show probability for a state to occur <int> steps after current state");
    QString pair_delay_distribution_s(       "    pair-delay-dist / pdd. . . [<int>] . . . . . . . . . . . . . . . . . .-> show temporal delay distribution from current state to target state (restrict to time window of width <int>");
    QString mediator_probability_s(          "    mediator-probability / mp. <int> . . . . . . . . . . . . . . . . . . .-> show probability for a state to occurr between current state and target state given a time window of width <int>");

    set_s += "\n" + option_1_s;
    set_s += "\n" + option_2_s;
    set_s += "\n" + option_3_s;
    set_s += "\n" + option_3a_s;
    set_s += "\n" + option_3b_s;
    set_s += "\n" + option_3c_s;
    set_s += "\n" + option_3d_s;
    set_s += "\n" + option_3e_s;
    set_s += "\n" + option_4_s;
    set_s += "\n" + option_5_s;
    set_s += "\n" + option_6_s;

    QString invalid_args_s( "    invalid arguments" );

    // getting input arguments
    vector<QString> str_args;
    QString tmp_s;
    vector<int> int_args;
    vector<bool> int_args_ok;
    int tmp_i;
    vector<double> double_args;
    vector<bool> double_args_ok;
    double tmp_d;
    for(int arg_idx=0; arg_string(input,arg_idx,tmp_s) && tmp_s!=""; ++arg_idx) {

        str_args.push_back(tmp_s);

        int_args_ok.push_back( arg_int(input,arg_idx,tmp_i) );
        int_args.push_back( tmp_i );

        double_args_ok.push_back( arg_double(input,arg_idx,tmp_d) );
        double_args.push_back( tmp_d );
    }
    int str_args_n = str_args.size();

    // process input
    if(str_args_n>0) {
        if(str_args[0]=="help" || str_args[0]=="h") { // help
            // Headline
            TO_CONSOLE( headline_s );
            // General
            TO_CONSOLE( general_s );
            TO_CONSOLE( help_s );
            TO_CONSOLE( exit_s );
            TO_CONSOLE( set_s );
            TO_CONSOLE( test_s );
            // Maze
            TO_CONSOLE( maze_s );
            TO_CONSOLE( left_s );
            TO_CONSOLE( right_s );
            TO_CONSOLE( up_s );
            TO_CONSOLE( down_s );
            TO_CONSOLE( stay_s );
            TO_CONSOLE( move_s );
            TO_CONSOLE( random_s );
            TO_CONSOLE( epsilon_s );
            TO_CONSOLE( reward_activation_s );
            TO_CONSOLE( random_distribution_s );
            // Learning
            TO_CONSOLE( learning_s );
            TO_CONSOLE( episode_s );
            TO_CONSOLE( learning_crf_s ); // CRF
            TO_CONSOLE( optimize_crf_s );
            TO_CONSOLE( score_s );
            TO_CONSOLE( score1D_s );
            TO_CONSOLE( add_s );
            TO_CONSOLE( crf_erase_s );
            TO_CONSOLE( l1_s );
            TO_CONSOLE( evaluate_s );
            TO_CONSOLE( validate_s );
            TO_CONSOLE( learning_utree_s ); // UTree
            TO_CONSOLE( expand_leaf_nodes_s );
            TO_CONSOLE( print_utree_s );
            TO_CONSOLE( print_leaves_s );
            TO_CONSOLE( clear_utree_s );
            TO_CONSOLE( utree_value_iteration_s );
            TO_CONSOLE( utree_expansion_type_s );
            TO_CONSOLE( learning_linQ_s ); // linear-Q
            TO_CONSOLE( optimize_linQ_ridge_s );
            TO_CONSOLE( optimize_linQ_l1_s );
            TO_CONSOLE( construct_s );
            TO_CONSOLE( lq_erase_zero_weight_s );
            TO_CONSOLE( lq_erase_zero_s );
            // Planning
            TO_CONSOLE( planning_s );
            TO_CONSOLE( discount_s );
            TO_CONSOLE( print_look_ahead_tree_s );
            TO_CONSOLE( max_tree_size_s );
            // New
            TO_CONSOLE( new_s );
            TO_CONSOLE( color_states_s );
            TO_CONSOLE( fixed_dt_distribution_s );
            TO_CONSOLE( pair_delay_distribution_s );
            TO_CONSOLE( mediator_probability_s );
        } else if(str_args[0]=="left" || str_args[0]=="l") { // left
            perform_transition(action_t::LEFT);
        } else if(str_args[0]=="right" || str_args[0]=="r") { // right
            perform_transition(action_t::RIGHT);
        } else if(str_args[0]=="up" || str_args[0]=="u") { // up
            perform_transition(action_t::UP);
        } else if(str_args[0]=="down" || str_args[0]=="d") { // down
            perform_transition(action_t::DOWN);
        } else if(str_args[0]=="stay" || str_args[0]=="s") { // stay
            perform_transition(action_t::STAY);
        } else if(str_args[0]=="move") { // start/stop moving
            if(str_args_n==1) {
                choose_action();
            } else if(str_args[1]=="stop") {
                action_timer->stop();
            } else if(int_args_ok[1] && int_args[1]>=0){
                action_timer->stop();
                action_timer->start(int_args[1]);
            } else {
                TO_CONSOLE( invalid_args_s );
                TO_CONSOLE( move_s );
            }
        } else if(str_args[0]=="random") { // start/stop moving
            if(str_args_n==1) {
                random_action();
            } else if(str_args[1]=="stop") {
                random_timer->stop();
            } else if(int_args_ok[1] && int_args[1]>=0){
                random_timer->stop();
                random_timer->start(int_args[1]);
            } else {
                TO_CONSOLE( invalid_args_s );
                TO_CONSOLE( random_s );
            }
        } else if(str_args[0]=="episode" || str_args[0]=="e") { // record episode
            if(str_args_n==1) {
                TO_CONSOLE( invalid_args_s );
                TO_CONSOLE( episode_s );
            } else if( str_args[1]=="clear" || str_args[1]=="c" ) {
                clear_data();
            } else if(int_args_ok[1] && int_args[1]>=0){
                collect_episode(int_args[1]);
            } else {
                TO_CONSOLE( invalid_args_s );
                TO_CONSOLE( episode_s );
            }
        } else if(str_args[0]=="crf-optimize" || str_args[0]=="co") { // optimize CRF
            if(str_args_n==1 || int_args_ok[1] ) {
                if(int_args_ok[1]) {
                    if(str_args_n==4 && double_args_ok[2] && double_args_ok[3] ) {
                        crf.optimize_model(l1_factor, int_args[1], nullptr, true, double_args[2], double_args[3]);
                    } else {
                        crf.optimize_model(l1_factor, int_args[1]);
                    }
                } else {
                    crf.optimize_model(l1_factor, 0);
                }
            } else if(str_args[1]=="check" || str_args[1]=="c") {
                crf.check_derivatives(3,10,1e-6,1e-3);
            } else {
                TO_CONSOLE( invalid_args_s );
                TO_CONSOLE( optimize_crf_s );
            }
        } else if(str_args[0]=="lq-optimize-ridge" || str_args[0]=="lqor") { // optimize linear-Q
            if(str_args_n==1 || double_args_ok[1] ) {
                if(double_args_ok[1]) {
                    linQ.optimize_ridge(double_args[1]);
                } else {
                    linQ.optimize_ridge(0);
                }
            } else {
                TO_CONSOLE( invalid_args_s );
                TO_CONSOLE( optimize_linQ_ridge_s );
            }
        } else if(str_args[0]=="lq-optimize-l1" || str_args[0]=="lqol1") { // optimize linear-Q
            if(str_args_n>1 && double_args_ok[1] ) {
                if(str_args_n>2 && int_args_ok[2] ) {
                    linQ.optimize_l1(double_args[1], int_args[2]);
                } else {
                    linQ.optimize_l1(double_args[1]);
                }
            } else if(str_args_n>1 && (str_args[1]=="check" || str_args[1]=="c") ) {
                linQ.check_derivatives(3,10,1e-6,1e-3);
            } else {
                TO_CONSOLE( invalid_args_s );
                TO_CONSOLE( optimize_linQ_l1_s );
            }
        } else if(str_args[0]=="lq-erase" || str_args[0]=="lqe") {
            if(str_args_n==1 || double_args_ok[1]) {
                if(str_args_n>1) {
                    linQ.erase_zero_weighted_features(double_args[1]);
                } else {
                    linQ.erase_zero_weighted_features();
                }
            } else {
                TO_CONSOLE( invalid_args_s );
                TO_CONSOLE( lq_erase_zero_weight_s );
            }
        } else if(str_args[0]=="lq-erase-zero" || str_args[0]=="lqez") {
            linQ.erase_zero_features();
        } else if(str_args[0]=="epsilon") {
            if(str_args_n==1) {
                TO_CONSOLE( QString("    maze epsilon is %1").arg(maze.get_epsilon()) );
            } else if(double_args_ok[1] && double_args[1]>=0 && double_args[1]<=1) {
                maze.set_epsilon(double_args[1]);
            } else {
                TO_CONSOLE( invalid_args_s );
                TO_CONSOLE( epsilon_s );
            }
        } else if(str_args[0]=="reward-activation" || str_args[0]=="ra") {
            if(str_args_n==2 && int_args_ok[1]) {
                maze.print_reward_activation_on_random_walk(int_args[1]);
                maze.render_update();
            } else {
                TO_CONSOLE(invalid_args_s);
                TO_CONSOLE(reward_activation_s);
            }
        } else if(str_args[0]=="random-distribution" || str_args[0]=="rd") { // test
            if(str_args_n==2 && int_args_ok[1]) {
                // initialize state counts to zero
                vector<int> state_counts;
                for(stateIt_t state=stateIt_t::first(); state!=util::INVALID; ++state) {
                    state_counts.push_back(0);
                }
                // get state counts
                int n = int_args[1];
                int max_count = 1;
                for(int idx=0; idx<n; ++idx) {
                    action_t action = (action_t)(action_t::random_action());
                    state_t state_to;
                    reward_t reward;
                    maze.perform_transition(action,state_to,reward);
                    ++state_counts[state_to];
                    max_count = util::max<int>(state_counts[state_to],max_count);
                }
                // transform into colors
                Maze::color_vector_t cols;
                for(stateIt_t state=stateIt_t::first(); state!=util::INVALID; ++state) {
                    double p = state_counts[state];
                    DEBUG_OUT(0,"State " << state << ": p = " << p/util::max<int>(n,1) );
                    p /= max_count;
                    cols.push_back( std::make_tuple(1,1-p,1-p) );
                }
                maze.render_update(&cols);
            } else {
                TO_CONSOLE( invalid_args_s );
                TO_CONSOLE( random_distribution_s );
            }
        } else if(str_args[0]=="expand" || str_args[0]=="ex") {
            if(str_args_n==1) {
                double score = utree.expand_leaf_node();
                TO_CONSOLE( QString("    Score was %1").arg(score) );
            } else if(int_args_ok[1] && int_args[1]>=0 ) {
                double score = 0;
                for(int i=0; i<int_args[1]; ++i) {
                    score = utree.expand_leaf_node();
                }
                TO_CONSOLE( QString("    Last score was %1").arg(score) );
            } else if(double_args_ok[1]) {
                while( double_args[1] <= utree.expand_leaf_node(double_args[1]) ) {}
            } else {
                TO_CONSOLE( invalid_args_s );
                TO_CONSOLE( expand_leaf_nodes_s );
            }
        } else if(str_args[0]=="print-utree") {
            utree.print_tree();
        } else if(str_args[0]=="print-leaves") {
            utree.print_leaves();
        } else if(str_args[0]=="clear-utree") {
            utree.clear_tree();
        } else if(str_args[0]=="v-iteration" || str_args[0]=="vi") {
            if( str_args_n==1 || (str_args_n>1 && int_args_ok[1] && int_args[1]>0) ) {
                double max_diff;
                int rep = str_args_n==1 ? 1 : int_args[1];
                repeat(rep) {
                    max_diff = utree.value_iteration();
                }
                TO_CONSOLE( QString(    "run %1 iteration(s), last maximum update was %2").arg(rep).arg(max_diff) );
            } else {
                TO_CONSOLE( invalid_args_s );
                TO_CONSOLE( utree_value_iteration_s );
            }
        } else if(str_args[0]=="ex-type" || str_args[0]=="ext") {
            if(str_args_n==1) {
                switch(utree.get_expansion_type()) {
                case UTree::UTILITY_EXPANSION:
                    TO_CONSOLE("    expansion type: UTILITY_EXPANSION");
                    break;
                case UTree::STATE_REWARD_EXPANSION:
                    TO_CONSOLE("    expansion type: STATE_REWARD_EXPANSION");
                    break;
                default:
                    DEBUG_DEAD_LINE;
                }
            } else if(str_args[1]=="utility" || str_args[1]=="u") {
                utree.set_expansion_type(UTree::UTILITY_EXPANSION);
                TO_CONSOLE("    expansion type: UTILITY_EXPANSION");
            } else if(str_args[1]=="statereward" ||str_args[1]=="sr") {
                utree.set_expansion_type(UTree::STATE_REWARD_EXPANSION);
                TO_CONSOLE("    expansion type: STATE_REWARD_EXPANSION");
            } else {
                TO_CONSOLE( invalid_args_s );
                TO_CONSOLE( utree_expansion_type_s );
            }
        } else if(str_args[0]=="discount") {
            if(str_args_n==1) {
                TO_CONSOLE( QString("    discount is %1").arg(discount) );
            } else if(double_args_ok[1] && double_args[1]>=0 && double_args[1]<=1) {
                discount = double_args[1];
                look_ahead_search.set_discount(discount);
                utree.set_discount(discount);
                linQ.set_discount(discount);
            } else {
                TO_CONSOLE( invalid_args_s );
                TO_CONSOLE( discount_s );
            }
        } else if(str_args[0]=="evaluate") {
            crf.evaluate_features();
        } else if(str_args[0]=="validate" || str_args[0]=="v") {
            if(str_args_n==1 ) {
                TO_CONSOLE( invalid_args_s );
                TO_CONSOLE( validate_s );
            } else if(str_args[1]=="crf") {
                if(str_args[2]=="mc") {
                    if( str_args_n>3 && int_args_ok[3] && int_args[3]>0 ) {
                        probability_t model_l, maze_l;
                        probability_t kl = maze.validate_model<KMarkovCRF>(
                                crf,
                                int_args[3],
                                &model_l,
                                &maze_l
                        );
                        TO_CONSOLE(QString("    MC KL-Divergence = %1 (%2 samples)").arg(kl).arg(int_args[3]));
                        TO_CONSOLE(QString("    Mean Likelihood: model = %1, maze = %2").arg(model_l).arg(maze_l));
                    } else {
                        TO_CONSOLE( "    Please specify a valid sample size" );
                    }
                } else {
                    TO_CONSOLE( invalid_args_s );
                    TO_CONSOLE( validate_s );
                }
            } else if(str_args[1]=="kmdp") {
                TO_CONSOLE( "    Sorry, not implemented" );
            } else {
                TO_CONSOLE( invalid_args_s );
                TO_CONSOLE( validate_s );
            }
        } else if(str_args[0]=="l1") {
            if(str_args_n==1) {
                TO_CONSOLE(QString("    %1").arg(l1_factor));
            } else if(double_args_ok[1] && double_args[1]>=0) {
                l1_factor = double_args[1];
            } else {
                TO_CONSOLE( invalid_args_s );
                TO_CONSOLE( l1_s );
            }
        } else if(str_args[0]=="score") {
            if(str_args_n==1) {
                TO_CONSOLE(score_s);
            } else if(int_args_ok[1] && int_args[1]>=0 ) {
                crf.construct_candidate_features(int_args[1]);
                crf.score_candidates_by_gradient();
            } else {
                TO_CONSOLE( invalid_args_s );
                TO_CONSOLE( score_s );
            }
        } else if(str_args[0]=="score1D") {
            if(str_args_n==1) {
                TO_CONSOLE(score1D_s);
            } else if(int_args_ok[1] && int_args[1]>=0 ) {
                crf.construct_candidate_features(int_args[1]);
                crf.score_candidates_by_1D_optimization();
            } else {
                TO_CONSOLE( invalid_args_s );
                TO_CONSOLE( score1D_s );
            }
        } else if(str_args[0]=="add") {
            if(str_args_n==1) {
                TO_CONSOLE( invalid_args_s );
                TO_CONSOLE( add_s );
            } else if(int_args_ok[1] && int_args[1]>=0 ) {
                crf.add_candidate_features_to_active(int_args[1]);
            } else {
                TO_CONSOLE( invalid_args_s );
                TO_CONSOLE( add_s );
            }
        } else if(str_args[0]=="crf-erase" || str_args[0]=="ce") {
            crf.erase_zero_features();
        } else if(str_args[0]=="exit" || str_args[0]=="quit" || str_args[0]=="q") { // quit application
            QApplication::quit();
        } else if(str_args[0]=="print-tree") { // print tree
            bool graphic = false, text = false;
            if(str_args_n>1) {
                if(str_args[1]=="g" || str_args[1]=="graphic") {
                    graphic = true;
                } else if(str_args[1]=="t" || str_args[1]=="text") {
                    text = true;
                } else {
                    TO_CONSOLE( invalid_args_s );
                    TO_CONSOLE( print_look_ahead_tree_s );
                }
            }
            look_ahead_search.print_tree_statistics();
            look_ahead_search.print_tree(text, graphic);
        } else if(str_args[0]=="max-tree-size") { // set tree size
            if(str_args_n==1) {
                TO_CONSOLE( QString( "    max tree size is %1" ).arg(max_tree_size) );
            } else if(int_args_ok[1] && int_args[1]>=0) {
                max_tree_size = int_args[1];
            } else {
                TO_CONSOLE( "    Please specify a valid tree size" );
            }
        } else if(str_args[0]=="set" || str_args[0]=="unset") { // set option
            if(str_args_n==1) {
                TO_CONSOLE( invalid_args_s );
                TO_CONSOLE( set_s );
            } else if(str_args[1]=="record") {
                if(str_args[0]=="set") {
                    record = true;
                    start_new_episode = true;
                    TO_CONSOLE( "    record on" );
                } else if(str_args[0]=="unset") {
                    record = false;
                    TO_CONSOLE( "    record off" );
                } else {
                    DEBUG_DEAD_LINE;
                }
            } else if(str_args[1]=="plot") {
                plot = str_args[0]=="set";
                if(plot) {
                    // open plot file
                    plot_file.open("plot_file.txt");
                    plot_file << "# action state reward" << endl;
                    TO_CONSOLE( "    plot on" );
                } else {
                    // close plot file
                    plot_file.close();
                    TO_CONSOLE( "    plot off" );
                }
            } else if( (str_args[1]=="p" || str_args[1]=="planner") ) {
                if(str_args_n>2) {
                    if(str_args[0]=="unset") {
                        TO_CONSOLE( "    set different planner to unset current" );
                    } else if(str_args[2]=="optimal" || str_args[2]=="o") {
                        planner_type = OPTIMAL_PLANNER;
                        search_tree_invalid = true;
                        TO_CONSOLE( "    using optimal planner" );
                    } else if(str_args[2]=="sparse" || str_args[2]=="s") {
                        planner_type = SPARSE_PLANNER;
                        search_tree_invalid = true;
                        TO_CONSOLE( "    using sparse planner" );
                    } else if(str_args[2]=="utree" || str_args[2]=="u") {
                        planner_type = UTREE_PLANNER;
                        search_tree_invalid = true;
                        TO_CONSOLE( "    using UTree planner" );
                    } else if(str_args[2]=="uv" || str_args[2]=="utree-value") {
                        planner_type = UTREE_VALUE;
                        TO_CONSOLE( "    using UTree-value for action selection" );
                    } else if(str_args[2]=="lq" || str_args[2]=="linear-q") {
                        planner_type = LINEAR_Q_VALUE;
                        TO_CONSOLE( "    using linear Q-approximation for action selection" );
                    } else {
                        TO_CONSOLE( "    unknown planner" );
                    }
                } else {
                    TO_CONSOLE( "    please supply a planner to use" );
                }
            } else if(str_args[1]=="target") {
                if(str_args[0]=="set") {
                    if(target_activated) {
                        TO_CONSOLE( "    target already active" );
                    } else {
                        target_activated = true;
                        target_state = current_instance->state;
                        Maze::color_vector_t cols;
                        for( auto state : stateIt_t::all ) {
                            if(state==target_state) {
                                cols.push_back( Maze::color_t(0,1,0) );
                            } else {
                                cols.push_back( Maze::color_t(1,1,1) );
                            }
                        }
                        maze.render_update(&cols);
                        TO_CONSOLE( "    target active" );
                    }
                } else {
                    if(!target_activated) {
                        TO_CONSOLE( "    target already inactive" );
                    } else {
                        target_activated = false;
                        TO_CONSOLE( "    target inactive" );
                    }
                }
            } else if(str_args[1]=="prune-tree") {
                if(str_args[0]=="set") {
                    prune_search_tree=true;
                    search_tree_invalid = true;
                    TO_CONSOLE( "    prune search tree" );
                } else {
                    prune_search_tree=false;
                    search_tree_invalid = true;
                    TO_CONSOLE( "    don't prune search tree" );
                }
            } else if(str_args[1]=="png") {
                if(str_args[0]=="set") {
                    save_png_on_transition=true;
                    TO_CONSOLE( "    save png on transition" );
                } else {
                    save_png_on_transition=false;
                    TO_CONSOLE( "    don't save png on transition" );
                }
            } else {
                TO_CONSOLE( invalid_args_s );
                TO_CONSOLE( set_s );
            }
        } else if(str_args[0]=="construct" || str_args[0]=="con") {
            if(str_args_n==1) {
                TO_CONSOLE(construct_s);
            } else if(int_args_ok[1] && int_args[1]>=0 ) {
                linQ.add_candidates(int_args[1]);
            } else {
                TO_CONSOLE( invalid_args_s );
                TO_CONSOLE( construct_s );
            }
        } else if(str_args[0]=="test") { // test
<<<<<<< HEAD

            crf.test();

            // crf.set_exclude_data();
            // crf.optimize_model(0);
            // crf.set_exclude_data(0,0.1);
            // probability_t prob = crf.evaluate_on_excluded_data();
            // crf.set_exclude_data();
            // TO_CONSOLE( QString("    prob = %1").arg(prob) );

            // for(double p=0; p<90; p+=10) {
            //     crf.set_exclude_data((double)p/100,(double)(p+10)/100);
            //     crf.optimize_model(l1_factor);
            //     probability_t prob = crf.evaluate_on_excluded_data();
            //     TO_CONSOLE( QString("    p = %1 for %2% - %3%")
            //                 .arg(prob)
            //                 .arg(p)
            //                 .arg(p+10)
            //         );
            // }
            // crf.set_exclude_data();
=======
            // if(str_args_n==2 && int_args_ok[1]) {
            //     maze.print_reward_activation_on_random_walk(int_args[1]);
            //     maze.render_update();
            // }
            crf.print_all_features();
            utree.print_features();
            //crf.test_2();
>>>>>>> 75d4f48f
            //TO_CONSOLE( "    currently no test function implemented" );
        } else if(str_args[0]=="col-states") { // color states
            Maze::color_vector_t cols;
            for(stateIt_t state=stateIt_t::first(); state!=util::INVALID; ++state) {
                cols.push_back( std::make_tuple(drand48(),drand48(),drand48()) );
            }
            maze.render_update(&cols);
        } else if(str_args[0]=="fixed-dt-dist" || str_args[0]=="fdd") { // show delay probability
            if(str_args_n!=2 || !int_args_ok[1]) {
                TO_CONSOLE( invalid_args_s );
                TO_CONSOLE( fixed_dt_distribution_s );
            } else {
                // get probabilites for all states
                state_t s1 = current_instance->state;
                idx_t delay = int_args[1];
                vector<probability_t> probs = delay_dist.get_fixed_delay_probability_distribution(s1,delay);

                // get maximum probability for rescaling and target state idx
                double max_prob = -DBL_MAX;
                idx_t target_idx = 0, state_idx = 0;
                for(stateIt_t state=stateIt_t::first(); state!=util::INVALID; ++state, ++state_idx) {
                    if(probs[state_idx]>max_prob) {
                        max_prob = probs[state_idx];
                    }
                    if(state==target_state) {
                        target_idx=state_idx;
                    }
                }

                // rescale and define colors
                Maze::color_vector_t cols;
                for( double p : probs ) {
                    if(max_prob!=0) {
                        cols.push_back( std::make_tuple(1,1-p/max_prob,1-p/max_prob) );
                    } else {
                        cols.push_back( std::make_tuple(1,1,1) );
                    }
                }
                if(target_activated) {
                    cols[target_idx]=std::make_tuple(0,1,0);
                }

                // render
                maze.render_update(&cols);
            }
        } else if(str_args[0]=="pair-delay-dist" || str_args[0]=="pdd") { // show delay distribution
            if(str_args_n>1 && !int_args_ok[1]) {
                TO_CONSOLE( invalid_args_s );
                TO_CONSOLE( pair_delay_distribution_s );
            } else {
                if(!target_activated) {
                    TO_CONSOLE( "    Target state must be activated to calculate delay distribution" );
                } else {

                    // get distribution
                    int time_window = -1;
                    if(int_args_ok[1]) {
                        time_window = int_args[1];
                    }
                    DelayDistribution::pair_dist_map_t dist_map;
                    delay_dist.get_pairwise_delay_distribution(dist_map,time_window);

                    // apply to current states
                    state_t s1 = current_instance->state;
                    state_t s2 = target_state;
                    vector<double> forward;
                    vector<double> backward;
                    for( auto el : dist_map ) {
                        state_t s1_map = get<0>(el.first);
                        state_t s2_map = get<1>(el.first);
                        int dt = get<2>(el.first);
                        if(dt==0) {
                            continue;
                        }
                        if(s1_map==s1 && s2_map==s2) {
                            if(dt>(int)forward.size()-1) {
                                forward.resize(dt+1,0);
                            }
                            forward[dt]=el.second;
                            DEBUG_OUT(3,s1_map << " --> " << s2_map << " (" << dt << ") : " << el.second);
                        }
                        if(s1_map==s2 && s2_map==s1) {
                             if(dt>(int)backward.size()-1) {
                                backward.resize(dt+1,0);
                            }
                            backward[dt]=el.second;
                            DEBUG_OUT(3,s1_map << " --> " << s1_map << " (" << dt << ") : " << el.second);
                        }
                    }

                    // prepare for plotting
                    size_t back_size = backward.size();
                    size_t forw_size = forward.size();
                    size_t point_n = forw_size + back_size - 1;
                    QVector<double> x(point_n), y(point_n);
                    probability_t max_y = -DBL_MAX;
                    for (int i=0; i<(int)point_n; ++i) {
                        x[i] = i - back_size + 1;
                        y[i] = i<(int)back_size ? backward[back_size-i-1] : forward[i-back_size];
                        if(y[i]>max_y) {
                            max_y = y[i];
                        }
                    }
                    // assign data to graph
                    plotter->graph(0)->setData(x, y);
                    // give the axes some labels:
                    plotter->xAxis->setLabel("delay/steps");
                    plotter->yAxis->setLabel("probability");
                    // set axes ranges, so we see all data:
                    plotter->xAxis->setRange(-(int)backward.size(),forward.size());
                    plotter->yAxis->setRange(0,max_y);
                    DEBUG_OUT(3,"Ranges: [" << -(int)backward.size() << ":" << forward.size() << "][" << 0 << ":" << max_y << "]");
                    plotter->replot();
                }
            }
        } else if(str_args[0]=="mediator-probability" || str_args[0]=="mp") { // show mediator probability
            if(str_args_n==2 && int_args_ok[1]) {
                if(!target_activated) {
                    TO_CONSOLE( "    Target state must be activated to calculate mediator probabilities" );
                } else {
                    // get probabilites for all states
                    DEBUG_OUT(2,"Calculating mediator distribution...");
                    state_t s1 = current_instance->state;
                    state_t s3 = target_state;
                    vector<double> probs;
                    double max_prob = -DBL_MAX;
                    idx_t target_idx = 0, state_idx = 0;
                    for(stateIt_t state=stateIt_t::first(); state!=util::INVALID; ++state, ++state_idx) {
                        probability_t prob = delay_dist.get_mediator_probability(s1,state,s3,int_args[1]);
                        probs.push_back(prob);
                        if(prob>max_prob) {
                            max_prob = prob;
                        }
                        if(state==target_state) {
                            target_idx=state_idx;
                        }
                        DEBUG_OUT(3,"    " << s1 << " --> " << state << " --> " << s3 << " : " << prob);
                    }
                    DEBUG_OUT(2,"DONE");
                    // rescale and define colors
                    Maze::color_vector_t cols;
                    for( double prob : probs ) {
                        if(max_prob!=0) {
                            cols.push_back( std::make_tuple(1,1-prob/max_prob,1-prob/max_prob) );
                        } else {
                            cols.push_back( std::make_tuple(1,1,1) );
                        }
                    }
                    cols[target_idx]=std::make_tuple(0,1,0);
                    // render
                    maze.render_update(&cols);
                }
            } else {
                TO_CONSOLE( invalid_args_s );
                TO_CONSOLE( mediator_probability_s );
            }
        } else {
            TO_CONSOLE("    unknown command");
        }
    }
}

void TestMaze_II::back_in_history() {
    if(history_position>0) {
        --history_position;
    }
    ui._wConsoleInput->setText(console_history[history_position]);
}

void TestMaze_II::forward_in_history() {
    if(history_position==console_history.size()) {
        return;
    } else if(history_position<console_history.size()-1) {
        ++history_position;
    }
    ui._wConsoleInput->setText(console_history[history_position]);
}

bool MoveByKeys::eventFilter(QObject *obj, QEvent *event)
{
    // process some key events
    if (event->type() == QEvent::KeyPress) {
        QKeyEvent *keyEvent = static_cast<QKeyEvent *>(event);
	switch(keyEvent->key()) {
	case Qt::Key_Left: // left
            maze->process_console_input(QString('l'), true);
            return true;
	case Qt::Key_Right: // right
            maze->process_console_input(QString('r'), true);
            return true;
	case Qt::Key_Up: // up
            maze->process_console_input(QString('u'), true);
            return true;
	case Qt::Key_Down: // down
            maze->process_console_input(QString('d'), true);
            return true;
	case Qt::Key_Space: // space
            maze->process_console_input(QString('s'), true);
            return true;
	case Qt::Key_Return:
	case Qt::Key_Enter:
	default:
            break;
	}
    }

    // standard event processing
    return QObject::eventFilter(obj, event);
}<|MERGE_RESOLUTION|>--- conflicted
+++ resolved
@@ -950,37 +950,15 @@
                 TO_CONSOLE( construct_s );
             }
         } else if(str_args[0]=="test") { // test
-<<<<<<< HEAD
-
-            crf.test();
-
-            // crf.set_exclude_data();
-            // crf.optimize_model(0);
-            // crf.set_exclude_data(0,0.1);
-            // probability_t prob = crf.evaluate_on_excluded_data();
-            // crf.set_exclude_data();
-            // TO_CONSOLE( QString("    prob = %1").arg(prob) );
-
-            // for(double p=0; p<90; p+=10) {
-            //     crf.set_exclude_data((double)p/100,(double)(p+10)/100);
-            //     crf.optimize_model(l1_factor);
-            //     probability_t prob = crf.evaluate_on_excluded_data();
-            //     TO_CONSOLE( QString("    p = %1 for %2% - %3%")
-            //                 .arg(prob)
-            //                 .arg(p)
-            //                 .arg(p+10)
-            //         );
-            // }
-            // crf.set_exclude_data();
-=======
             // if(str_args_n==2 && int_args_ok[1]) {
             //     maze.print_reward_activation_on_random_walk(int_args[1]);
             //     maze.render_update();
             // }
-            crf.print_all_features();
-            utree.print_features();
-            //crf.test_2();
->>>>>>> 75d4f48f
+
+            // crf.print_all_features();
+            // utree.print_features();
+
+            crf.test();
             //TO_CONSOLE( "    currently no test function implemented" );
         } else if(str_args[0]=="col-states") { // color states
             Maze::color_vector_t cols;
