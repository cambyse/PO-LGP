TEMPLATE = subdirs
<<<<<<< HEAD
SUBDIRS = $$system( if [ "$(echo $HOSTNAME)" == "snuffleupagus" ]; then echo "BatchWorker_quiet BatchWorker_verbose"; else echo "MazeGUI GTest BatchWorker_quiet BatchWorker_verbose"; fi )
=======
SUBDIRS = $$system( if [ "$HOSTNAME" = "TheBox" -o "$HOSTNAME" = "ThinkPet" ]; then echo "MazeGUI GTest BatchWorker_quiet BatchWorker_verbose"; else echo "BatchWorker_quiet BatchWorker_verbose"; fi )
>>>>>>> d11cbb43
message("$$TARGET contains:")
message("--> $$SUBDIRS")<|MERGE_RESOLUTION|>--- conflicted
+++ resolved
@@ -1,8 +1,4 @@
 TEMPLATE = subdirs
-<<<<<<< HEAD
-SUBDIRS = $$system( if [ "$(echo $HOSTNAME)" == "snuffleupagus" ]; then echo "BatchWorker_quiet BatchWorker_verbose"; else echo "MazeGUI GTest BatchWorker_quiet BatchWorker_verbose"; fi )
-=======
 SUBDIRS = $$system( if [ "$HOSTNAME" = "TheBox" -o "$HOSTNAME" = "ThinkPet" ]; then echo "MazeGUI GTest BatchWorker_quiet BatchWorker_verbose"; else echo "BatchWorker_quiet BatchWorker_verbose"; fi )
->>>>>>> d11cbb43
 message("$$TARGET contains:")
 message("--> $$SUBDIRS")