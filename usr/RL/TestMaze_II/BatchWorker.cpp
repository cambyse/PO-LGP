--- conflicted
+++ resolved
@@ -6,11 +6,8 @@
 #include "../Predictor.h"
 #include "../HistoryObserver.h"
 #include "../CheeseMaze/CheeseMaze.h"
-<<<<<<< HEAD
-=======
 #include "../ButtonWorld/SeparateButtonWorld.h"
 #include "../ButtonWorld/JointButtonWorld.h"
->>>>>>> d11cbb43
 #include "../Maze/Maze.h"
 #include "../HistoryObserver.h"
 #include "../Learner/TemporallyExtendedModel.h"
@@ -77,28 +74,20 @@
     extH_arg(           "", "extH"         , "horizon extension"                            ,false,         1,     "int"),
     delta_arg(         "D", "delta"        , "minimum change of data likelihood/TD-error"   ,false,     0.001,  "double"),
     maxCycles_arg(      "", "maxCycles"    , "maximum number of grow-shrinc cycles"         ,false,         0,     "int"),
-<<<<<<< HEAD
-    minCycles_arg(      "", "minCycles"    , "minimum number of grow-shrinc cycles"         ,false,         0,     "int"),
-    epsilon_arg(        "", "eps"          , "epsilon / randomness of transitions"          ,false,         0,  "double")
-=======
     minCycles_arg(      "", "minCycles"    , "minimum number of grow-shrinc cycles (negative"
                                              "values to force immediate full expansion"     ,false,         0,     "int"),
     epsilon_arg(        "", "eps"          , "epsilon / randomness of transitions"          ,false,         0,  "double"),
     button_n_arg(       "", "button_n"     , "number of buttons in button world"            ,false,         3,     "int"),
     button_alpha_arg(   "", "button_alpha" , "for beta dist. per button in button world"    ,false,      0.01,  "double"),
     utree_threshold_arg("u", "utree_threshold", "threshold for expansion of UTree", false, -1, "double")
->>>>>>> d11cbb43
 
 {
     try {
 	TCLAP::CmdLine cmd("This program is BatchWorker. It collects data.", ' ', "");
 
-<<<<<<< HEAD
-=======
         cmd.add(utree_threshold_arg);
         cmd.add(button_alpha_arg);
         cmd.add(button_n_arg);
->>>>>>> d11cbb43
         cmd.add(epsilon_arg);
         cmd.add(minCycles_arg);
         cmd.add(maxCycles_arg);
@@ -186,15 +175,6 @@
         }
         args_ok = args_ok && samples_ok;
     }
-<<<<<<< HEAD
-    if(incT_arg.getValue()!=-1 && incT_arg.getValue()<0) {
-        DEBUG_OUT(0,"Argument '" << incT_arg.getName() << "' requires a value greater that zero");
-        samples_ok = false;
-    } else {
-        incT = incT_arg.getValue();
-        incT = incT==-1?(maxT-minT):incT;
-        incT = incT==0?1:incT;
-=======
 
     // check UTree threshold
     {
@@ -205,7 +185,6 @@
             DEBUG_WARNING("Argument '" << utree_threshold_arg.getName() << "' requires a non-negative value");
             args_ok = false;
         }
->>>>>>> d11cbb43
     }
 
     // check evaluation length
@@ -215,33 +194,14 @@
     }
 
     // check environment
-<<<<<<< HEAD
-    bool environment_ok = true;
-    if(environment_arg.getValue()=="cheese") {
-=======
     if(environment_arg.getValue()=="cheese" ||
        environment_arg.getValue()=="sep-button" ||
        environment_arg.getValue()=="joint-button" ||
        environment_arg.getValue()=="transfer") {
->>>>>>> d11cbb43
         // ok
     } else {
         auto maze = make_shared<Maze>();
         if(!maze->set_maze(QString(environment_arg.getValue().c_str()))) {
-<<<<<<< HEAD
-            DEBUG_OUT(0,"Argument value for '" << environment_arg.getName() << "' must be one of:");
-            DEBUG_OUT(0,"--- Cheese Maze ---");
-            DEBUG_OUT(0,"    cheese");
-            DEBUG_OUT(0,"--- Other Mazes ---");
-            for(auto s : maze->get_maze_list()) {
-                DEBUG_OUT(0,"    " << s);
-            }
-            environment_ok = false;
-        }
-    }
-
-    return (mode_ok && samples_ok && eval_ok && environment_ok);
-=======
             DEBUG_WARNING("Argument value for '" << environment_arg.getName() << "' must be one of:");
             DEBUG_WARNING("--- Cheese Maze ---"       );
             DEBUG_WARNING("    cheese"                );
@@ -265,7 +225,6 @@
     }
 
     return args_ok;
->>>>>>> d11cbb43
 }
 
 void BatchWorker::collect_data() {
@@ -335,8 +294,6 @@
                 // initialize environment and get spaces
                 if(environment_arg.getValue()=="cheese") {
                     environment = make_shared<CheeseMaze>();
-<<<<<<< HEAD
-=======
                 } else if(environment_arg.getValue()=="sep-button") {
                     auto but = make_shared<SeparateButtonWorld>(button_n_arg.getValue(), button_alpha_arg.getValue());
                     environment = but;
@@ -347,7 +304,6 @@
                     button_prob_sum = QString("%1").arg(but->get_p_sum(), 5, 'f', 3);
                 } else if(environment_arg.getValue()=="transfer") {
                     environment = make_shared<Maze>(epsilon_arg.getValue(),"Minimal");
->>>>>>> d11cbb43
                 } else {
                     environment = make_shared<Maze>(epsilon_arg.getValue(),environment_arg.getValue().c_str());
                 }
@@ -434,21 +390,9 @@
                 } else {
                     DEBUG_DEAD_LINE;
                 }
-<<<<<<< HEAD
-                // train learner
-                if(mode=="TEM") {
-                    train_TEM(learner, data_likelihood, nr_features, cycles);
-                } else if(mode=="TEL") {
-                    train_TEL(learner, TD_error, nr_features, cycles);
-                } else if(mode=="MODEL_BASED_UTREE") {
-                    train_model_based_UTree(learner, utree_size, utree_score);
-                } else if(mode=="VALUE_BASED_UTREE") {
-                    train_value_based_UTree(learner, utree_size, utree_score);
-=======
                 // change environment in case of transfer learning
                 if(n_runs==1 && environment_arg.getValue()=="transfer") {
                     environment = make_shared<Maze>(epsilon_arg.getValue(),"Minimal_2");
->>>>>>> d11cbb43
                 } else {
                     break;
                 }
@@ -558,11 +502,6 @@
 #endif
             {
                 if(mode=="TEM") {
-<<<<<<< HEAD
-                    LOG(this_episode_counter << "	" << training_length << "	" << eval_arg.getValue() << "	" << mean_reward << "	" << data_likelihood << "	" << nr_features << "	" << l1_arg.getValue() << "	" << cycles);
-                } else if(mode=="TEL") {
-                    LOG(this_episode_counter << "	" << training_length << "	" << eval_arg.getValue() << "	" << mean_reward << "	" << TD_error << "	" << nr_features << "	" << l1_arg.getValue() << "	" << cycles);
-=======
                     LOG(this_episode_counter	<< "	" <<
                         training_length	<< "	" <<
                         eval_arg.getValue()	<< "	" <<
@@ -590,7 +529,6 @@
                         "NaN"	<< "	" <<
                         button_prob_sum
                         );
->>>>>>> d11cbb43
                 } else if(mode=="MODEL_BASED_UTREE" || mode=="VALUE_BASED_UTREE") {
                     LOG(this_episode_counter	<< "	" <<
                         training_length	<< "	" <<
@@ -668,18 +606,6 @@
         return;
     }
     // optimize tem
-<<<<<<< HEAD
-    double old_likelihood = -DBL_MAX, new_likelihood = 0;
-    int cycle_counter = 0, max_cycles = maxCycles_arg.getValue();
-    tem->set_l1_factor(l1_arg.getValue());
-    while(new_likelihood-old_likelihood>delta_arg.getValue() || minCycles_arg.getValue()>cycle_counter) {
-        old_likelihood = new_likelihood;
-        tem->grow_feature_set();
-        double neg_log_like = tem->optimize_weights_LBFGS();
-        new_likelihood = exp(-neg_log_like);
-        tem->shrink_feature_set();
-        ++cycle_counter;
-=======
     double old_likelihood = 0, new_likelihood = 1;
     int cycle_counter = 0, max_cycles = maxCycles_arg.getValue();
     tem->set_l1_factor(l1_arg.getValue());
@@ -698,7 +624,6 @@
         double neg_log_like = tem->optimize_weights_LBFGS();
         new_likelihood = exp(-neg_log_like);
         tem->shrink_feature_set();
->>>>>>> d11cbb43
         if(max_cycles>0 && cycle_counter>=max_cycles) {
             break;
         }
@@ -722,17 +647,6 @@
         return;
     }
     // optimize tel
-<<<<<<< HEAD
-    double old_TD_error = -DBL_MAX, new_TD_error = 0;
-    int cycle_counter = 0, max_cycles = maxCycles_arg.getValue();
-    tel->set_l1_factor(l1_arg.getValue());
-    while(old_TD_error-new_TD_error>delta_arg.getValue() || minCycles_arg.getValue()>cycle_counter) {
-        old_TD_error = new_TD_error;
-        tel->grow_feature_set();
-        new_TD_error = tel->run_policy_iteration();
-        tel->shrink_feature_set();
-        ++cycle_counter;
-=======
     double old_TD_error = DBL_MAX, new_TD_error = 0;
     int cycle_counter = 0, max_cycles = maxCycles_arg.getValue();
     tel->set_l1_factor(l1_arg.getValue());
@@ -750,7 +664,6 @@
         } while(-minCycles_arg.getValue()>cycle_counter);
         new_TD_error = tel->run_policy_iteration();
         tel->shrink_feature_set();
->>>>>>> d11cbb43
         if(max_cycles>0 && cycle_counter>=max_cycles) {
             break;
         }
@@ -844,18 +757,6 @@
     LOG_COMMENT("");
 }
 
-<<<<<<< HEAD
-    if(mode=="TEM") {
-        LOG_COMMENT("Episode	training_length	evaluation_length	mean_reward	data_likelihood	nr_features	l1_factor	cycles");
-    } else if(mode=="TEL") {
-        LOG_COMMENT("Episode	training_length	evaluation_length	mean_reward	TD-error	nr_features	l1_factor	cycles");
-    } else if(mode=="MODEL_BASED_UTREE" || mode=="VALUE_BASED_UTREE") {
-        LOG_COMMENT("Episode	training_length	evaluation_length	mean_reward	utree_score	utree_size");
-    } else if(mode=="DRY" || mode=="RANDOM") {
-        LOG_COMMENT("Episode	training_length	evaluation_length	mean_reward");
-    } else {
-        DEBUG_DEAD_LINE;
-=======
 #ifdef USE_OMP
 void BatchWorker::init_all_learn_locks(std::vector<omp_lock_t> & locks) {
     if(locks.size()==0) {
@@ -865,7 +766,6 @@
             omp_init_lock(&(locks.back()));
         }
         DEBUG_OUT(3, "    " << locks.size() << " locks");
->>>>>>> d11cbb43
     }
 }
 #else
