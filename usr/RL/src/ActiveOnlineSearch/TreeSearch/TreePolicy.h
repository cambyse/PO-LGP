--- conflicted
+++ resolved
@@ -48,11 +48,7 @@
     class Uniform: public TreePolicy {
     public:
         virtual ~Uniform() = default;
-<<<<<<< HEAD
-        virtual action_handle_t get_action(const node_t & state_node) const override;
-=======
         virtual action_probability_t get_action_probabilities(const node_t & state_node) const override;
->>>>>>> 13db6ff8
     };
 
     /**
@@ -67,19 +63,12 @@
                           const node_info_map_t & node_info_map,
                           const mcts_node_info_map_t & mcts_node_info_map,
                           const mcts_arc_info_map_t & mcts_arc_info_map) override;
-<<<<<<< HEAD
-        virtual action_handle_t get_action(const node_t & state_node) const override final;
-        virtual reward_t score(const node_t & state_node,
-                               const arc_t & to_action_arc,
-                               const node_t & action_node) const = 0;
-=======
         virtual action_probability_t get_action_probabilities(const node_t & state_node) const override;
         virtual double score(const node_t & state_node,
                              const arc_t & to_action_arc,
                              const node_t & action_node) const = 0;
         bool print_choice = false;
         double soft_max_temperature = 0;
->>>>>>> 13db6ff8
     };
 
     /**
