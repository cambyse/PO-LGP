--- conflicted
+++ resolved
@@ -94,50 +94,9 @@
         available_actions = new graph_t::NodeMap<action_container_t>(graph);
     }
 
-<<<<<<< HEAD
-    MaxPolicy::~MaxPolicy() {
-        delete available_actions;
-    }
-
-    void MaxPolicy::init(std::shared_ptr<AbstractEnvironment> environment,
-                         const graph_t & graph,
-                         const node_info_map_t & node_info_map,
-                         const mcts_node_info_map_t & mcts_node_info_map,
-                         const mcts_arc_info_map_t & mcts_arc_info_map) {
-        TreePolicy::init(environment,graph,node_info_map,mcts_node_info_map,mcts_arc_info_map);
-        available_actions = new graph_t::NodeMap<action_container_t>(graph);
-    }
-
-    action_handle_t MaxPolicy::get_action(const node_t & state_node) const {
-
-        // get set of actions
-        action_container_t actions = (*available_actions)[state_node];
-        if(actions.size()>0) {
-#ifdef UNIT_TESTS
-                std::vector<std::string> old_actions;
-                for(auto a : actions) {
-                    std::stringstream s;
-                    s << *a;
-                    old_actions.push_back(s.str());
-                }
-                std::vector<std::string> new_actions;
-                for(auto a : environment->get_actions()) {
-                    std::stringstream s;
-                    s << *a;
-                    new_actions.push_back(s.str());
-                }
-                DEBUG_EXPECT(0,old_actions==new_actions);
-#endif
-        } else {
-            actions = environment->get_actions();
-            (*available_actions)[state_node] = actions;
-        }
-
-=======
     MaxPolicy::action_probability_t MaxPolicy::get_action_probabilities(const node_t & state_node) const {
 
         // get set of actions
->>>>>>> 13db6ff8
         unordered_set<action_handle_t,
                       AbstractEnvironment::ActionHash,
                       AbstractEnvironment::ActionEq> action_set;
